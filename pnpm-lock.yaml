--- conflicted
+++ resolved
@@ -80,13 +80,8 @@
     specifier: ^9.0.0
     version: 9.1.0(eslint@8.55.0)
   eslint-plugin-vitest:
-<<<<<<< HEAD
-    specifier: ^0.3.10
-    version: 0.3.15(@typescript-eslint/eslint-plugin@6.13.2)(eslint@8.55.0)(typescript@5.3.3)(vitest@1.0.4)
-=======
     specifier: ^0.3.16
     version: 0.3.16(@typescript-eslint/eslint-plugin@6.14.0)(eslint@8.55.0)(typescript@5.3.3)(vitest@1.0.4)
->>>>>>> f44b9179
   eslint-plugin-wdio:
     specifier: ^8.20.0
     version: 8.24.12
@@ -2514,13 +2509,8 @@
       eslint: 8.55.0
     dev: true
 
-<<<<<<< HEAD
-  /eslint-plugin-vitest@0.3.15(@typescript-eslint/eslint-plugin@6.13.2)(eslint@8.55.0)(typescript@5.3.3)(vitest@1.0.4):
-    resolution: {integrity: sha512-ZUUd9ARKR3p0W7zoWg0irmQW9aM+SlJYZOoFOBemmgwQIHLxtdRLodQGP48nYf8jLdCGFDQqPyaltQQKsa9UMw==}
-=======
   /eslint-plugin-vitest@0.3.16(@typescript-eslint/eslint-plugin@6.14.0)(eslint@8.55.0)(typescript@5.3.3)(vitest@1.0.4):
     resolution: {integrity: sha512-gqsbIZYK0YTiWGyRG2CwAGNA50fuqLkNXGKK2lVmyjBbqBj+rKH7m3JhVQ31AkVX229JkW4vBu0u33PAi5OhTA==}
->>>>>>> f44b9179
     engines: {node: ^18.0.0 || >= 20.0.0}
     peerDependencies:
       '@typescript-eslint/eslint-plugin': '*'
