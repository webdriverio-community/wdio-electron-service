lockfileVersion: '9.0'

settings:
  autoInstallPeers: true
  excludeLinksFromLockfile: false

importers:

  .:
    devDependencies:
      '@eslint/js':
        specifier: ^9.0.0
        version: 9.4.0
      '@types/eslint-config-prettier':
        specifier: ^6.11.2
        version: 6.11.3
      '@types/node':
        specifier: ^20.11.0
        version: 20.14.2
      '@types/shelljs':
        specifier: ^0.8.15
        version: 0.8.15
      '@typescript-eslint/eslint-plugin':
        specifier: ^7.0.1
        version: 7.13.0(@typescript-eslint/parser@7.13.0(eslint@8.57.0)(typescript@5.4.5))(eslint@8.57.0)(typescript@5.4.5)
      '@typescript-eslint/parser':
        specifier: ^7.0.1
        version: 7.13.0(eslint@8.57.0)(typescript@5.4.5)
      cross-env:
        specifier: ^7.0.3
        version: 7.0.3
      eslint:
        specifier: ^8.57.0
        version: 8.57.0
      eslint-config-prettier:
        specifier: ^9.0.0
        version: 9.1.0(eslint@8.57.0)
      eslint-plugin-vitest:
        specifier: ^0.5.3
        version: 0.5.4(@typescript-eslint/eslint-plugin@7.13.0(@typescript-eslint/parser@7.13.0(eslint@8.57.0)(typescript@5.4.5))(eslint@8.57.0)(typescript@5.4.5))(eslint@8.57.0)(typescript@5.4.5)(vitest@1.6.0(@types/node@20.14.2)(jsdom@24.1.0))
      eslint-plugin-wdio:
        specifier: ^8.20.0
        version: 8.37.0
      globals:
        specifier: ^15.0.0
        version: 15.4.0
      husky:
        specifier: ^9.0.10
        version: 9.0.11
      jsdom:
        specifier: ^24.0.0
        version: 24.1.0
      lerna:
        specifier: ^8.1.3
        version: 8.1.3(encoding@0.1.13)
      lint-staged:
        specifier: ^15.0.2
        version: 15.2.6
      prettier:
        specifier: ^3.2.2
        version: 3.3.2
      read-package-up:
        specifier: ^11.0.0
        version: 11.0.0
      rimraf:
        specifier: ^5.0.5
        version: 5.0.7
      shelljs:
        specifier: ^0.8.5
        version: 0.8.5

  e2e:
    dependencies:
      '@testing-library/webdriverio':
        specifier: ^3.2.1
        version: 3.2.1(webdriverio@8.38.2(encoding@0.1.13)(typescript@5.4.5))
      '@wdio/cli':
        specifier: ^8.27.2
        version: 8.38.2(encoding@0.1.13)(typescript@5.4.5)
      '@wdio/globals':
        specifier: ^8.36.1
        version: 8.38.2(encoding@0.1.13)(typescript@5.4.5)
      '@wdio/local-runner':
        specifier: ^8.27.2
        version: 8.38.2(encoding@0.1.13)(typescript@5.4.5)
      '@wdio/mocha-framework':
        specifier: ^8.27.2
        version: 8.38.2
      electron:
        specifier: ^29.3.1
        version: 29.4.2
      ts-node:
        specifier: ^10.9.1
        version: 10.9.2(@types/node@20.14.2)(typescript@5.4.5)
      wdio-electron-service:
        specifier: workspace:*
        version: link:../packages/wdio-electron-service
      webdriverio:
        specifier: ^8.27.2
        version: 8.38.2(encoding@0.1.13)(typescript@5.4.5)
    devDependencies:
      '@electron-forge/cli':
        specifier: ^7.2.0
        version: 7.4.0(encoding@0.1.13)
      '@types/mocha':
        specifier: ^10.0.6
        version: 10.0.6
      '@types/node':
        specifier: ^20.11.0
        version: 20.14.2
      '@vitest/spy':
        specifier: ^1.2.0
        version: 1.6.0
      '@wdio/types':
        specifier: ^8.38.2
        version: 8.38.2
      global-jsdom:
        specifier: ^24.0.0
        version: 24.0.0(jsdom@24.1.0)
      jsdom:
        specifier: ^24.0.0
        version: 24.1.0
      read-package-up:
        specifier: ^11.0.0
        version: 11.0.0
      ts-loader:
        specifier: ^9.4.4
        version: 9.5.1(typescript@5.4.5)(webpack@5.92.0)
      tsx:
        specifier: ^4.8.2
        version: 4.15.2
      typescript:
        specifier: ^5.3.2
        version: 5.4.5

  examples/builder-cjs:
    dependencies:
      wdio-electron-service:
        specifier: workspace:*
        version: link:../../packages/wdio-electron-service
    devDependencies:
      '@rollup/plugin-commonjs':
        specifier: ^25.0.4
        version: 25.0.8(rollup@4.18.0)
      '@rollup/plugin-node-resolve':
        specifier: ^15.2.1
        version: 15.2.3(rollup@4.18.0)
      '@types/node':
        specifier: ^20.11.0
        version: 20.14.2
      '@wdio/cli':
        specifier: ^8.27.2
        version: 8.38.2(encoding@0.1.13)(typescript@5.4.5)
      '@wdio/globals':
        specifier: ^8.27.2
        version: 8.38.2(encoding@0.1.13)(typescript@5.4.5)
      '@wdio/local-runner':
        specifier: ^8.27.2
        version: 8.38.2(encoding@0.1.13)(typescript@5.4.5)
      '@wdio/mocha-framework':
        specifier: ^8.27.2
        version: 8.38.2
      electron:
        specifier: ^29.3.1
        version: 29.4.2
      electron-builder:
        specifier: 24.13.0
        version: 24.13.0
      global-jsdom:
        specifier: ^24.0.0
        version: 24.0.0(jsdom@24.1.0)
      jsdom:
        specifier: ^24.0.0
        version: 24.1.0
      rollup:
        specifier: ^4.9.5
        version: 4.18.0
      ts-loader:
        specifier: ^9.4.4
        version: 9.5.1(typescript@5.4.5)(webpack@5.92.0)
      ts-node:
        specifier: ^10.9.1
        version: 10.9.2(@types/node@20.14.2)(typescript@5.4.5)
      tsx:
        specifier: ^4.8.2
        version: 4.15.2
      typescript:
        specifier: ^5.3.2
        version: 5.4.5
      webdriverio:
        specifier: ^8.27.2
        version: 8.38.2(encoding@0.1.13)(typescript@5.4.5)

  examples/builder-esm:
    dependencies:
      wdio-electron-service:
        specifier: workspace:*
        version: link:../../packages/wdio-electron-service
    devDependencies:
      '@electron-forge/cli':
        specifier: ^7.2.0
        version: 7.4.0(encoding@0.1.13)
      '@rollup/plugin-commonjs':
        specifier: ^25.0.4
        version: 25.0.8(rollup@4.18.0)
      '@rollup/plugin-json':
        specifier: ^6.1.0
        version: 6.1.0(rollup@4.18.0)
      '@rollup/plugin-node-resolve':
        specifier: ^15.2.1
        version: 15.2.3(rollup@4.18.0)
      '@types/node':
        specifier: ^20.11.0
        version: 20.14.2
      '@wdio/cli':
        specifier: ^8.27.2
        version: 8.38.2(encoding@0.1.13)(typescript@5.4.5)
      '@wdio/globals':
        specifier: ^8.27.2
        version: 8.38.2(encoding@0.1.13)(typescript@5.4.5)
      '@wdio/local-runner':
        specifier: ^8.27.2
        version: 8.38.2(encoding@0.1.13)(typescript@5.4.5)
      '@wdio/mocha-framework':
        specifier: ^8.27.2
        version: 8.38.2
      electron:
        specifier: ^29.3.1
        version: 29.4.2
      electron-builder:
        specifier: 24.13.0
        version: 24.13.0
      global-jsdom:
        specifier: ^24.0.0
        version: 24.0.0(jsdom@24.1.0)
      jsdom:
        specifier: ^24.0.0
        version: 24.1.0
      rollup:
        specifier: ^4.9.5
        version: 4.18.0
      ts-loader:
        specifier: ^9.4.4
        version: 9.5.1(typescript@5.4.5)(webpack@5.92.0)
      ts-node:
        specifier: ^10.9.1
        version: 10.9.2(@types/node@20.14.2)(typescript@5.4.5)
      tsx:
        specifier: ^4.8.2
        version: 4.15.2
      typescript:
        specifier: ^5.3.2
        version: 5.4.5
      webdriverio:
        specifier: ^8.27.2
        version: 8.38.2(encoding@0.1.13)(typescript@5.4.5)

  examples/forge-cjs:
    devDependencies:
      '@electron-forge/cli':
        specifier: ^7.4.0
        version: 7.4.0(encoding@0.1.13)
      '@rollup/plugin-commonjs':
        specifier: ^25.0.4
        version: 25.0.8(rollup@4.18.0)
      '@rollup/plugin-node-resolve':
        specifier: ^15.2.1
        version: 15.2.3(rollup@4.18.0)
      '@types/node':
        specifier: ^20.11.0
        version: 20.14.2
      '@wdio/cli':
        specifier: ^8.27.2
        version: 8.38.2(encoding@0.1.13)(typescript@5.4.5)
      '@wdio/globals':
        specifier: ^8.27.2
        version: 8.38.2(encoding@0.1.13)(typescript@5.4.5)
      '@wdio/local-runner':
        specifier: ^8.27.2
        version: 8.38.2(encoding@0.1.13)(typescript@5.4.5)
      '@wdio/mocha-framework':
        specifier: ^8.27.2
        version: 8.38.2
      electron:
        specifier: ^29.3.1
        version: 29.4.2
      global-jsdom:
        specifier: ^24.0.0
        version: 24.0.0(jsdom@24.1.0)
      jsdom:
        specifier: ^24.0.0
        version: 24.1.0
      rollup:
        specifier: ^4.9.5
        version: 4.18.0
      ts-loader:
        specifier: ^9.4.4
        version: 9.5.1(typescript@5.4.5)(webpack@5.92.0)
      ts-node:
        specifier: ^10.9.1
        version: 10.9.2(@types/node@20.14.2)(typescript@5.4.5)
      tsx:
        specifier: ^4.8.2
        version: 4.15.2
      typescript:
        specifier: ^5.3.2
        version: 5.4.5
      webdriverio:
        specifier: ^8.27.2
        version: 8.38.2(encoding@0.1.13)(typescript@5.4.5)

  examples/forge-esm:
    devDependencies:
      '@electron-forge/cli':
        specifier: ^7.4.0
        version: 7.4.0(encoding@0.1.13)
      '@rollup/plugin-commonjs':
        specifier: ^25.0.4
        version: 25.0.8(rollup@4.18.0)
      '@rollup/plugin-node-resolve':
        specifier: ^15.2.1
        version: 15.2.3(rollup@4.18.0)
      '@types/node':
        specifier: ^20.11.0
        version: 20.14.2
      '@wdio/cli':
        specifier: ^8.27.2
        version: 8.38.2(encoding@0.1.13)(typescript@5.4.5)
      '@wdio/globals':
        specifier: ^8.27.2
        version: 8.38.2(encoding@0.1.13)(typescript@5.4.5)
      '@wdio/local-runner':
        specifier: ^8.27.2
        version: 8.38.2(encoding@0.1.13)(typescript@5.4.5)
      '@wdio/mocha-framework':
        specifier: ^8.27.2
        version: 8.38.2
      electron:
        specifier: ^29.3.1
        version: 29.4.2
      global-jsdom:
        specifier: ^24.0.0
        version: 24.0.0(jsdom@24.1.0)
      jsdom:
        specifier: ^24.0.0
        version: 24.1.0
      rollup:
        specifier: ^4.9.5
        version: 4.18.0
      ts-loader:
        specifier: ^9.4.4
        version: 9.5.1(typescript@5.4.5)(webpack@5.92.0)
      ts-node:
        specifier: ^10.9.1
        version: 10.9.2(@types/node@20.14.2)(typescript@5.4.5)
      tsx:
        specifier: ^4.8.2
        version: 4.15.2
      typescript:
        specifier: ^5.3.2
        version: 5.4.5
      webdriverio:
        specifier: ^8.27.2
        version: 8.38.2(encoding@0.1.13)(typescript@5.4.5)

  packages/constants:
    devDependencies:
      shx:
        specifier: ^0.3.4
        version: 0.3.4
      typescript:
        specifier: ^5.3.2
        version: 5.4.5

  packages/types:
    devDependencies:
      '@electron-forge/shared-types':
        specifier: ^7.4.0
        version: 7.4.0
      '@electron/packager':
        specifier: ^18.3.2
        version: 18.3.2
      '@vitest/spy':
        specifier: ^1.6.0
        version: 1.6.0
      '@wdio/globals':
        specifier: ^8.27.2
        version: 8.38.2(encoding@0.1.13)(typescript@5.4.5)
      '@wdio/types':
        specifier: ^8.38.2
        version: 8.38.2
      builder-util:
        specifier: 25.0.0-alpha.6
        version: 25.0.0-alpha.6
      electron:
        specifier: ^29.3.1
        version: 29.4.2
      read-package-up:
        specifier: ^11.0.0
        version: 11.0.0
      typescript:
        specifier: ^5.3.2
        version: 5.4.5
      webdriverio:
        specifier: ^8.27.2
        version: 8.38.2(encoding@0.1.13)(typescript@5.4.5)

  packages/utils:
    dependencies:
      '@electron/packager':
        specifier: ^18.3.2
        version: 18.3.2
      '@repo/constants':
        specifier: workspace:*
        version: link:../constants
      '@wdio/logger':
        specifier: ^8.16.17
        version: 8.38.0
      debug:
        specifier: ^4.3.4
        version: 4.3.5
      read-package-up:
        specifier: ^11.0.0
        version: 11.0.0
    devDependencies:
      '@repo/types':
        specifier: workspace:*
        version: link:../types
      '@types/debug':
        specifier: ^4.1.10
        version: 4.1.12
      '@types/node':
        specifier: ^20.11.0
        version: 20.14.2
      '@vitest/coverage-v8':
        specifier: ^1.2.0
        version: 1.6.0(vitest@1.6.0(@types/node@20.14.2)(jsdom@24.1.0)(terser@5.31.1))
      jsdom:
        specifier: ^24.0.0
        version: 24.1.0
      rimraf:
        specifier: ^5.0.5
        version: 5.0.7
      shx:
        specifier: ^0.3.4
        version: 0.3.4
      typescript:
        specifier: ^5.3.2
        version: 5.4.5
      vitest:
        specifier: ^1.2.0
        version: 1.6.0(@types/node@20.14.2)(jsdom@24.1.0)(terser@5.31.1)

  packages/utils/src/cjs: {}

  packages/wdio-electron-service:
    dependencies:
      '@vitest/spy':
        specifier: ^1.2.0
        version: 1.6.0
      '@wdio/logger':
        specifier: ^8.16.17
        version: 8.38.0
      compare-versions:
        specifier: ^6.1.0
        version: 6.1.0
      debug:
        specifier: ^4.3.4
        version: 4.3.5
      electron-to-chromium:
        specifier: ^1.4.630
<<<<<<< HEAD
        version: 1.4.799
=======
        version: 1.4.803
>>>>>>> b1491abc
      fast-copy:
        specifier: ^3.0.1
        version: 3.0.2
      find-versions:
        specifier: ^6.0.0
        version: 6.0.0
      node-fetch:
        specifier: ^3.3.2
        version: 3.3.2
      read-package-up:
        specifier: ^11.0.0
        version: 11.0.0
      tinyspy:
        specifier: ^3.0.0
        version: 3.0.0
    devDependencies:
      '@electron-forge/shared-types':
        specifier: ^7.4.0
        version: 7.4.0
<<<<<<< HEAD
      '@repo/types':
        specifier: workspace:*
        version: link:../types
      '@repo/utils':
        specifier: workspace:*
        version: link:../utils
=======
      '@eslint/js':
        specifier: ^9.0.0
        version: 9.5.0
>>>>>>> b1491abc
      '@testing-library/webdriverio':
        specifier: ^3.2.1
        version: 3.2.1(webdriverio@8.38.2(encoding@0.1.13)(typescript@5.4.5))
      '@types/debug':
        specifier: ^4.1.10
        version: 4.1.12
      '@types/node':
        specifier: ^20.11.0
<<<<<<< HEAD
        version: 20.14.2
      '@types/node-fetch':
        specifier: ^2.6.11
        version: 2.6.11
      '@vitest/coverage-v8':
        specifier: ^1.2.0
        version: 1.6.0(vitest@1.6.0(@types/node@20.14.2)(jsdom@24.1.0)(terser@5.31.1))
=======
        version: 20.14.3
      '@typescript-eslint/eslint-plugin':
        specifier: ^7.0.1
        version: 7.13.1(@typescript-eslint/parser@7.13.1(eslint@8.57.0)(typescript@5.4.5))(eslint@8.57.0)(typescript@5.4.5)
      '@typescript-eslint/parser':
        specifier: ^7.0.1
        version: 7.13.1(eslint@8.57.0)(typescript@5.4.5)
      '@vitest/coverage-v8':
        specifier: ^1.2.0
        version: 1.6.0(vitest@1.6.0(@types/node@20.14.3)(jsdom@24.1.0))
      '@wdio/cli':
        specifier: ^8.27.2
        version: 8.38.2(encoding@0.1.13)(typescript@5.4.5)
>>>>>>> b1491abc
      '@wdio/globals':
        specifier: ^8.27.2
        version: 8.38.2(encoding@0.1.13)(typescript@5.4.5)
      '@wdio/types':
        specifier: ^8.38.2
        version: 8.38.2
      builder-util:
        specifier: 25.0.0-alpha.6
        version: 25.0.0-alpha.6
      electron:
        specifier: ^29.3.1
        version: 29.4.2
<<<<<<< HEAD
      jsdom:
        specifier: ^24.0.0
        version: 24.1.0
      nock:
        specifier: ^13.3.6
        version: 13.5.4
=======
      eslint:
        specifier: ^8.57.0
        version: 8.57.0
      eslint-config-prettier:
        specifier: ^9.0.0
        version: 9.1.0(eslint@8.57.0)
      eslint-plugin-vitest:
        specifier: ^0.5.3
        version: 0.5.4(@typescript-eslint/eslint-plugin@7.13.1(@typescript-eslint/parser@7.13.1(eslint@8.57.0)(typescript@5.4.5))(eslint@8.57.0)(typescript@5.4.5))(eslint@8.57.0)(typescript@5.4.5)(vitest@1.6.0(@types/node@20.14.3)(jsdom@24.1.0))
      eslint-plugin-wdio:
        specifier: ^8.20.0
        version: 8.24.12
      expect:
        specifier: ^29.7.0
        version: 29.7.0
      expect-webdriverio:
        specifier: ^4.11.7
        version: 4.15.1(encoding@0.1.13)(typescript@5.4.5)
      globals:
        specifier: ^15.0.0
        version: 15.6.0
      husky:
        specifier: ^9.0.10
        version: 9.0.11
      jsdom:
        specifier: ^24.0.0
        version: 24.1.0
      lint-staged:
        specifier: ^15.0.2
        version: 15.2.7
      nock:
        specifier: ^13.3.6
        version: 13.5.4
      prettier:
        specifier: ^3.2.2
        version: 3.3.2
>>>>>>> b1491abc
      release-it:
        specifier: ^17.0.0
        version: 17.3.0(typescript@5.4.5)
      rimraf:
        specifier: ^5.0.5
        version: 5.0.7
      shx:
        specifier: ^0.3.4
        version: 0.3.4
      typescript:
        specifier: ^5.3.2
        version: 5.4.5
      vitest:
        specifier: ^1.2.0
<<<<<<< HEAD
        version: 1.6.0(@types/node@20.14.2)(jsdom@24.1.0)(terser@5.31.1)
=======
        version: 1.6.0(@types/node@20.14.3)(jsdom@24.1.0)
>>>>>>> b1491abc
      webdriverio:
        specifier: ^8.27.2
        version: 8.38.2(encoding@0.1.13)(typescript@5.4.5)

  packages/wdio-electron-service/src/cjs: {}

  packages/wdio-electron-service/test/fixtures/builder-dependency-inline-config:
    devDependencies:
      electron-builder:
        specifier: ^24.6.4
        version: 24.13.3(electron-builder-squirrel-windows@24.13.3(dmg-builder@24.13.3))

  packages/wdio-electron-service/test/fixtures/builder-dependency-json-config:
    devDependencies:
      electron-builder:
        specifier: ^24.6.4
        version: 24.13.3(electron-builder-squirrel-windows@24.13.3(dmg-builder@24.13.3))

  packages/wdio-electron-service/test/fixtures/electron-in-dependencies:
    dependencies:
      electron:
        specifier: ^25.0.0
        version: 25.9.8

  packages/wdio-electron-service/test/fixtures/electron-in-dependencies/subpackage:
    dependencies:
      electron:
        specifier: ^26.0.0
        version: 26.6.10

  packages/wdio-electron-service/test/fixtures/electron-in-dev-dependencies:
    devDependencies:
      electron:
        specifier: ^25.0.0
        version: 25.9.8

  packages/wdio-electron-service/test/fixtures/electron-in-dev-dependencies/subpackage:
    devDependencies:
      electron:
        specifier: ^26.0.0
        version: 26.6.10

  packages/wdio-electron-service/test/fixtures/forge-dependency-inline-config:
    devDependencies:
      '@electron-forge/cli':
        specifier: ^6.4.2
        version: 6.4.2(encoding@0.1.13)(enquirer@2.3.6)

  packages/wdio-electron-service/test/fixtures/forge-dependency-js-config:
    devDependencies:
      '@electron-forge/cli':
        specifier: ^6.4.2
        version: 6.4.2(encoding@0.1.13)(enquirer@2.3.6)

  packages/wdio-electron-service/test/fixtures/forge-dependency-linked-js-config:
    devDependencies:
      '@electron-forge/cli':
        specifier: ^6.4.2
        version: 6.4.2(encoding@0.1.13)(enquirer@2.3.6)

  packages/wdio-electron-service/test/fixtures/multiple-build-tools-config: {}

  packages/wdio-electron-service/test/fixtures/multiple-build-tools-dependencies:
    devDependencies:
      '@electron-forge/cli':
        specifier: ^6.4.2
        version: 6.4.2(encoding@0.1.13)(enquirer@2.3.6)
      electron-builder:
        specifier: ^24.6.4
        version: 24.13.3(electron-builder-squirrel-windows@24.13.3(dmg-builder@24.13.3))

  packages/wdio-electron-service/test/fixtures/multiple-build-tools-wrong-config-1:
    devDependencies:
      '@electron-forge/cli':
        specifier: ^6.4.2
        version: 6.4.2(encoding@0.1.13)(enquirer@2.3.6)

  packages/wdio-electron-service/test/fixtures/multiple-build-tools-wrong-config-2:
    devDependencies:
      electron-builder:
        specifier: ^24.6.4
        version: 24.13.3(electron-builder-squirrel-windows@24.13.3(dmg-builder@24.13.3))

  packages/wdio-electron-service/test/fixtures/no-app-name-in-build-tool-config:
    devDependencies:
      electron-builder:
        specifier: ^24.6.4
        version: 24.13.3(electron-builder-squirrel-windows@24.13.3(dmg-builder@24.13.3))

  packages/wdio-electron-service/test/fixtures/no-build-tool: {}

  packages/wdio-electron-service/test/fixtures/no-electron: {}

packages:

  7zip-bin@5.2.0:
    resolution: {integrity: sha512-ukTPVhqG4jNzMro2qA9HSCSSVJN3aN7tlb+hfqYCt3ER0yWroeA2VR38MNrOHLQ/cVj+DaIMad0kFCtWWowh/A==}

  '@ampproject/remapping@2.3.0':
    resolution: {integrity: sha512-30iZtAPgz+LTIYoeivqYo853f02jBYSd5uGnGpkFV0M3xOt9aN73erkgYAmZU43x4VfqcnLxW9Kpg3R5LC4YYw==}
    engines: {node: '>=6.0.0'}

  '@babel/code-frame@7.24.7':
    resolution: {integrity: sha512-BcYH1CVJBO9tvyIZ2jVeXgSIMvGZ2FDRvDdOIVQyuklNKSsx+eppDEBq/g47Ayw+RqNFE+URvOShmf+f/qwAlA==}
    engines: {node: '>=6.9.0'}

  '@babel/helper-string-parser@7.24.7':
    resolution: {integrity: sha512-7MbVt6xrwFQbunH2DNQsAP5sTGxfqQtErvBIvIMi6EQnbgUOuVYanvREcmFrOPhoXBrTtjhhP+lW+o5UfK+tDg==}
    engines: {node: '>=6.9.0'}

  '@babel/helper-validator-identifier@7.24.7':
    resolution: {integrity: sha512-rR+PBcQ1SMQDDyF6X0wxtG8QyLCgUB0eRAGguqRLfkCA87l7yAP7ehq8SNj96OOGTO8OBV70KhuFYcIkHXOg0w==}
    engines: {node: '>=6.9.0'}

  '@babel/highlight@7.24.7':
    resolution: {integrity: sha512-EStJpq4OuY8xYfhGVXngigBJRWxftKX9ksiGDnmlY3o7B/V7KIAc9X4oiK87uPJSc/vs5L869bem5fhZa8caZw==}
    engines: {node: '>=6.9.0'}

  '@babel/parser@7.24.7':
    resolution: {integrity: sha512-9uUYRm6OqQrCqQdG1iCBwBPZgN8ciDBro2nIOFaiRz1/BCxaI7CNvQbDHvsArAC7Tw9Hda/B3U+6ui9u4HWXPw==}
    engines: {node: '>=6.0.0'}
    hasBin: true

  '@babel/runtime@7.24.7':
    resolution: {integrity: sha512-UwgBRMjJP+xv857DCngvqXI3Iq6J4v0wXmwc6sapg+zyhbwmQX67LUEFrkK5tbyJ30jGuG3ZvWpBiB9LCy1kWw==}
    engines: {node: '>=6.9.0'}

  '@babel/types@7.24.7':
    resolution: {integrity: sha512-XEFXSlxiG5td2EJRe8vOmRbaXVgfcBlszKujvVmWIK/UpywWljQCfzAv3RQCGujWQ1RD4YYWEAqDXfuJiy8f5Q==}
    engines: {node: '>=6.9.0'}

  '@bcoe/v8-coverage@0.2.3':
    resolution: {integrity: sha512-0hYQ8SB4Db5zvZB4axdMHGwEaQjkZzFjQiN9LVYvIFB2nSUHW9tYpxWriPrWDASIxiaXax83REcLxuSdnGPZtw==}

  '@cspotcode/source-map-support@0.8.1':
    resolution: {integrity: sha512-IchNf6dN4tHoMFIn/7OE8LWZ19Y6q/67Bmf6vnGREv8RSbBVb9LPJxEcnwrcwX6ixSvaiGoomAUvu4YSxXrVgw==}
    engines: {node: '>=12'}

  '@develar/schema-utils@2.6.5':
    resolution: {integrity: sha512-0cp4PsWQ/9avqTVMCtZ+GirikIA36ikvjtHweU4/j8yLtgObI0+JUPhYFScgwlteveGB1rt3Cm8UhN04XayDig==}
    engines: {node: '>= 8.9.0'}

  '@electron-forge/cli@6.4.2':
    resolution: {integrity: sha512-bM6YVTV0uUEpIL1jkpARlSm4Li26XZn+avC/lyTdpPqnd65T/oXZNkrAD+2Jb0RlgplOaM21qWm7ybtvKDGDyA==}
    engines: {node: '>= 14.17.5'}
    hasBin: true

  '@electron-forge/cli@7.4.0':
    resolution: {integrity: sha512-a+zZv3ja/IxkJzNyx4sOHSZv6DPV85S0PEVF6pcRjUpbDL5r+DxjRFsNc0Nq4UIWyFm1nw7RWoPdd9uDst4Tvg==}
    engines: {node: '>= 16.4.0'}
    hasBin: true

  '@electron-forge/core-utils@6.4.2':
    resolution: {integrity: sha512-CjB3aakmRsXAMMDYc8PxNTMf4FdI29y4PErfv7eCXlL5oo3JW0VSKZIV7R8/Po0S0got85q2kmhZgCKuxL1BNA==}
    engines: {node: '>= 14.17.5'}

  '@electron-forge/core-utils@7.4.0':
    resolution: {integrity: sha512-9RLG0F9SX466TpkaTcW+V15KmnGuTpmr7NKMRlngtHXmnkBUJz4Mxp1x33WZLgL90dJrxrRgHSfVBtA4lstDPw==}
    engines: {node: '>= 16.4.0'}

  '@electron-forge/core@6.4.2':
    resolution: {integrity: sha512-VtrFZ1Q7NG1ov0jJO/tUvUiYdWZ0Y31xw762is/jfpRPD6V/soOpwJJAoWoPK9TZVkTm2pkS8S5LikCMbNCLxw==}
    engines: {node: '>= 14.17.5'}

  '@electron-forge/core@7.4.0':
    resolution: {integrity: sha512-pYHKpB2CKeQgWsb+gox+FPkEvP+6Q2zGj2eZtgZRtKppoWIXrHIpOtcm6FllJ/gZ5u4AsQzVIYReAHGaBa0osw==}
    engines: {node: '>= 16.4.0'}

  '@electron-forge/maker-base@6.4.2':
    resolution: {integrity: sha512-zW3GH+LqDK9nxQmQEFkJPR8RqiX0lVk6a4mXll3ngujN1fPevO4ivUAWmaEVeC1dH/hXbN7s9m0S6a37MigftQ==}
    engines: {node: '>= 14.17.5'}

  '@electron-forge/maker-base@7.4.0':
    resolution: {integrity: sha512-LwWS4VPdwjISl1KpLhmM1Qr1M3sRTTQ/RsX+GlFd7cQ1W/FsgxMjaTG4Od1d+a5CGVTh3s6X2g99TSUfxjOveg==}
    engines: {node: '>= 16.4.0'}

  '@electron-forge/plugin-base@6.4.2':
    resolution: {integrity: sha512-g6AAtQ7fZ94djBmwcnWasQ8xgaNVNjgaQ00GLK0NkmQ7n0PNbsnlMDuw9vdfTiL6WaLg5nxNSYc9bFJP/rtyeA==}
    engines: {node: '>= 14.17.5'}

  '@electron-forge/plugin-base@7.4.0':
    resolution: {integrity: sha512-LcTNtEc2YaWvhhqWVIfdJ+J0/krSgc2dqYAHhOH2aLUSm9End3dKO/PZ1Y6DPsiPiJKHnSLBJ/XBN/16NY4Sjw==}
    engines: {node: '>= 16.4.0'}

  '@electron-forge/publisher-base@6.4.2':
    resolution: {integrity: sha512-Tnf9O8MFzdT1gsb5EDDaQUoslt7gUuUywtsr+lT/fpBlBQbei2fvioTwvZ1Q1cmsKnld7XhRh6unfgdWLTZzgw==}
    engines: {node: '>= 14.17.5'}

  '@electron-forge/publisher-base@7.4.0':
    resolution: {integrity: sha512-PiJk4RfaC55SnVnteLW2ZIQNM9DpGOi6YoUn5t8i9UcVp2rFIdya7bJY/b9u1hwubm4d5+TdypMVEuJjM44CJQ==}
    engines: {node: '>= 16.4.0'}

  '@electron-forge/shared-types@6.4.2':
    resolution: {integrity: sha512-DKOUMsdTXZIq8XiqY0Hi3C+dam/JKUnvfBjwcUeyZqPdgEE1qry8xZmmjorXuLrRf1Jq8rhxYGQInSK4af0QYw==}
    engines: {node: '>= 14.17.5'}

  '@electron-forge/shared-types@7.4.0':
    resolution: {integrity: sha512-5Ehy6enUjBaU08odf9u9TOhmOVXlqobzMvKUixtkdAWgV1XZAUJmn+p21xhj0IkO92MQiXMGv66w9pDNjRT8uQ==}
    engines: {node: '>= 16.4.0'}

  '@electron-forge/template-base@6.4.2':
    resolution: {integrity: sha512-vsQh+64Fr2Vxg6k8DAahWq4MAdB2F2qTig+LgIJENv8ksbzC1YIq05SBAS/g2674cdr7WdwyukMy2rgxe3rhnQ==}
    engines: {node: '>= 14.17.5'}

  '@electron-forge/template-base@7.4.0':
    resolution: {integrity: sha512-3YWdRSGzQfQPQkQxStn2wkJ/SuNGGKo9slwFJGvqMV+Pbx3/M/hYi9sMXOuaqVZgeaBp8Ap27yFPxaIIOC3vcA==}
    engines: {node: '>= 16.4.0'}

  '@electron-forge/template-vite-typescript@6.4.2':
    resolution: {integrity: sha512-h3pn6onvC/nLglmJuelYU82Qzrh0l6MqvbBGoT39bbDoRLIqmlhWTWppHgDJVXAGrSoH+9BEpptipeBQWirFwg==}
    engines: {node: ^14.18.0 || >=16.0.0}

  '@electron-forge/template-vite-typescript@7.4.0':
    resolution: {integrity: sha512-wdByG807VWcUd81E6572b/G/Ki8gb+GrCIWxO7Cl3qBa+yNaU1sHhBwB1RyTbQy1r8ubSBtsWrRD1J/yzHKWoQ==}
    engines: {node: '>= 16.4.0'}

  '@electron-forge/template-vite@6.4.2':
    resolution: {integrity: sha512-NX7jHRblBmIqufMbqWgpI/VnpgF/qMSTq9ZPmDSXamBhid336MC6+DoWzDpXceQZEp0m/jpMLR04ynr8O4jGlg==}
    engines: {node: ^14.18.0 || >=16.0.0}

  '@electron-forge/template-vite@7.4.0':
    resolution: {integrity: sha512-YPVyCGiBKmZPCxK/Bd2louV3PBcxI2nT2+tRKP+mlEHOWrxbZIfmZSR2lIAFvK/ALKlwUKROdmlwyi7ZcdT7JQ==}
    engines: {node: '>= 16.4.0'}

  '@electron-forge/template-webpack-typescript@6.4.2':
    resolution: {integrity: sha512-MPAZQ4v6piCED7NT1LTVQf61o6Eg/laNoKbhbrFBSH1i20OUwbtV2MLj6Op292ynI9+1qdHKmFgctr6qPTCAQw==}
    engines: {node: '>= 14.17.5'}

  '@electron-forge/template-webpack-typescript@7.4.0':
    resolution: {integrity: sha512-O5gwjNSGFNRdJWyiCtevcOBDPAMhgOPvLORh9qR1GcjyTutWwHWmZzycqH+MmkhpQPgrAYDEeipXcOQhSbzNZA==}
    engines: {node: '>= 16.4.0'}

  '@electron-forge/template-webpack@6.4.2':
    resolution: {integrity: sha512-9QYr/td4cmnGOj8UF25W6An/eI+JXj9T/b+KFybL3cQ87H1yrQOn2T84Bm5/JaB4SPdIu4FdKRjqwR7C7R0g2w==}
    engines: {node: '>= 14.17.5'}

  '@electron-forge/template-webpack@7.4.0':
    resolution: {integrity: sha512-W558AEGwQrwEtKIbIJPPs0LIsaC/1Vncj5NgqKehEMJjBb0KQq4hwBu/6dauQrfun4jRCOp7LV+OVrf5XPJ7QA==}
    engines: {node: '>= 16.4.0'}

  '@electron-forge/tracer@7.4.0':
    resolution: {integrity: sha512-F4jbnDn4yIZjmky1FZ6rgBKTM05AZQQfHkyJW2hdS4pDKJjdKAqWytoZKDi1/S6Cr6tN+DD0TFGD3V0i6HPHYQ==}
    engines: {node: '>= 14.17.5'}

  '@electron/asar@3.2.10':
    resolution: {integrity: sha512-mvBSwIBUeiRscrCeJE1LwctAriBj65eUDm0Pc11iE5gRwzkmsdbS7FnZ1XUWjpSeQWL1L5g12Fc/SchPM9DUOw==}
    engines: {node: '>=10.12.0'}
    hasBin: true

  '@electron/get@2.0.3':
    resolution: {integrity: sha512-Qkzpg2s9GnVV2I2BjRksUi43U5e6+zaQMcjoJy0C+C5oxaKl+fmckGDQFtRpZpZV0NQekuZZ+tGz7EA9TVnQtQ==}
    engines: {node: '>=12'}

  '@electron/get@3.0.0':
    resolution: {integrity: sha512-hLv4BYFiyrNRI+U0Mm2X7RxCCdJLkDUn8GCEp9QJzbLpZRko+UaLlCjOMkj6TEtirNLPyBA7y1SeGfnpOB21aQ==}
    engines: {node: '>=14'}

  '@electron/notarize@1.2.4':
    resolution: {integrity: sha512-W5GQhJEosFNafewnS28d3bpQ37/s91CDWqxVchHfmv2dQSTWpOzNlUVQwYzC1ay5bChRV/A9BTL68yj0Pa+TSg==}
    engines: {node: '>= 10.0.0'}

  '@electron/notarize@2.2.1':
    resolution: {integrity: sha512-aL+bFMIkpR0cmmj5Zgy0LMKEpgy43/hw5zadEArgmAMWWlKc5buwFvFT9G/o/YJkvXAJm5q3iuTuLaiaXW39sg==}
    engines: {node: '>= 10.0.0'}

  '@electron/notarize@2.3.2':
    resolution: {integrity: sha512-zfayxCe19euNwRycCty1C7lF7snk9YwfRpB5M8GLr1a4ICH63znxaPNAubrMvj0yDvVozqfgsdYpXVUnpWBDpg==}
    engines: {node: '>= 10.0.0'}

  '@electron/osx-sign@1.0.5':
    resolution: {integrity: sha512-k9ZzUQtamSoweGQDV2jILiRIHUu7lYlJ3c6IEmjv1hC17rclE+eb9U+f6UFlOOETo0JzY1HNlXy4YOlCvl+Lww==}
    engines: {node: '>=12.0.0'}
    hasBin: true

  '@electron/osx-sign@1.3.0':
    resolution: {integrity: sha512-TEXhxlYSDRr9JWK5nWdOv5MtuUdaZ412uxIIEQ0hLt80o0HYWtQJBlW5QmrQDMtebzATaOjKG9UfCzLyA90zWQ==}
    engines: {node: '>=12.0.0'}
    hasBin: true

  '@electron/packager@18.3.2':
    resolution: {integrity: sha512-orjylavppgIh24qkNpWm2B/LQUpCS/YLOoKoU+eMK/hJgIhShLDsusPIQzgUGVwNCichu8/zPAGfdQZXHG0gtw==}
    engines: {node: '>= 16.13.0'}
    hasBin: true

  '@electron/rebuild@3.6.0':
    resolution: {integrity: sha512-zF4x3QupRU3uNGaP5X1wjpmcjfw1H87kyqZ00Tc3HvriV+4gmOGuvQjGNkrJuXdsApssdNyVwLsy+TaeTGGcVw==}
    engines: {node: '>=12.13.0'}
    hasBin: true

  '@electron/universal@1.5.1':
    resolution: {integrity: sha512-kbgXxyEauPJiQQUNG2VgUeyfQNFk6hBF11ISN2PNI6agUgPl55pv4eQmaqHzTAzchBvqZ2tQuRVaPStGf0mxGw==}
    engines: {node: '>=8.6'}

  '@electron/universal@2.0.1':
    resolution: {integrity: sha512-fKpv9kg4SPmt+hY7SVBnIYULE9QJl8L3sCfcBsnqbJwwBwAeTLokJ9TRt9y7bK0JAzIW2y78TVVjvnQEms/yyA==}
    engines: {node: '>=16.4'}

  '@electron/windows-sign@1.1.2':
    resolution: {integrity: sha512-eXEiZjDtxW3QORCWfRUarANPRTlH9B6At4jqBZJ0NzokSGutXQUVLPA6WmGpIhDW6w2yCMdHW1EJd1HrXtU5sg==}
    engines: {node: '>=14.14'}
    hasBin: true

  '@esbuild/aix-ppc64@0.20.2':
    resolution: {integrity: sha512-D+EBOJHXdNZcLJRBkhENNG8Wji2kgc9AZ9KiPr1JuZjsNtyHzrsfLRrY0tk2H2aoFu6RANO1y1iPPUCDYWkb5g==}
    engines: {node: '>=12'}
    cpu: [ppc64]
    os: [aix]

  '@esbuild/aix-ppc64@0.21.5':
    resolution: {integrity: sha512-1SDgH6ZSPTlggy1yI6+Dbkiz8xzpHJEVAlF/AM1tHPLsf5STom9rwtjE4hKAF20FfXXNTFqEYXyJNWh1GiZedQ==}
    engines: {node: '>=12'}
    cpu: [ppc64]
    os: [aix]

  '@esbuild/android-arm64@0.20.2':
    resolution: {integrity: sha512-mRzjLacRtl/tWU0SvD8lUEwb61yP9cqQo6noDZP/O8VkwafSYwZ4yWy24kan8jE/IMERpYncRt2dw438LP3Xmg==}
    engines: {node: '>=12'}
    cpu: [arm64]
    os: [android]

  '@esbuild/android-arm64@0.21.5':
    resolution: {integrity: sha512-c0uX9VAUBQ7dTDCjq+wdyGLowMdtR/GoC2U5IYk/7D1H1JYC0qseD7+11iMP2mRLN9RcCMRcjC4YMclCzGwS/A==}
    engines: {node: '>=12'}
    cpu: [arm64]
    os: [android]

  '@esbuild/android-arm@0.20.2':
    resolution: {integrity: sha512-t98Ra6pw2VaDhqNWO2Oph2LXbz/EJcnLmKLGBJwEwXX/JAN83Fym1rU8l0JUWK6HkIbWONCSSatf4sf2NBRx/w==}
    engines: {node: '>=12'}
    cpu: [arm]
    os: [android]

  '@esbuild/android-arm@0.21.5':
    resolution: {integrity: sha512-vCPvzSjpPHEi1siZdlvAlsPxXl7WbOVUBBAowWug4rJHb68Ox8KualB+1ocNvT5fjv6wpkX6o/iEpbDrf68zcg==}
    engines: {node: '>=12'}
    cpu: [arm]
    os: [android]

  '@esbuild/android-x64@0.20.2':
    resolution: {integrity: sha512-btzExgV+/lMGDDa194CcUQm53ncxzeBrWJcncOBxuC6ndBkKxnHdFJn86mCIgTELsooUmwUm9FkhSp5HYu00Rg==}
    engines: {node: '>=12'}
    cpu: [x64]
    os: [android]

  '@esbuild/android-x64@0.21.5':
    resolution: {integrity: sha512-D7aPRUUNHRBwHxzxRvp856rjUHRFW1SdQATKXH2hqA0kAZb1hKmi02OpYRacl0TxIGz/ZmXWlbZgjwWYaCakTA==}
    engines: {node: '>=12'}
    cpu: [x64]
    os: [android]

  '@esbuild/darwin-arm64@0.20.2':
    resolution: {integrity: sha512-4J6IRT+10J3aJH3l1yzEg9y3wkTDgDk7TSDFX+wKFiWjqWp/iCfLIYzGyasx9l0SAFPT1HwSCR+0w/h1ES/MjA==}
    engines: {node: '>=12'}
    cpu: [arm64]
    os: [darwin]

  '@esbuild/darwin-arm64@0.21.5':
    resolution: {integrity: sha512-DwqXqZyuk5AiWWf3UfLiRDJ5EDd49zg6O9wclZ7kUMv2WRFr4HKjXp/5t8JZ11QbQfUS6/cRCKGwYhtNAY88kQ==}
    engines: {node: '>=12'}
    cpu: [arm64]
    os: [darwin]

  '@esbuild/darwin-x64@0.20.2':
    resolution: {integrity: sha512-tBcXp9KNphnNH0dfhv8KYkZhjc+H3XBkF5DKtswJblV7KlT9EI2+jeA8DgBjp908WEuYll6pF+UStUCfEpdysA==}
    engines: {node: '>=12'}
    cpu: [x64]
    os: [darwin]

  '@esbuild/darwin-x64@0.21.5':
    resolution: {integrity: sha512-se/JjF8NlmKVG4kNIuyWMV/22ZaerB+qaSi5MdrXtd6R08kvs2qCN4C09miupktDitvh8jRFflwGFBQcxZRjbw==}
    engines: {node: '>=12'}
    cpu: [x64]
    os: [darwin]

  '@esbuild/freebsd-arm64@0.20.2':
    resolution: {integrity: sha512-d3qI41G4SuLiCGCFGUrKsSeTXyWG6yem1KcGZVS+3FYlYhtNoNgYrWcvkOoaqMhwXSMrZRl69ArHsGJ9mYdbbw==}
    engines: {node: '>=12'}
    cpu: [arm64]
    os: [freebsd]

  '@esbuild/freebsd-arm64@0.21.5':
    resolution: {integrity: sha512-5JcRxxRDUJLX8JXp/wcBCy3pENnCgBR9bN6JsY4OmhfUtIHe3ZW0mawA7+RDAcMLrMIZaf03NlQiX9DGyB8h4g==}
    engines: {node: '>=12'}
    cpu: [arm64]
    os: [freebsd]

  '@esbuild/freebsd-x64@0.20.2':
    resolution: {integrity: sha512-d+DipyvHRuqEeM5zDivKV1KuXn9WeRX6vqSqIDgwIfPQtwMP4jaDsQsDncjTDDsExT4lR/91OLjRo8bmC1e+Cw==}
    engines: {node: '>=12'}
    cpu: [x64]
    os: [freebsd]

  '@esbuild/freebsd-x64@0.21.5':
    resolution: {integrity: sha512-J95kNBj1zkbMXtHVH29bBriQygMXqoVQOQYA+ISs0/2l3T9/kj42ow2mpqerRBxDJnmkUDCaQT/dfNXWX/ZZCQ==}
    engines: {node: '>=12'}
    cpu: [x64]
    os: [freebsd]

  '@esbuild/linux-arm64@0.20.2':
    resolution: {integrity: sha512-9pb6rBjGvTFNira2FLIWqDk/uaf42sSyLE8j1rnUpuzsODBq7FvpwHYZxQ/It/8b+QOS1RYfqgGFNLRI+qlq2A==}
    engines: {node: '>=12'}
    cpu: [arm64]
    os: [linux]

  '@esbuild/linux-arm64@0.21.5':
    resolution: {integrity: sha512-ibKvmyYzKsBeX8d8I7MH/TMfWDXBF3db4qM6sy+7re0YXya+K1cem3on9XgdT2EQGMu4hQyZhan7TeQ8XkGp4Q==}
    engines: {node: '>=12'}
    cpu: [arm64]
    os: [linux]

  '@esbuild/linux-arm@0.20.2':
    resolution: {integrity: sha512-VhLPeR8HTMPccbuWWcEUD1Az68TqaTYyj6nfE4QByZIQEQVWBB8vup8PpR7y1QHL3CpcF6xd5WVBU/+SBEvGTg==}
    engines: {node: '>=12'}
    cpu: [arm]
    os: [linux]

  '@esbuild/linux-arm@0.21.5':
    resolution: {integrity: sha512-bPb5AHZtbeNGjCKVZ9UGqGwo8EUu4cLq68E95A53KlxAPRmUyYv2D6F0uUI65XisGOL1hBP5mTronbgo+0bFcA==}
    engines: {node: '>=12'}
    cpu: [arm]
    os: [linux]

  '@esbuild/linux-ia32@0.20.2':
    resolution: {integrity: sha512-o10utieEkNPFDZFQm9CoP7Tvb33UutoJqg3qKf1PWVeeJhJw0Q347PxMvBgVVFgouYLGIhFYG0UGdBumROyiig==}
    engines: {node: '>=12'}
    cpu: [ia32]
    os: [linux]

  '@esbuild/linux-ia32@0.21.5':
    resolution: {integrity: sha512-YvjXDqLRqPDl2dvRODYmmhz4rPeVKYvppfGYKSNGdyZkA01046pLWyRKKI3ax8fbJoK5QbxblURkwK/MWY18Tg==}
    engines: {node: '>=12'}
    cpu: [ia32]
    os: [linux]

  '@esbuild/linux-loong64@0.20.2':
    resolution: {integrity: sha512-PR7sp6R/UC4CFVomVINKJ80pMFlfDfMQMYynX7t1tNTeivQ6XdX5r2XovMmha/VjR1YN/HgHWsVcTRIMkymrgQ==}
    engines: {node: '>=12'}
    cpu: [loong64]
    os: [linux]

  '@esbuild/linux-loong64@0.21.5':
    resolution: {integrity: sha512-uHf1BmMG8qEvzdrzAqg2SIG/02+4/DHB6a9Kbya0XDvwDEKCoC8ZRWI5JJvNdUjtciBGFQ5PuBlpEOXQj+JQSg==}
    engines: {node: '>=12'}
    cpu: [loong64]
    os: [linux]

  '@esbuild/linux-mips64el@0.20.2':
    resolution: {integrity: sha512-4BlTqeutE/KnOiTG5Y6Sb/Hw6hsBOZapOVF6njAESHInhlQAghVVZL1ZpIctBOoTFbQyGW+LsVYZ8lSSB3wkjA==}
    engines: {node: '>=12'}
    cpu: [mips64el]
    os: [linux]

  '@esbuild/linux-mips64el@0.21.5':
    resolution: {integrity: sha512-IajOmO+KJK23bj52dFSNCMsz1QP1DqM6cwLUv3W1QwyxkyIWecfafnI555fvSGqEKwjMXVLokcV5ygHW5b3Jbg==}
    engines: {node: '>=12'}
    cpu: [mips64el]
    os: [linux]

  '@esbuild/linux-ppc64@0.20.2':
    resolution: {integrity: sha512-rD3KsaDprDcfajSKdn25ooz5J5/fWBylaaXkuotBDGnMnDP1Uv5DLAN/45qfnf3JDYyJv/ytGHQaziHUdyzaAg==}
    engines: {node: '>=12'}
    cpu: [ppc64]
    os: [linux]

  '@esbuild/linux-ppc64@0.21.5':
    resolution: {integrity: sha512-1hHV/Z4OEfMwpLO8rp7CvlhBDnjsC3CttJXIhBi+5Aj5r+MBvy4egg7wCbe//hSsT+RvDAG7s81tAvpL2XAE4w==}
    engines: {node: '>=12'}
    cpu: [ppc64]
    os: [linux]

  '@esbuild/linux-riscv64@0.20.2':
    resolution: {integrity: sha512-snwmBKacKmwTMmhLlz/3aH1Q9T8v45bKYGE3j26TsaOVtjIag4wLfWSiZykXzXuE1kbCE+zJRmwp+ZbIHinnVg==}
    engines: {node: '>=12'}
    cpu: [riscv64]
    os: [linux]

  '@esbuild/linux-riscv64@0.21.5':
    resolution: {integrity: sha512-2HdXDMd9GMgTGrPWnJzP2ALSokE/0O5HhTUvWIbD3YdjME8JwvSCnNGBnTThKGEB91OZhzrJ4qIIxk/SBmyDDA==}
    engines: {node: '>=12'}
    cpu: [riscv64]
    os: [linux]

  '@esbuild/linux-s390x@0.20.2':
    resolution: {integrity: sha512-wcWISOobRWNm3cezm5HOZcYz1sKoHLd8VL1dl309DiixxVFoFe/o8HnwuIwn6sXre88Nwj+VwZUvJf4AFxkyrQ==}
    engines: {node: '>=12'}
    cpu: [s390x]
    os: [linux]

  '@esbuild/linux-s390x@0.21.5':
    resolution: {integrity: sha512-zus5sxzqBJD3eXxwvjN1yQkRepANgxE9lgOW2qLnmr8ikMTphkjgXu1HR01K4FJg8h1kEEDAqDcZQtbrRnB41A==}
    engines: {node: '>=12'}
    cpu: [s390x]
    os: [linux]

  '@esbuild/linux-x64@0.20.2':
    resolution: {integrity: sha512-1MdwI6OOTsfQfek8sLwgyjOXAu+wKhLEoaOLTjbijk6E2WONYpH9ZU2mNtR+lZ2B4uwr+usqGuVfFT9tMtGvGw==}
    engines: {node: '>=12'}
    cpu: [x64]
    os: [linux]

  '@esbuild/linux-x64@0.21.5':
    resolution: {integrity: sha512-1rYdTpyv03iycF1+BhzrzQJCdOuAOtaqHTWJZCWvijKD2N5Xu0TtVC8/+1faWqcP9iBCWOmjmhoH94dH82BxPQ==}
    engines: {node: '>=12'}
    cpu: [x64]
    os: [linux]

  '@esbuild/netbsd-x64@0.20.2':
    resolution: {integrity: sha512-K8/DhBxcVQkzYc43yJXDSyjlFeHQJBiowJ0uVL6Tor3jGQfSGHNNJcWxNbOI8v5k82prYqzPuwkzHt3J1T1iZQ==}
    engines: {node: '>=12'}
    cpu: [x64]
    os: [netbsd]

  '@esbuild/netbsd-x64@0.21.5':
    resolution: {integrity: sha512-Woi2MXzXjMULccIwMnLciyZH4nCIMpWQAs049KEeMvOcNADVxo0UBIQPfSmxB3CWKedngg7sWZdLvLczpe0tLg==}
    engines: {node: '>=12'}
    cpu: [x64]
    os: [netbsd]

  '@esbuild/openbsd-x64@0.20.2':
    resolution: {integrity: sha512-eMpKlV0SThJmmJgiVyN9jTPJ2VBPquf6Kt/nAoo6DgHAoN57K15ZghiHaMvqjCye/uU4X5u3YSMgVBI1h3vKrQ==}
    engines: {node: '>=12'}
    cpu: [x64]
    os: [openbsd]

  '@esbuild/openbsd-x64@0.21.5':
    resolution: {integrity: sha512-HLNNw99xsvx12lFBUwoT8EVCsSvRNDVxNpjZ7bPn947b8gJPzeHWyNVhFsaerc0n3TsbOINvRP2byTZ5LKezow==}
    engines: {node: '>=12'}
    cpu: [x64]
    os: [openbsd]

  '@esbuild/sunos-x64@0.20.2':
    resolution: {integrity: sha512-2UyFtRC6cXLyejf/YEld4Hajo7UHILetzE1vsRcGL3earZEW77JxrFjH4Ez2qaTiEfMgAXxfAZCm1fvM/G/o8w==}
    engines: {node: '>=12'}
    cpu: [x64]
    os: [sunos]

  '@esbuild/sunos-x64@0.21.5':
    resolution: {integrity: sha512-6+gjmFpfy0BHU5Tpptkuh8+uw3mnrvgs+dSPQXQOv3ekbordwnzTVEb4qnIvQcYXq6gzkyTnoZ9dZG+D4garKg==}
    engines: {node: '>=12'}
    cpu: [x64]
    os: [sunos]

  '@esbuild/win32-arm64@0.20.2':
    resolution: {integrity: sha512-GRibxoawM9ZCnDxnP3usoUDO9vUkpAxIIZ6GQI+IlVmr5kP3zUq+l17xELTHMWTWzjxa2guPNyrpq1GWmPvcGQ==}
    engines: {node: '>=12'}
    cpu: [arm64]
    os: [win32]

  '@esbuild/win32-arm64@0.21.5':
    resolution: {integrity: sha512-Z0gOTd75VvXqyq7nsl93zwahcTROgqvuAcYDUr+vOv8uHhNSKROyU961kgtCD1e95IqPKSQKH7tBTslnS3tA8A==}
    engines: {node: '>=12'}
    cpu: [arm64]
    os: [win32]

  '@esbuild/win32-ia32@0.20.2':
    resolution: {integrity: sha512-HfLOfn9YWmkSKRQqovpnITazdtquEW8/SoHW7pWpuEeguaZI4QnCRW6b+oZTztdBnZOS2hqJ6im/D5cPzBTTlQ==}
    engines: {node: '>=12'}
    cpu: [ia32]
    os: [win32]

  '@esbuild/win32-ia32@0.21.5':
    resolution: {integrity: sha512-SWXFF1CL2RVNMaVs+BBClwtfZSvDgtL//G/smwAc5oVK/UPu2Gu9tIaRgFmYFFKrmg3SyAjSrElf0TiJ1v8fYA==}
    engines: {node: '>=12'}
    cpu: [ia32]
    os: [win32]

  '@esbuild/win32-x64@0.20.2':
    resolution: {integrity: sha512-N49X4lJX27+l9jbLKSqZ6bKNjzQvHaT8IIFUy+YIqmXQdjYCToGWwOItDrfby14c78aDd5NHQl29xingXfCdLQ==}
    engines: {node: '>=12'}
    cpu: [x64]
    os: [win32]

  '@esbuild/win32-x64@0.21.5':
    resolution: {integrity: sha512-tQd/1efJuzPC6rCFwEvLtci/xNFcTZknmXs98FYDfGE4wP9ClFV98nyKrzJKVPMhdDnjzLhdUyMX4PsQAPjwIw==}
    engines: {node: '>=12'}
    cpu: [x64]
    os: [win32]

  '@eslint-community/eslint-utils@4.4.0':
    resolution: {integrity: sha512-1/sA4dwrzBAyeUoQ6oxahHKmrZvsnLCg4RfxW3ZFGGmQkSNQPFNLV9CUEFQP1x9EYXHTo5p6xdhZM1Ne9p/AfA==}
    engines: {node: ^12.22.0 || ^14.17.0 || >=16.0.0}
    peerDependencies:
      eslint: ^6.0.0 || ^7.0.0 || >=8.0.0

  '@eslint-community/regexpp@4.10.1':
    resolution: {integrity: sha512-Zm2NGpWELsQAD1xsJzGQpYfvICSsFkEpU0jxBjfdC6uNEWXcHnfs9hScFWtXVDVl+rBQJGrl4g1vcKIejpH9dA==}
    engines: {node: ^12.0.0 || ^14.0.0 || >=16.0.0}

  '@eslint/eslintrc@2.1.4':
    resolution: {integrity: sha512-269Z39MS6wVJtsoUl10L60WdkhJVdPG24Q4eZTH3nnF6lpvSShEK3wQjDX9JRWAUPvPh7COouPpU9IrqaZFvtQ==}
    engines: {node: ^12.22.0 || ^14.17.0 || >=16.0.0}

  '@eslint/js@8.57.0':
    resolution: {integrity: sha512-Ys+3g2TaW7gADOJzPt83SJtCDhMjndcDMFVQ/Tj9iA1BfJzFKD9mAUXT3OenpuPHbI6P/myECxRJrofUsDx/5g==}
    engines: {node: ^12.22.0 || ^14.17.0 || >=16.0.0}

  '@eslint/js@9.5.0':
    resolution: {integrity: sha512-A7+AOT2ICkodvtsWnxZP4Xxk3NbZ3VMHd8oihydLRGrJgqqdEz1qSeEgXYyT/Cu8h1TWWsQRejIx48mtjZ5y1w==}
    engines: {node: ^18.18.0 || ^20.9.0 || >=21.1.0}

  '@gar/promisify@1.1.3':
    resolution: {integrity: sha512-k2Ty1JcVojjJFwrg/ThKi2ujJ7XNLYaFGNB/bWT9wGR+oSMJHMa5w+CUq6p/pVrKeNNgA7pCqEcjSnHVoqJQFw==}

  '@humanwhocodes/config-array@0.11.14':
    resolution: {integrity: sha512-3T8LkOmg45BV5FICb15QQMsyUSWrQ8AygVfC7ZG32zOalnqrilm018ZVCw0eapXux8FtA33q8PSRSstjee3jSg==}
    engines: {node: '>=10.10.0'}
    deprecated: Use @eslint/config-array instead

  '@humanwhocodes/module-importer@1.0.1':
    resolution: {integrity: sha512-bxveV4V8v5Yb4ncFTT3rPSgZBOpCkjfK0y4oVVVJwIuDVBRMDXrPyXRL988i5ap9m9bnyEEjWfm5WkBmtffLfA==}
    engines: {node: '>=12.22'}

  '@humanwhocodes/object-schema@2.0.3':
    resolution: {integrity: sha512-93zYdMES/c1D69yZiKDBj0V24vqNzB/koF26KPaagAfd3P/4gUlh3Dys5ogAK+Exi9QyzlD8x/08Zt7wIKcDcA==}
    deprecated: Use @eslint/object-schema instead

  '@hutson/parse-repository-url@3.0.2':
    resolution: {integrity: sha512-H9XAx3hc0BQHY6l+IFSWHDySypcXsvsuLhgYLUGywmJ5pswRVQJUHpOsobnLYp2ZUaUlKiKDrgWWhosOwAEM8Q==}
    engines: {node: '>=6.9.0'}

  '@iarna/toml@2.2.5':
    resolution: {integrity: sha512-trnsAYxU3xnS1gPHPyU961coFyLkh4gAD/0zQ5mymY4yOZ+CYvsPqUbOFSw0aDM4y0tV7tiFxL/1XfXPNC6IPg==}

  '@inquirer/figures@1.0.3':
    resolution: {integrity: sha512-ErXXzENMH5pJt5/ssXV0DfWUZqly8nGzf0UcBV9xTnP+KyffE2mqyxIMBrZ8ijQck2nU0TQm40EQB53YreyWHw==}
    engines: {node: '>=18'}

  '@isaacs/cliui@8.0.2':
    resolution: {integrity: sha512-O8jcjabXaleOG9DQ0+ARXWZBTfnP4WNAqzuiJK7ll44AmxGKv/J2M4TPjxjY3znBCfvBXFzucm1twdyFybFqEA==}
    engines: {node: '>=12'}

  '@istanbuljs/schema@0.1.3':
    resolution: {integrity: sha512-ZXRY4jNvVgSVQ8DL3LTcakaAtXwTVUxE81hslsyD2AtoXW/wVob10HkOJ1X/pAlcI7D+2YoZKg5do8G/w6RYgA==}
    engines: {node: '>=8'}

  '@jest/expect-utils@29.7.0':
    resolution: {integrity: sha512-GlsNBWiFQFCVi9QVSx7f5AgMeLxe9YCCs5PuP2O2LdjDAA8Jh9eX7lA1Jq/xdXw3Wb3hyvlFNfZIfcRetSzYcA==}
    engines: {node: ^14.15.0 || ^16.10.0 || >=18.0.0}

  '@jest/schemas@29.6.3':
    resolution: {integrity: sha512-mo5j5X+jIZmJQveBKeS/clAueipV7KgiX1vMgCxam1RNYiqE1w62n0/tJJnHtjW8ZHcQco5gY85jA3mi0L+nSA==}
    engines: {node: ^14.15.0 || ^16.10.0 || >=18.0.0}

  '@jest/types@29.6.3':
    resolution: {integrity: sha512-u3UPsIilWKOM3F9CXtrG8LEJmNxwoCQC/XVj4IKYXvvpx7QIi/Kg1LI5uDmDpKlac62NUtX7eLjRh+jVZcLOzw==}
    engines: {node: ^14.15.0 || ^16.10.0 || >=18.0.0}

  '@jridgewell/gen-mapping@0.3.5':
    resolution: {integrity: sha512-IzL8ZoEDIBRWEzlCcRhOaCupYyN5gdIK+Q6fbFdPDg6HqX6jpkItn7DFIpW9LQzXG6Df9sA7+OKnq0qlz/GaQg==}
    engines: {node: '>=6.0.0'}

  '@jridgewell/resolve-uri@3.1.2':
    resolution: {integrity: sha512-bRISgCIjP20/tbWSPWMEi54QVPRZExkuD9lJL+UIxUKtwVJA8wW1Trb1jMs1RFXo1CBTNZ/5hpC9QvmKWdopKw==}
    engines: {node: '>=6.0.0'}

  '@jridgewell/set-array@1.2.1':
    resolution: {integrity: sha512-R8gLRTZeyp03ymzP/6Lil/28tGeGEzhx1q2k703KGWRAI1VdvPIXdG70VJc2pAMw3NA6JKL5hhFu1sJX0Mnn/A==}
    engines: {node: '>=6.0.0'}

  '@jridgewell/source-map@0.3.6':
    resolution: {integrity: sha512-1ZJTZebgqllO79ue2bm3rIGud/bOe0pP5BjSRCRxxYkEZS8STV7zN84UBbiYu7jy+eCKSnVIUgoWWE/tt+shMQ==}

  '@jridgewell/sourcemap-codec@1.4.15':
    resolution: {integrity: sha512-eF2rxCRulEKXHTRiDrDy6erMYWqNw4LPdQ8UQA4huuxaQsVeRPFl2oM8oDGxMFhJUWZf9McpLtJasDDZb/Bpeg==}

  '@jridgewell/trace-mapping@0.3.25':
    resolution: {integrity: sha512-vNk6aEwybGtawWmy/PzwnGDOjCkLWSD2wqvjGGAgOAwCGWySYXfYoxt00IJkTF+8Lb57DwOb3Aa0o9CApepiYQ==}

  '@jridgewell/trace-mapping@0.3.9':
    resolution: {integrity: sha512-3Belt6tdc8bPgAtbcmdtNJlirVoTmEb5e2gC94PnkwEW9jI6CAHUeoG85tjWP5WquqfavoMtMwiG4P926ZKKuQ==}

  '@lerna/create@8.1.3':
    resolution: {integrity: sha512-JFvIYrlvR8Txa8h7VZx8VIQDltukEKOKaZL/muGO7Q/5aE2vjOKHsD/jkWYe/2uFy1xv37ubdx17O1UXQNadPg==}
    engines: {node: '>=18.0.0'}

  '@ljharb/through@2.3.13':
    resolution: {integrity: sha512-/gKJun8NNiWGZJkGzI/Ragc53cOdcLNdzjLaIa+GEjguQs0ulsurx8WN0jijdK9yPqDvziX995sMRLyLt1uZMQ==}
    engines: {node: '>= 0.4'}

  '@malept/cross-spawn-promise@1.1.1':
    resolution: {integrity: sha512-RTBGWL5FWQcg9orDOCcp4LvItNzUPcyEU9bwaeJX0rJ1IQxzucC48Y0/sQLp/g6t99IQgAlGIaesJS+gTn7tVQ==}
    engines: {node: '>= 10'}

  '@malept/cross-spawn-promise@2.0.0':
    resolution: {integrity: sha512-1DpKU0Z5ThltBwjNySMC14g0CkbyhCaz9FkhxqNsZI6uAPJXFS8cMXlBKo26FJ8ZuW6S9GCMcR9IO5k2X5/9Fg==}
    engines: {node: '>= 12.13.0'}

  '@malept/flatpak-bundler@0.4.0':
    resolution: {integrity: sha512-9QOtNffcOF/c1seMCDnjckb3R9WHcG34tky+FHpNKKCW0wc/scYLwMtO+ptyGUfMW0/b/n4qRiALlaFHc9Oj7Q==}
    engines: {node: '>= 10.0.0'}

  '@nodelib/fs.scandir@2.1.5':
    resolution: {integrity: sha512-vq24Bq3ym5HEQm2NKCr3yXDwjc7vTsEThRDnkp2DK9p1uqLR+DHurm/NOTo0KG7HYHU7eppKZj3MyqYuMBf62g==}
    engines: {node: '>= 8'}

  '@nodelib/fs.stat@2.0.5':
    resolution: {integrity: sha512-RkhPPp2zrqDAQA/2jNhnztcPAlv64XdhIp7a7454A5ovI7Bukxgt7MX7udwAu3zg1DcpPU0rz3VV1SeaqvY4+A==}
    engines: {node: '>= 8'}

  '@nodelib/fs.walk@1.2.8':
    resolution: {integrity: sha512-oGB+UxlgWcgQkgwo8GcEGwemoTFt3FIO9ababBmaGwXIoBKZ+GTy0pP185beGg7Llih/NSHSV2XAs1lnznocSg==}
    engines: {node: '>= 8'}

  '@npmcli/agent@2.2.2':
    resolution: {integrity: sha512-OrcNPXdpSl9UX7qPVRWbmWMCSXrcDa2M9DvrbOTj7ao1S4PlqVFYv9/yLKMkrJKZ/V5A/kDBC690or307i26Og==}
    engines: {node: ^16.14.0 || >=18.0.0}

  '@npmcli/fs@2.1.2':
    resolution: {integrity: sha512-yOJKRvohFOaLqipNtwYB9WugyZKhC/DZC4VYPmpaCzDBrA8YpK3qHZ8/HGscMnE4GqbkLNuVcCnxkeQEdGt6LQ==}
    engines: {node: ^12.13.0 || ^14.15.0 || >=16.0.0}

  '@npmcli/fs@3.1.1':
    resolution: {integrity: sha512-q9CRWjpHCMIh5sVyefoD1cA7PkvILqCZsnSOEUUivORLjxCO/Irmue2DprETiNgEqktDBZaM1Bi+jrarx1XdCg==}
    engines: {node: ^14.17.0 || ^16.13.0 || >=18.0.0}

  '@npmcli/git@5.0.7':
    resolution: {integrity: sha512-WaOVvto604d5IpdCRV2KjQu8PzkfE96d50CQGKgywXh2GxXmDeUO5EWcBC4V57uFyrNqx83+MewuJh3WTR3xPA==}
    engines: {node: ^16.14.0 || >=18.0.0}

  '@npmcli/installed-package-contents@2.1.0':
    resolution: {integrity: sha512-c8UuGLeZpm69BryRykLuKRyKFZYJsZSCT4aVY5ds4omyZqJ172ApzgfKJ5eV/r3HgLdUYgFVe54KSFVjKoe27w==}
    engines: {node: ^14.17.0 || ^16.13.0 || >=18.0.0}
    hasBin: true

  '@npmcli/move-file@2.0.1':
    resolution: {integrity: sha512-mJd2Z5TjYWq/ttPLLGqArdtnC74J6bOzg4rMDnN+p1xTacZ2yPRCk2y0oSWQtygLR9YVQXgOcONrwtnk3JupxQ==}
    engines: {node: ^12.13.0 || ^14.15.0 || >=16.0.0}
    deprecated: This functionality has been moved to @npmcli/fs

  '@npmcli/node-gyp@3.0.0':
    resolution: {integrity: sha512-gp8pRXC2oOxu0DUE1/M3bYtb1b3/DbJ5aM113+XJBgfXdussRAsX0YOrOhdd8WvnAR6auDBvJomGAkLKA5ydxA==}
    engines: {node: ^14.17.0 || ^16.13.0 || >=18.0.0}

  '@npmcli/promise-spawn@7.0.2':
    resolution: {integrity: sha512-xhfYPXoV5Dy4UkY0D+v2KkwvnDfiA/8Mt3sWCGI/hM03NsYIH8ZaG6QzS9x7pje5vHZBZJ2v6VRFVTWACnqcmQ==}
    engines: {node: ^16.14.0 || >=18.0.0}

  '@npmcli/redact@1.1.0':
    resolution: {integrity: sha512-PfnWuOkQgu7gCbnSsAisaX7hKOdZ4wSAhAzH3/ph5dSGau52kCRrMMGbiSQLwyTZpgldkZ49b0brkOr1AzGBHQ==}
    engines: {node: ^16.14.0 || >=18.0.0}

  '@npmcli/run-script@7.0.2':
    resolution: {integrity: sha512-Omu0rpA8WXvcGeY6DDzyRoY1i5DkCBkzyJ+m2u7PD6quzb0TvSqdIPOkTn8ZBOj7LbbcbMfZ3c5skwSu6m8y2w==}
    engines: {node: ^16.14.0 || >=18.0.0}

  '@nrwl/devkit@19.2.3':
    resolution: {integrity: sha512-OL6sc70gR/USasvbYzyYY44Hd5ZCde2UfiA5h8VeAYAJbq+JmtscpvjcnZ7OIsXyYEOxe1rypULElqu/8qpKzQ==}

  '@nrwl/tao@19.2.3':
    resolution: {integrity: sha512-vwo6ogcy6A9vJggDOsHGi1F0cTRqSqRypbgq/EdNuZqL7rGyZB/ctId69/i8dV6cLkl8BJG/4WpEe5BIrMTsjA==}
    hasBin: true

  '@nx/devkit@19.2.3':
    resolution: {integrity: sha512-if1WwRVexrQBBADObEcxVIivq4QRZWY/nYRhCQy/qfFI6Cu2jBSI6ZQ1uy7to2L2sQPLgn8v2beQZiAeZdIktg==}
    peerDependencies:
      nx: '>= 17 <= 20'

  '@nx/nx-darwin-arm64@19.2.3':
    resolution: {integrity: sha512-1beJscdMraGgLHpvjyC5FXUzpdQYW8JwnPK0Yj9iti9Vnahtx3PLQHCFOFwoE0KZF9VEL1KsZSSVPljMgW/j+g==}
    engines: {node: '>= 10'}
    cpu: [arm64]
    os: [darwin]

  '@nx/nx-darwin-x64@19.2.3':
    resolution: {integrity: sha512-wCpIRThGKL/FebPe+WaFk/V6nk31mMc83APoEyhyS5kAodqeKjb6iPud+QNydtUJ/jsF9aQ/DaHIioKC9wbg8A==}
    engines: {node: '>= 10'}
    cpu: [x64]
    os: [darwin]

  '@nx/nx-freebsd-x64@19.2.3':
    resolution: {integrity: sha512-ytY18USCyf83wqyUgFaeRO/3zvysJXPJf1Di8czBhiUSroSMB6088OaeqW7SnzdcYNdACZUv0Q6PupXpx3w2Ng==}
    engines: {node: '>= 10'}
    cpu: [x64]
    os: [freebsd]

  '@nx/nx-linux-arm-gnueabihf@19.2.3':
    resolution: {integrity: sha512-FPtqIMzdOzYSSDnLXUpcrflqEsNe6UgpAgYoHLVbWiR47O3qJnpQRDfYUsP7Lv+2C0CBKNXgwPEvmDLXKHcfYg==}
    engines: {node: '>= 10'}
    cpu: [arm]
    os: [linux]

  '@nx/nx-linux-arm64-gnu@19.2.3':
    resolution: {integrity: sha512-VOuzPD5FBPZmctvXqdB9K1MYVzkV8TgOZFS7Md6ClH7UwJTEOjnMoomYCMM1VlOZV4P0S5E0u/Zere5YWh+ZWw==}
    engines: {node: '>= 10'}
    cpu: [arm64]
    os: [linux]

  '@nx/nx-linux-arm64-musl@19.2.3':
    resolution: {integrity: sha512-qd6QZysktt0D7rNCOlBaV3ME0/J0VwvC1cmdjtZoljwtsX6Zc56AEdfwsgGzsZNU4w+N+BtXxowan3D44iiSzQ==}
    engines: {node: '>= 10'}
    cpu: [arm64]
    os: [linux]

  '@nx/nx-linux-x64-gnu@19.2.3':
    resolution: {integrity: sha512-wE08BstTD65dt6c+9L9bEp98PxFwc7CuaUVX2cZTDFAERBXCMhu7y6Gb1JbiAvfVci4+yLrm+h0E1ieY1wMTXw==}
    engines: {node: '>= 10'}
    cpu: [x64]
    os: [linux]

  '@nx/nx-linux-x64-musl@19.2.3':
    resolution: {integrity: sha512-IA09+NZ0kKPSfK/dXsyjZ8TN+hN/1PcnbdNuUCn1Opmbrdda9GBfzHSDFKXxoA6TVB/j/qnXHKgKxhhVH05TGg==}
    engines: {node: '>= 10'}
    cpu: [x64]
    os: [linux]

  '@nx/nx-win32-arm64-msvc@19.2.3':
    resolution: {integrity: sha512-fkbcTp+XuxGaL5e4Ve8AjxNEim5Ifdn61ofaxEDMoGjauKvKZBejbLhBFOonCKDqntXsY8D2nDXjhcsdNYxzMg==}
    engines: {node: '>= 10'}
    cpu: [arm64]
    os: [win32]

  '@nx/nx-win32-x64-msvc@19.2.3':
    resolution: {integrity: sha512-E2q3c504xjFXTY+/iq57DOZmS6CPA8RbFwLf6bCG5wo2BDajxmvU3VCeCSkxqXEwCY7NJSI3PT1V/3vRDzJ3lQ==}
    engines: {node: '>= 10'}
    cpu: [x64]
    os: [win32]

  '@octokit/auth-token@3.0.4':
    resolution: {integrity: sha512-TWFX7cZF2LXoCvdmJWY7XVPi74aSY0+FfBZNSXEXFkMpjcqsQwDSYVv5FhRFaI0V1ECnwbz4j59T/G+rXNWaIQ==}
    engines: {node: '>= 14'}

  '@octokit/auth-token@4.0.0':
    resolution: {integrity: sha512-tY/msAuJo6ARbK6SPIxZrPBms3xPbfwBrulZe0Wtr/DIY9lje2HeV1uoebShn6mx7SjCHif6EjMvoREj+gZ+SA==}
    engines: {node: '>= 18'}

  '@octokit/core@4.2.4':
    resolution: {integrity: sha512-rYKilwgzQ7/imScn3M9/pFfUf4I1AZEH3KhyJmtPdE2zfaXAn2mFfUy4FbKewzc2We5y/LlKLj36fWJLKC2SIQ==}
    engines: {node: '>= 14'}

  '@octokit/core@5.2.0':
    resolution: {integrity: sha512-1LFfa/qnMQvEOAdzlQymH0ulepxbxnCYAKJZfMci/5XJyIHWgEYnDmgnKakbTh7CH2tFQ5O60oYDvns4i9RAIg==}
    engines: {node: '>= 18'}

  '@octokit/endpoint@7.0.6':
    resolution: {integrity: sha512-5L4fseVRUsDFGR00tMWD/Trdeeihn999rTMGRMC1G/Ldi1uWlWJzI98H4Iak5DB/RVvQuyMYKqSK/R6mbSOQyg==}
    engines: {node: '>= 14'}

  '@octokit/endpoint@9.0.5':
    resolution: {integrity: sha512-ekqR4/+PCLkEBF6qgj8WqJfvDq65RH85OAgrtnVp1mSxaXF03u2xW/hUdweGS5654IlC0wkNYC18Z50tSYTAFw==}
    engines: {node: '>= 18'}

  '@octokit/graphql@5.0.6':
    resolution: {integrity: sha512-Fxyxdy/JH0MnIB5h+UQ3yCoh1FG4kWXfFKkpWqjZHw/p+Kc8Y44Hu/kCgNBT6nU1shNumEchmW/sUO1JuQnPcw==}
    engines: {node: '>= 14'}

  '@octokit/graphql@7.1.0':
    resolution: {integrity: sha512-r+oZUH7aMFui1ypZnAvZmn0KSqAUgE1/tUXIWaqUCa1758ts/Jio84GZuzsvUkme98kv0WFY8//n0J1Z+vsIsQ==}
    engines: {node: '>= 18'}

  '@octokit/openapi-types@18.1.1':
    resolution: {integrity: sha512-VRaeH8nCDtF5aXWnjPuEMIYf1itK/s3JYyJcWFJT8X9pSNnBtriDf7wlEWsGuhPLl4QIH4xM8fqTXDwJ3Mu6sw==}

  '@octokit/openapi-types@22.2.0':
    resolution: {integrity: sha512-QBhVjcUa9W7Wwhm6DBFu6ZZ+1/t/oYxqc2tp81Pi41YNuJinbFRx8B133qVOrAaBbF7D/m0Et6f9/pZt9Rc+tg==}

  '@octokit/plugin-enterprise-rest@6.0.1':
    resolution: {integrity: sha512-93uGjlhUD+iNg1iWhUENAtJata6w5nE+V4urXOAlIXdco6xNZtUSfYY8dzp3Udy74aqO/B5UZL80x/YMa5PKRw==}

  '@octokit/plugin-paginate-rest@11.3.1':
    resolution: {integrity: sha512-ryqobs26cLtM1kQxqeZui4v8FeznirUsksiA+RYemMPJ7Micju0WSkv50dBksTuZks9O5cg4wp+t8fZ/cLY56g==}
    engines: {node: '>= 18'}
    peerDependencies:
      '@octokit/core': '5'

  '@octokit/plugin-paginate-rest@6.1.2':
    resolution: {integrity: sha512-qhrmtQeHU/IivxucOV1bbI/xZyC/iOBhclokv7Sut5vnejAIAEXVcGQeRpQlU39E0WwK9lNvJHphHri/DB6lbQ==}
    engines: {node: '>= 14'}
    peerDependencies:
      '@octokit/core': '>=4'

  '@octokit/plugin-request-log@1.0.4':
    resolution: {integrity: sha512-mLUsMkgP7K/cnFEw07kWqXGF5LKrOkD+lhCrKvPHXWDywAwuDUeDwWBpc69XK3pNX0uKiVt8g5z96PJ6z9xCFA==}
    peerDependencies:
      '@octokit/core': '>=3'

  '@octokit/plugin-request-log@4.0.1':
    resolution: {integrity: sha512-GihNqNpGHorUrO7Qa9JbAl0dbLnqJVrV8OXe2Zm5/Y4wFkZQDfTreBzVmiRfJVfE4mClXdihHnbpyyO9FSX4HA==}
    engines: {node: '>= 18'}
    peerDependencies:
      '@octokit/core': '5'

  '@octokit/plugin-rest-endpoint-methods@13.2.2':
    resolution: {integrity: sha512-EI7kXWidkt3Xlok5uN43suK99VWqc8OaIMktY9d9+RNKl69juoTyxmLoWPIZgJYzi41qj/9zU7G/ljnNOJ5AFA==}
    engines: {node: '>= 18'}
    peerDependencies:
      '@octokit/core': ^5

  '@octokit/plugin-rest-endpoint-methods@7.2.3':
    resolution: {integrity: sha512-I5Gml6kTAkzVlN7KCtjOM+Ruwe/rQppp0QU372K1GP7kNOYEKe8Xn5BW4sE62JAHdwpq95OQK/qGNyKQMUzVgA==}
    engines: {node: '>= 14'}
    peerDependencies:
      '@octokit/core': '>=3'

  '@octokit/request-error@3.0.3':
    resolution: {integrity: sha512-crqw3V5Iy2uOU5Np+8M/YexTlT8zxCfI+qu+LxUB7SZpje4Qmx3mub5DfEKSO8Ylyk0aogi6TYdf6kxzh2BguQ==}
    engines: {node: '>= 14'}

  '@octokit/request-error@5.1.0':
    resolution: {integrity: sha512-GETXfE05J0+7H2STzekpKObFe765O5dlAKUTLNGeH+x47z7JjXHfsHKo5z21D/o/IOZTUEI6nyWyR+bZVP/n5Q==}
    engines: {node: '>= 18'}

  '@octokit/request@6.2.8':
    resolution: {integrity: sha512-ow4+pkVQ+6XVVsekSYBzJC0VTVvh/FCTUUgTsboGq+DTeWdyIFV8WSCdo0RIxk6wSkBTHqIK1mYuY7nOBXOchw==}
    engines: {node: '>= 14'}

  '@octokit/request@8.4.0':
    resolution: {integrity: sha512-9Bb014e+m2TgBeEJGEbdplMVWwPmL1FPtggHQRkV+WVsMggPtEkLKPlcVYm/o8xKLkpJ7B+6N8WfQMtDLX2Dpw==}
    engines: {node: '>= 18'}

  '@octokit/rest@19.0.11':
    resolution: {integrity: sha512-m2a9VhaP5/tUw8FwfnW2ICXlXpLPIqxtg3XcAiGMLj/Xhw3RSBfZ8le/466ktO1Gcjr8oXudGnHhxV1TXJgFxw==}
    engines: {node: '>= 14'}

  '@octokit/rest@20.1.1':
    resolution: {integrity: sha512-MB4AYDsM5jhIHro/dq4ix1iWTLGToIGk6cWF5L6vanFaMble5jTX/UBQyiv05HsWnwUtY8JrfHy2LWfKwihqMw==}
    engines: {node: '>= 18'}

  '@octokit/tsconfig@1.0.2':
    resolution: {integrity: sha512-I0vDR0rdtP8p2lGMzvsJzbhdOWy405HcGovrspJ8RRibHnyRgggUSNO5AIox5LmqiwmatHKYsvj6VGFHkqS7lA==}

  '@octokit/types@10.0.0':
    resolution: {integrity: sha512-Vm8IddVmhCgU1fxC1eyinpwqzXPEYu0NrYzD3YZjlGjyftdLBTeqNblRC0jmJmgxbJIsQlyogVeGnrNaaMVzIg==}

  '@octokit/types@13.5.0':
    resolution: {integrity: sha512-HdqWTf5Z3qwDVlzCrP8UJquMwunpDiMPt5er+QjGzL4hqr/vBVY/MauQgS1xWxCDT1oMx1EULyqxncdCY/NVSQ==}

  '@octokit/types@9.3.2':
    resolution: {integrity: sha512-D4iHGTdAnEEVsB8fl95m1hiz7D5YiRdQ9b/OEb3BYRVwbLsGHcRVPz+u+BgRLNk0Q0/4iZCBqDN96j2XNxfXrA==}

  '@pkgjs/parseargs@0.11.0':
    resolution: {integrity: sha512-+1VkjdD0QBLPodGrJUeqarH8VAIvQODIbwh9XpP5Syisf7YoQgsJKPNFoqqLQlu+VQ/tVSshMR6loPMn8U+dPg==}
    engines: {node: '>=14'}

  '@pnpm/config.env-replace@1.1.0':
    resolution: {integrity: sha512-htyl8TWnKL7K/ESFa1oW2UB5lVDxuF5DpM7tBi6Hu2LNL3mWkIzNLG6N4zoCUP1lCKNxWy/3iu8mS8MvToGd6w==}
    engines: {node: '>=12.22.0'}

  '@pnpm/network.ca-file@1.0.2':
    resolution: {integrity: sha512-YcPQ8a0jwYU9bTdJDpXjMi7Brhkr1mXsXrUJvjqM2mQDgkRiz8jFaQGOdaLxgjtUfQgZhKy/O3cG/YwmgKaxLA==}
    engines: {node: '>=12.22.0'}

  '@pnpm/npm-conf@2.2.2':
    resolution: {integrity: sha512-UA91GwWPhFExt3IizW6bOeY/pQ0BkuNwKjk9iQW9KqxluGCrg4VenZ0/L+2Y0+ZOtme72EVvg6v0zo3AMQRCeA==}
    engines: {node: '>=12'}

  '@promptbook/utils@0.50.0-10':
    resolution: {integrity: sha512-Z94YoY/wcZb5m1QoXgmIC1rVeDguGK5bWmUTYdWCqh/LHVifRdJ1C+tBzS0h+HMOD0XzMjZhBQ/mBgTZ/QNW/g==}

  '@puppeteer/browsers@1.4.6':
    resolution: {integrity: sha512-x4BEjr2SjOPowNeiguzjozQbsc6h437ovD/wu+JpaenxVLm3jkgzHY2xOslMTp50HoTvQreMjiexiGQw1sqZlQ==}
    engines: {node: '>=16.3.0'}
    hasBin: true
    peerDependencies:
      typescript: '>= 4.7.4'
    peerDependenciesMeta:
      typescript:
        optional: true

  '@puppeteer/browsers@1.9.1':
    resolution: {integrity: sha512-PuvK6xZzGhKPvlx3fpfdM2kYY3P/hB1URtK8wA7XUJ6prn6pp22zvJHu48th0SGcHL9SutbPHrFuQgfXTFobWA==}
    engines: {node: '>=16.3.0'}
    hasBin: true

  '@rollup/plugin-commonjs@25.0.8':
    resolution: {integrity: sha512-ZEZWTK5n6Qde0to4vS9Mr5x/0UZoqCxPVR9KRUjU4kA2sO7GEUn1fop0DAwpO6z0Nw/kJON9bDmSxdWxO/TT1A==}
    engines: {node: '>=14.0.0'}
    peerDependencies:
      rollup: ^2.68.0||^3.0.0||^4.0.0
    peerDependenciesMeta:
      rollup:
        optional: true

  '@rollup/plugin-json@6.1.0':
    resolution: {integrity: sha512-EGI2te5ENk1coGeADSIwZ7G2Q8CJS2sF120T7jLw4xFw9n7wIOXHo+kIYRAoVpJAN+kmqZSoO3Fp4JtoNF4ReA==}
    engines: {node: '>=14.0.0'}
    peerDependencies:
      rollup: ^1.20.0||^2.0.0||^3.0.0||^4.0.0
    peerDependenciesMeta:
      rollup:
        optional: true

  '@rollup/plugin-node-resolve@15.2.3':
    resolution: {integrity: sha512-j/lym8nf5E21LwBT4Df1VD6hRO2L2iwUeUmP7litikRsVp1H6NWx20NEp0Y7su+7XGc476GnXXc4kFeZNGmaSQ==}
    engines: {node: '>=14.0.0'}
    peerDependencies:
      rollup: ^2.78.0||^3.0.0||^4.0.0
    peerDependenciesMeta:
      rollup:
        optional: true

  '@rollup/pluginutils@5.1.0':
    resolution: {integrity: sha512-XTIWOPPcpvyKI6L1NHo0lFlCyznUEyPmPY1mc3KpPVDYulHSTvyeLNVW00QTLIAFNhR3kYnJTQHeGqU4M3n09g==}
    engines: {node: '>=14.0.0'}
    peerDependencies:
      rollup: ^1.20.0||^2.0.0||^3.0.0||^4.0.0
    peerDependenciesMeta:
      rollup:
        optional: true

  '@rollup/rollup-android-arm-eabi@4.18.0':
    resolution: {integrity: sha512-Tya6xypR10giZV1XzxmH5wr25VcZSncG0pZIjfePT0OVBvqNEurzValetGNarVrGiq66EBVAFn15iYX4w6FKgQ==}
    cpu: [arm]
    os: [android]

  '@rollup/rollup-android-arm64@4.18.0':
    resolution: {integrity: sha512-avCea0RAP03lTsDhEyfy+hpfr85KfyTctMADqHVhLAF3MlIkq83CP8UfAHUssgXTYd+6er6PaAhx/QGv4L1EiA==}
    cpu: [arm64]
    os: [android]

  '@rollup/rollup-darwin-arm64@4.18.0':
    resolution: {integrity: sha512-IWfdwU7KDSm07Ty0PuA/W2JYoZ4iTj3TUQjkVsO/6U+4I1jN5lcR71ZEvRh52sDOERdnNhhHU57UITXz5jC1/w==}
    cpu: [arm64]
    os: [darwin]

  '@rollup/rollup-darwin-x64@4.18.0':
    resolution: {integrity: sha512-n2LMsUz7Ynu7DoQrSQkBf8iNrjOGyPLrdSg802vk6XT3FtsgX6JbE8IHRvposskFm9SNxzkLYGSq9QdpLYpRNA==}
    cpu: [x64]
    os: [darwin]

  '@rollup/rollup-linux-arm-gnueabihf@4.18.0':
    resolution: {integrity: sha512-C/zbRYRXFjWvz9Z4haRxcTdnkPt1BtCkz+7RtBSuNmKzMzp3ZxdM28Mpccn6pt28/UWUCTXa+b0Mx1k3g6NOMA==}
    cpu: [arm]
    os: [linux]

  '@rollup/rollup-linux-arm-musleabihf@4.18.0':
    resolution: {integrity: sha512-l3m9ewPgjQSXrUMHg93vt0hYCGnrMOcUpTz6FLtbwljo2HluS4zTXFy2571YQbisTnfTKPZ01u/ukJdQTLGh9A==}
    cpu: [arm]
    os: [linux]

  '@rollup/rollup-linux-arm64-gnu@4.18.0':
    resolution: {integrity: sha512-rJ5D47d8WD7J+7STKdCUAgmQk49xuFrRi9pZkWoRD1UeSMakbcepWXPF8ycChBoAqs1pb2wzvbY6Q33WmN2ftw==}
    cpu: [arm64]
    os: [linux]

  '@rollup/rollup-linux-arm64-musl@4.18.0':
    resolution: {integrity: sha512-be6Yx37b24ZwxQ+wOQXXLZqpq4jTckJhtGlWGZs68TgdKXJgw54lUUoFYrg6Zs/kjzAQwEwYbp8JxZVzZLRepQ==}
    cpu: [arm64]
    os: [linux]

  '@rollup/rollup-linux-powerpc64le-gnu@4.18.0':
    resolution: {integrity: sha512-hNVMQK+qrA9Todu9+wqrXOHxFiD5YmdEi3paj6vP02Kx1hjd2LLYR2eaN7DsEshg09+9uzWi2W18MJDlG0cxJA==}
    cpu: [ppc64]
    os: [linux]

  '@rollup/rollup-linux-riscv64-gnu@4.18.0':
    resolution: {integrity: sha512-ROCM7i+m1NfdrsmvwSzoxp9HFtmKGHEqu5NNDiZWQtXLA8S5HBCkVvKAxJ8U+CVctHwV2Gb5VUaK7UAkzhDjlg==}
    cpu: [riscv64]
    os: [linux]

  '@rollup/rollup-linux-s390x-gnu@4.18.0':
    resolution: {integrity: sha512-0UyyRHyDN42QL+NbqevXIIUnKA47A+45WyasO+y2bGJ1mhQrfrtXUpTxCOrfxCR4esV3/RLYyucGVPiUsO8xjg==}
    cpu: [s390x]
    os: [linux]

  '@rollup/rollup-linux-x64-gnu@4.18.0':
    resolution: {integrity: sha512-xuglR2rBVHA5UsI8h8UbX4VJ470PtGCf5Vpswh7p2ukaqBGFTnsfzxUBetoWBWymHMxbIG0Cmx7Y9qDZzr648w==}
    cpu: [x64]
    os: [linux]

  '@rollup/rollup-linux-x64-musl@4.18.0':
    resolution: {integrity: sha512-LKaqQL9osY/ir2geuLVvRRs+utWUNilzdE90TpyoX0eNqPzWjRm14oMEE+YLve4k/NAqCdPkGYDaDF5Sw+xBfg==}
    cpu: [x64]
    os: [linux]

  '@rollup/rollup-win32-arm64-msvc@4.18.0':
    resolution: {integrity: sha512-7J6TkZQFGo9qBKH0pk2cEVSRhJbL6MtfWxth7Y5YmZs57Pi+4x6c2dStAUvaQkHQLnEQv1jzBUW43GvZW8OFqA==}
    cpu: [arm64]
    os: [win32]

  '@rollup/rollup-win32-ia32-msvc@4.18.0':
    resolution: {integrity: sha512-Txjh+IxBPbkUB9+SXZMpv+b/vnTEtFyfWZgJ6iyCmt2tdx0OF5WhFowLmnh8ENGNpfUlUZkdI//4IEmhwPieNg==}
    cpu: [ia32]
    os: [win32]

  '@rollup/rollup-win32-x64-msvc@4.18.0':
    resolution: {integrity: sha512-UOo5FdvOL0+eIVTgS4tIdbW+TtnBLWg1YBCcU2KWM7nuNwRz9bksDX1bekJJCpu25N1DVWaCwnT39dVQxzqS8g==}
    cpu: [x64]
    os: [win32]

  '@sigstore/bundle@1.1.0':
    resolution: {integrity: sha512-PFutXEy0SmQxYI4texPw3dd2KewuNqv7OuK1ZFtY2fM754yhvG2KdgwIhRnoEE2uHdtdGNQ8s0lb94dW9sELog==}
    engines: {node: ^14.17.0 || ^16.13.0 || >=18.0.0}

  '@sigstore/bundle@2.3.2':
    resolution: {integrity: sha512-wueKWDk70QixNLB363yHc2D2ItTgYiMTdPwK8D9dKQMR3ZQ0c35IxP5xnwQ8cNLoCgCRcHf14kE+CLIvNX1zmA==}
    engines: {node: ^16.14.0 || >=18.0.0}

  '@sigstore/core@1.1.0':
    resolution: {integrity: sha512-JzBqdVIyqm2FRQCulY6nbQzMpJJpSiJ8XXWMhtOX9eKgaXXpfNOF53lzQEjIydlStnd/eFtuC1dW4VYdD93oRg==}
    engines: {node: ^16.14.0 || >=18.0.0}

  '@sigstore/protobuf-specs@0.2.1':
    resolution: {integrity: sha512-XTWVxnWJu+c1oCshMLwnKvz8ZQJJDVOlciMfgpJBQbThVjKTCG8dwyhgLngBD2KN0ap9F/gOV8rFDEx8uh7R2A==}
    engines: {node: ^14.17.0 || ^16.13.0 || >=18.0.0}

  '@sigstore/protobuf-specs@0.3.2':
    resolution: {integrity: sha512-c6B0ehIWxMI8wiS/bj6rHMPqeFvngFV7cDU/MY+B16P9Z3Mp9k8L93eYZ7BYzSickzuqAQqAq0V956b3Ju6mLw==}
    engines: {node: ^16.14.0 || >=18.0.0}

  '@sigstore/sign@1.0.0':
    resolution: {integrity: sha512-INxFVNQteLtcfGmcoldzV6Je0sbbfh9I16DM4yJPw3j5+TFP8X6uIiA18mvpEa9yyeycAKgPmOA3X9hVdVTPUA==}
    engines: {node: ^14.17.0 || ^16.13.0 || >=18.0.0}

  '@sigstore/sign@2.3.2':
    resolution: {integrity: sha512-5Vz5dPVuunIIvC5vBb0APwo7qKA4G9yM48kPWJT+OEERs40md5GoUR1yedwpekWZ4m0Hhw44m6zU+ObsON+iDA==}
    engines: {node: ^16.14.0 || >=18.0.0}

  '@sigstore/tuf@1.0.3':
    resolution: {integrity: sha512-2bRovzs0nJZFlCN3rXirE4gwxCn97JNjMmwpecqlbgV9WcxX7WRuIrgzx/X7Ib7MYRbyUTpBYE0s2x6AmZXnlg==}
    engines: {node: ^14.17.0 || ^16.13.0 || >=18.0.0}

  '@sigstore/tuf@2.3.4':
    resolution: {integrity: sha512-44vtsveTPUpqhm9NCrbU8CWLe3Vck2HO1PNLw7RIajbB7xhtn5RBPm1VNSCMwqGYHhDsBJG8gDF0q4lgydsJvw==}
    engines: {node: ^16.14.0 || >=18.0.0}

  '@sigstore/verify@1.2.1':
    resolution: {integrity: sha512-8iKx79/F73DKbGfRf7+t4dqrc0bRr0thdPrxAtCKWRm/F0tG71i6O1rvlnScncJLLBZHn3h8M3c1BSUAb9yu8g==}
    engines: {node: ^16.14.0 || >=18.0.0}

  '@sinclair/typebox@0.27.8':
    resolution: {integrity: sha512-+Fj43pSMwJs4KRrH/938Uf+uAELIgVBmQzg/q1YG10djyfA3TnrU8N8XzqCh/okZdszqBQTZf96idMfE5lnwTA==}

  '@sindresorhus/is@4.6.0':
    resolution: {integrity: sha512-t09vSN3MdfsyCHoFcTRCH/iUtG7OJ0CsjzB8cjAmKc/va/kIgeDI/TxsigdncE/4be734m0cvIYwNaV4i2XqAw==}
    engines: {node: '>=10'}

  '@sindresorhus/is@5.6.0':
    resolution: {integrity: sha512-TV7t8GKYaJWsn00tFDqBw8+Uqmr8A0fRU1tvTQhyZzGv0sJCGRQL3JGMI3ucuKo3XIZdUP+Lx7/gh2t3lewy7g==}
    engines: {node: '>=14.16'}

  '@sindresorhus/merge-streams@2.3.0':
    resolution: {integrity: sha512-LtoMMhxAlorcGhmFYI+LhPgbPZCkgP6ra1YL604EeF6U98pLlQ3iWIGMdWSC+vWmPBWBNgmDBAhnAobLROJmwg==}
    engines: {node: '>=18'}

  '@szmarczak/http-timer@4.0.6':
    resolution: {integrity: sha512-4BAffykYOgO+5nzBWYwE3W90sBgLJoUPRWWcL8wlyiM8IB8ipJz3UMJ9KXQd1RKQXpKp8Tutn80HZtWsu2u76w==}
    engines: {node: '>=10'}

  '@szmarczak/http-timer@5.0.1':
    resolution: {integrity: sha512-+PmQX0PiAYPMeVYe237LJAYvOMYW1j2rH5YROyS3b4CTVJum34HfRvKvAzozHAQG0TnHNdUfY9nCeUyRAs//cw==}
    engines: {node: '>=14.16'}

  '@testing-library/dom@8.20.1':
    resolution: {integrity: sha512-/DiOQ5xBxgdYRC8LNk7U+RWat0S3qRLeIw3ZIkMQ9kkVlRmwD/Eg8k8CqIpD6GW7u20JIUOfMKbxtiLutpjQ4g==}
    engines: {node: '>=12'}

  '@testing-library/webdriverio@3.2.1':
    resolution: {integrity: sha512-mgMyCiwW+4zCidmlab9lwcO+UBz+PzlWnz9idDQ4ZS1SIHVSfJwvRLMWi+s3vNGFmc8duQxTiUHf1alW/Z48Og==}
    peerDependencies:
      webdriverio: '*'

  '@tootallnate/once@2.0.0':
    resolution: {integrity: sha512-XCuKFP5PS55gnMVu3dty8KPatLqUoy/ZYzDzAGCQ8JNFCkLXzmI7vNHCR+XpbZaMWQK/vQubr7PkYq8g470J/A==}
    engines: {node: '>= 10'}

  '@tootallnate/quickjs-emscripten@0.23.0':
    resolution: {integrity: sha512-C5Mc6rdnsaJDjO3UpGW/CQTHtCKaYlScZTly4JIu97Jxo/odCiH0ITnDXSJPTOrEKk/ycSZ0AOgTmkDtkOsvIA==}

  '@tsconfig/node10@1.0.11':
    resolution: {integrity: sha512-DcRjDCujK/kCk/cUe8Xz8ZSpm8mS3mNNpta+jGCA6USEDfktlNvm1+IuZ9eTcDbNk41BHwpHHeW+N1lKCz4zOw==}

  '@tsconfig/node12@1.0.11':
    resolution: {integrity: sha512-cqefuRsh12pWyGsIoBKJA9luFu3mRxCA+ORZvA4ktLSzIuCUtWVxGIuXigEwO5/ywWFMZ2QEGKWvkZG1zDMTag==}

  '@tsconfig/node14@1.0.3':
    resolution: {integrity: sha512-ysT8mhdixWK6Hw3i1V2AeRqZ5WfXg1G43mqoYlM2nc6388Fq5jcXyr5mRsqViLx/GJYdoL0bfXD8nmF+Zn/Iow==}

  '@tsconfig/node16@1.0.4':
    resolution: {integrity: sha512-vxhUy4J8lyeyinH7Azl1pdd43GJhZH/tP2weN8TntQblOY+A0XbT8DJk1/oCPuOOyg/Ja757rG0CgHcWC8OfMA==}

  '@tufjs/canonical-json@1.0.0':
    resolution: {integrity: sha512-QTnf++uxunWvG2z3UFNzAoQPHxnSXOwtaI3iJ+AohhV+5vONuArPjJE7aPXPVXfXJsqrVbZBu9b81AJoSd09IQ==}
    engines: {node: ^14.17.0 || ^16.13.0 || >=18.0.0}

  '@tufjs/canonical-json@2.0.0':
    resolution: {integrity: sha512-yVtV8zsdo8qFHe+/3kw81dSLyF7D576A5cCFCi4X7B39tWT7SekaEFUnvnWJHz+9qO7qJTah1JbrDjWKqFtdWA==}
    engines: {node: ^16.14.0 || >=18.0.0}

  '@tufjs/models@1.0.4':
    resolution: {integrity: sha512-qaGV9ltJP0EO25YfFUPhxRVK0evXFIAGicsVXuRim4Ed9cjPxYhNnNJ49SFmbeLgtxpslIkX317IgpfcHPVj/A==}
    engines: {node: ^14.17.0 || ^16.13.0 || >=18.0.0}

  '@tufjs/models@2.0.1':
    resolution: {integrity: sha512-92F7/SFyufn4DXsha9+QfKnN03JGqtMFMXgSHbZOo8JG59WkTni7UzAouNQDf7AuP9OAMxVOPQcqG3sB7w+kkg==}
    engines: {node: ^16.14.0 || >=18.0.0}

  '@types/aria-query@5.0.4':
    resolution: {integrity: sha512-rfT93uj5s0PRL7EzccGMs3brplhcrghnDoV26NqKhCAS1hVo+WdNsPvE/yb6ilfr5hi2MEk6d5EWJTKdxg8jVw==}

  '@types/cacheable-request@6.0.3':
    resolution: {integrity: sha512-IQ3EbTzGxIigb1I3qPZc1rWJnH0BmSKv5QYTalEwweFvyBDLSAe24zP0le/hyi7ecGfZVlIVAg4BZqb8WBwKqw==}

  '@types/debug@4.1.12':
    resolution: {integrity: sha512-vIChWdVG3LG1SMxEvI/AK+FWJthlrqlTu7fbrlywTkkaONwk/UAGaULXRlf8vkzFBLVm0zkMdCquhL5aOjhXPQ==}

  '@types/eslint-config-prettier@6.11.3':
    resolution: {integrity: sha512-3wXCiM8croUnhg9LdtZUJQwNcQYGWxxdOWDjPe1ykCqJFPVpzAKfs/2dgSoCtAvdPeaponcWPI7mPcGGp9dkKQ==}

  '@types/eslint-scope@3.7.7':
    resolution: {integrity: sha512-MzMFlSLBqNF2gcHWO0G1vP/YQyfvrxZ0bF+u7mzUdZ1/xK4A4sru+nraZz5i3iEIk1l1uyicaDVTB4QbbEkAYg==}

  '@types/eslint@8.56.10':
    resolution: {integrity: sha512-Shavhk87gCtY2fhXDctcfS3e6FdxWkCx1iUZ9eEUbh7rTqlZT0/IzOkCOVt0fCjcFuZ9FPYfuezTBImfHCDBGQ==}

  '@types/estree@1.0.5':
    resolution: {integrity: sha512-/kYRxGDLWzHOB7q+wtSUQlFrtcdUccpfy+X+9iMBpHK8QLLhx2wIPYuS5DYtR9Wa/YlZAbIovy7qVdB1Aq6Lyw==}

  '@types/fs-extra@9.0.13':
    resolution: {integrity: sha512-nEnwB++1u5lVDM2UI4c1+5R+FYaKfaAzS4OococimjVm3nQw3TuzH5UNsocrcTBbhnerblyHj4A49qXbIiZdpA==}

  '@types/glob@7.2.0':
    resolution: {integrity: sha512-ZUxbzKl0IfJILTS6t7ip5fQQM/J3TJYubDm3nMbgubNNYS62eXeUpoLUC8/7fJNiFYHTrGPQn7hspDUzIHX3UA==}

  '@types/http-cache-semantics@4.0.4':
    resolution: {integrity: sha512-1m0bIFVc7eJWyve9S0RnuRgcQqF/Xd5QsUZAZeQFr1Q3/p9JWoQQEqmVy+DPTNpGXwhgIetAoYF8JSc33q29QA==}

  '@types/istanbul-lib-coverage@2.0.6':
    resolution: {integrity: sha512-2QF/t/auWm0lsy8XtKVPG19v3sSOQlJe/YHZgfjb/KBBHOGSV+J2q/S671rcq9uTBrLAXmZpqJiaQbMT+zNU1w==}

  '@types/istanbul-lib-report@3.0.3':
    resolution: {integrity: sha512-NQn7AHQnk/RSLOxrBbGyJM/aVQ+pjj5HCgasFxc0K/KhoATfQ/47AyUl15I2yBUpihjmas+a+VJBOqecrFH+uA==}

  '@types/istanbul-reports@3.0.4':
    resolution: {integrity: sha512-pk2B1NWalF9toCRu6gjBzR69syFjP4Od8WRAX+0mmf9lAjCRicLOWc+ZrxZHx/0XRjotgkF9t6iaMJ+aXcOdZQ==}

  '@types/json-schema@7.0.15':
    resolution: {integrity: sha512-5+fP8P8MFNC+AyZCDxrB2pkZFPGzqQWUzpSeuuVLvm8VMcorNYavBqoFcxK8bQz4Qsbn4oUEEem4wDLfcysGHA==}

  '@types/keyv@3.1.4':
    resolution: {integrity: sha512-BQ5aZNSCpj7D6K2ksrRCTmKRLEpnPvWDiLPfoGyhZ++8YtiK9d/3DBKPJgry359X/P1PfruyYwvnvwFjuEiEIg==}

  '@types/minimatch@3.0.5':
    resolution: {integrity: sha512-Klz949h02Gz2uZCMGwDUSDS1YBlTdDDgbWHi+81l29tQALUtvz4rAYi5uoVhE5Lagoq6DeqAUlbrHvW/mXDgdQ==}

  '@types/minimist@1.2.5':
    resolution: {integrity: sha512-hov8bUuiLiyFPGyFPE1lwWhmzYbirOXQNNo40+y3zow8aFVTeyn3VWL0VFFfdNddA8S4Vf0Tc062rzyNr7Paag==}

  '@types/mocha@10.0.6':
    resolution: {integrity: sha512-dJvrYWxP/UcXm36Qn36fxhUKu8A/xMRXVT2cliFF1Z7UA9liG5Psj3ezNSZw+5puH2czDXRLcXQxf8JbJt0ejg==}

  '@types/ms@0.7.34':
    resolution: {integrity: sha512-nG96G3Wp6acyAgJqGasjODb+acrI7KltPiRxzHPXnP3NgI28bpQDRv53olbqGXbfcgF5aiiHmO3xpwEpS5Ld9g==}

<<<<<<< HEAD
  '@types/node-fetch@2.6.11':
    resolution: {integrity: sha512-24xFj9R5+rfQJLRyM56qh+wnVSYhyXC2tkoBndtY0U+vubqNsYXGjufB2nn8Q6gt0LrARwL6UBtMCSVCwl4B1g==}

  '@types/node@18.19.34':
    resolution: {integrity: sha512-eXF4pfBNV5DAMKGbI02NnDtWrQ40hAN558/2vvS4gMpMIxaf6JmD7YjnZbq0Q9TDSSkKBamime8ewRoomHdt4g==}

  '@types/node@20.14.2':
    resolution: {integrity: sha512-xyu6WAMVwv6AKFLB+e/7ySZVr/0zLCzOa7rSpq6jNwpqOrUbcACDWC+53d4n2QHOnDou0fbIsg8wZu/sxrnI4Q==}
=======
  '@types/node@20.14.3':
    resolution: {integrity: sha512-Nuzqa6WAxeGnve6SXqiPAM9rA++VQs+iLZ1DDd56y0gdvygSZlQvZuvdFPR3yLqkVxPu4WrO02iDEyH1g+wazw==}
>>>>>>> b1491abc

  '@types/normalize-package-data@2.4.4':
    resolution: {integrity: sha512-37i+OaWTh9qeK4LSHPsyRC7NahnGotNuZvjLSgcPzblpHB3rrCJxAOgI5gCdKm7coonsaX1Of0ILiTcnZjbfxA==}

  '@types/plist@3.0.5':
    resolution: {integrity: sha512-E6OCaRmAe4WDmWNsL/9RMqdkkzDCY1etutkflWk4c+AcjDU07Pcz1fQwTX0TQz+Pxqn9i4L1TU3UFpjnrcDgxA==}

  '@types/resolve@1.20.2':
    resolution: {integrity: sha512-60BCwRFOZCQhDncwQdxxeOEEkbc5dIMccYLwbxsS4TUNeVECQ/pBJ0j09mrHOl/JJvpRPGwO9SvE4nR2Nb/a4Q==}

  '@types/responselike@1.0.3':
    resolution: {integrity: sha512-H/+L+UkTV33uf49PH5pCAUBVPNj2nDBXTN+qS1dOwyyg24l3CcicicCA7ca+HMvJBZcFgl5r8e+RR6elsb4Lyw==}

  '@types/shelljs@0.8.15':
    resolution: {integrity: sha512-vzmnCHl6hViPu9GNLQJ+DZFd6BQI2DBTUeOvYHqkWQLMfKAAQYMb/xAmZkTogZI/vqXHCWkqDRymDI5p0QTi5Q==}

  '@types/stack-utils@2.0.3':
    resolution: {integrity: sha512-9aEbYZ3TbYMznPdcdr3SmIrLXwC/AKZXQeCf9Pgao5CKb8CyHuEX5jzWPTkvregvhRJHcpRO6BFoGW9ycaOkYw==}

  '@types/verror@1.10.10':
    resolution: {integrity: sha512-l4MM0Jppn18hb9xmM6wwD1uTdShpf9Pn80aXTStnK1C94gtPvJcV2FrDmbOQUAQfJ1cKZHktkQUDwEqaAKXMMg==}

  '@types/which@2.0.2':
    resolution: {integrity: sha512-113D3mDkZDjo+EeUEHCFy0qniNc1ZpecGiAU7WSo7YDoSzolZIQKpYFHrPpjkB2nuyahcKfrmLXeQlh7gqJYdw==}

  '@types/ws@8.5.10':
    resolution: {integrity: sha512-vmQSUcfalpIq0R9q7uTo2lXs6eGIpt9wtnLdMv9LVpIjCA/+ufZRozlVoVelIYixx1ugCBKDhn89vnsEGOCx9A==}

  '@types/yargs-parser@21.0.3':
    resolution: {integrity: sha512-I4q9QU9MQv4oEOz4tAHJtNz1cwuLxn2F3xcc2iV5WdqLPpUnj30aUuxt1mAxYTG+oe8CZMV/+6rU4S4gRDzqtQ==}

  '@types/yargs@17.0.32':
    resolution: {integrity: sha512-xQ67Yc/laOG5uMfX/093MRlGGCIBzZMarVa+gfNKJxWAIgykYpVGkBdbqEzGDDfCrVUj6Hiff4mTZ5BA6TmAog==}

  '@types/yauzl@2.10.3':
    resolution: {integrity: sha512-oJoftv0LSuaDZE3Le4DbKX+KS9G36NzOeSap90UIK0yMA/NhKJhqlSGtNDORNRaIbQfzjXDrQa0ytJ6mNRGz/Q==}

  '@typescript-eslint/eslint-plugin@7.13.1':
    resolution: {integrity: sha512-kZqi+WZQaZfPKnsflLJQCz6Ze9FFSMfXrrIOcyargekQxG37ES7DJNpJUE9Q/X5n3yTIP/WPutVNzgknQ7biLg==}
    engines: {node: ^18.18.0 || >=20.0.0}
    peerDependencies:
      '@typescript-eslint/parser': ^7.0.0
      eslint: ^8.56.0
      typescript: '*'
    peerDependenciesMeta:
      typescript:
        optional: true

  '@typescript-eslint/parser@7.13.1':
    resolution: {integrity: sha512-1ELDPlnLvDQ5ybTSrMhRTFDfOQEOXNM+eP+3HT/Yq7ruWpciQw+Avi73pdEbA4SooCawEWo3dtYbF68gN7Ed1A==}
    engines: {node: ^18.18.0 || >=20.0.0}
    peerDependencies:
      eslint: ^8.56.0
      typescript: '*'
    peerDependenciesMeta:
      typescript:
        optional: true

  '@typescript-eslint/scope-manager@7.13.1':
    resolution: {integrity: sha512-adbXNVEs6GmbzaCpymHQ0MB6E4TqoiVbC0iqG3uijR8ZYfpAXMGttouQzF4Oat3P2GxDVIrg7bMI/P65LiQZdg==}
    engines: {node: ^18.18.0 || >=20.0.0}

<<<<<<< HEAD
  '@typescript-eslint/type-utils@7.13.0':
    resolution: {integrity: sha512-xMEtMzxq9eRkZy48XuxlBFzpVMDurUAfDu5Rz16GouAtXm0TaAoTFzqWUFPPuQYXI/CDaH/Bgx/fk/84t/Bc9A==}
=======
  '@typescript-eslint/scope-manager@7.8.0':
    resolution: {integrity: sha512-viEmZ1LmwsGcnr85gIq+FCYI7nO90DVbE37/ll51hjv9aG+YZMb4WDE2fyWpUR4O/UrhGRpYXK/XajcGTk2B8g==}
    engines: {node: ^18.18.0 || >=20.0.0}

  '@typescript-eslint/type-utils@7.13.1':
    resolution: {integrity: sha512-aWDbLu1s9bmgPGXSzNCxELu+0+HQOapV/y+60gPXafR8e2g1Bifxzevaa+4L2ytCWm+CHqpELq4CSoN9ELiwCg==}
>>>>>>> b1491abc
    engines: {node: ^18.18.0 || >=20.0.0}
    peerDependencies:
      eslint: ^8.56.0
      typescript: '*'
    peerDependenciesMeta:
      typescript:
        optional: true

  '@typescript-eslint/types@7.13.1':
    resolution: {integrity: sha512-7K7HMcSQIAND6RBL4kDl24sG/xKM13cA85dc7JnmQXw2cBDngg7c19B++JzvJHRG3zG36n9j1i451GBzRuHchw==}
    engines: {node: ^18.18.0 || >=20.0.0}

<<<<<<< HEAD
  '@typescript-eslint/typescript-estree@7.13.0':
    resolution: {integrity: sha512-cAvBvUoobaoIcoqox1YatXOnSl3gx92rCZoMRPzMNisDiM12siGilSM4+dJAekuuHTibI2hVC2fYK79iSFvWjw==}
=======
  '@typescript-eslint/types@7.8.0':
    resolution: {integrity: sha512-wf0peJ+ZGlcH+2ZS23aJbOv+ztjeeP8uQ9GgwMJGVLx/Nj9CJt17GWgWWoSmoRVKAX2X+7fzEnAjxdvK2gqCLw==}
    engines: {node: ^18.18.0 || >=20.0.0}

  '@typescript-eslint/typescript-estree@7.13.1':
    resolution: {integrity: sha512-uxNr51CMV7npU1BxZzYjoVz9iyjckBduFBP0S5sLlh1tXYzHzgZ3BR9SVsNed+LmwKrmnqN3Kdl5t7eZ5TS1Yw==}
>>>>>>> b1491abc
    engines: {node: ^18.18.0 || >=20.0.0}
    peerDependencies:
      typescript: '*'
    peerDependenciesMeta:
      typescript:
        optional: true

<<<<<<< HEAD
  '@typescript-eslint/utils@7.13.0':
    resolution: {integrity: sha512-jceD8RgdKORVnB4Y6BqasfIkFhl4pajB1wVxrF4akxD2QPM8GNYjgGwEzYS+437ewlqqrg7Dw+6dhdpjMpeBFQ==}
=======
  '@typescript-eslint/typescript-estree@7.8.0':
    resolution: {integrity: sha512-5pfUCOwK5yjPaJQNy44prjCwtr981dO8Qo9J9PwYXZ0MosgAbfEMB008dJ5sNo3+/BN6ytBPuSvXUg9SAqB0dg==}
    engines: {node: ^18.18.0 || >=20.0.0}
    peerDependencies:
      typescript: '*'
    peerDependenciesMeta:
      typescript:
        optional: true

  '@typescript-eslint/utils@7.13.1':
    resolution: {integrity: sha512-h5MzFBD5a/Gh/fvNdp9pTfqJAbuQC4sCN2WzuXme71lqFJsZtLbjxfSk4r3p02WIArOF9N94pdsLiGutpDbrXQ==}
>>>>>>> b1491abc
    engines: {node: ^18.18.0 || >=20.0.0}
    peerDependencies:
      eslint: ^8.56.0

<<<<<<< HEAD
  '@typescript-eslint/visitor-keys@7.13.0':
    resolution: {integrity: sha512-nxn+dozQx+MK61nn/JP+M4eCkHDSxSLDpgE3WcQo0+fkjEolnaB5jswvIKC4K56By8MMgIho7f1PVxERHEo8rw==}
=======
  '@typescript-eslint/utils@7.8.0':
    resolution: {integrity: sha512-L0yFqOCflVqXxiZyXrDr80lnahQfSOfc9ELAAZ75sqicqp2i36kEZZGuUymHNFoYOqxRT05up760b4iGsl02nQ==}
    engines: {node: ^18.18.0 || >=20.0.0}
    peerDependencies:
      eslint: ^8.56.0

  '@typescript-eslint/visitor-keys@7.13.1':
    resolution: {integrity: sha512-k/Bfne7lrP7hcb7m9zSsgcBmo+8eicqqfNAJ7uUY+jkTFpKeH2FSkWpFRtimBxgkyvqfu9jTPRbYOvud6isdXA==}
>>>>>>> b1491abc
    engines: {node: ^18.18.0 || >=20.0.0}

  '@ungap/structured-clone@1.2.0':
    resolution: {integrity: sha512-zuVdFrMJiuCDQUMCzQaD6KL28MjnqqN8XnAqiEq9PNm/hCPTSGfrXCOfwj1ow4LFb/tNymJPwsNbVePc1xFqrQ==}

  '@vitest/coverage-v8@1.6.0':
    resolution: {integrity: sha512-KvapcbMY/8GYIG0rlwwOKCVNRc0OL20rrhFkg/CHNzncV03TE2XWvO5w9uZYoxNiMEBacAJt3unSOiZ7svePew==}
    peerDependencies:
      vitest: 1.6.0

  '@vitest/expect@1.6.0':
    resolution: {integrity: sha512-ixEvFVQjycy/oNgHjqsL6AZCDduC+tflRluaHIzKIsdbzkLn2U/iBnVeJwB6HsIjQBdfMR8Z0tRxKUsvFJEeWQ==}

  '@vitest/runner@1.6.0':
    resolution: {integrity: sha512-P4xgwPjwesuBiHisAVz/LSSZtDjOTPYZVmNAnpHHSR6ONrf8eCJOFRvUwdHn30F5M1fxhqtl7QZQUk2dprIXAg==}

  '@vitest/snapshot@1.6.0':
    resolution: {integrity: sha512-+Hx43f8Chus+DCmygqqfetcAZrDJwvTj0ymqjQq4CvmpKFSTVteEOBzCusu1x2tt4OJcvBflyHUE0DZSLgEMtQ==}

  '@vitest/spy@1.6.0':
    resolution: {integrity: sha512-leUTap6B/cqi/bQkXUu6bQV5TZPx7pmMBKBQiI0rJA8c3pB56ZsaTbREnF7CJfmvAS4V2cXIBAh/3rVwrrCYgw==}

  '@vitest/utils@1.6.0':
    resolution: {integrity: sha512-21cPiuGMoMZwiOHa2i4LXkMkMkCGzA+MVFV70jRwHo95dL4x/ts5GZhML1QWuy7yfp3WzK3lRvZi3JnXTYqrBw==}

  '@wdio/cli@8.38.2':
    resolution: {integrity: sha512-p9y6jxmpmw53OoB9v/uTLwMetmz7Q0K7NewdVONgmeTY/ERpkU15qL3fMw1rXb+E+vrV8dlce4srnXroec6SFA==}
    engines: {node: ^16.13 || >=18}
    hasBin: true

  '@wdio/config@8.38.2':
    resolution: {integrity: sha512-xlnapTr1vOA0h5HsHTIqj47729FbG3WjxmgHweDEQvcT4C1g9l+WKf+N3FM7DNNoIsAqxKi6rOHG02rJADQJtw==}
    engines: {node: ^16.13 || >=18}

  '@wdio/globals@8.38.2':
    resolution: {integrity: sha512-iIrUF1EODfHLh3V/CSNCqbNNxUTe3ND+c86zDjzJcPFjawLX1plvAApsU/eDmtsFShcOS2KHbfSjiydFoqQG1Q==}
    engines: {node: ^16.13 || >=18}

  '@wdio/local-runner@8.38.2':
    resolution: {integrity: sha512-syW+R5VUHJ3GBkQGFcNYe6MYwWRgklc9W7A83xQDTvKWFNHCetLvc8AtKZ54vs8MItBejjU+Oh94ZNbNX1pBcg==}
    engines: {node: ^16.13 || >=18}

  '@wdio/logger@8.38.0':
    resolution: {integrity: sha512-kcHL86RmNbcQP+Gq/vQUGlArfU6IIcbbnNp32rRIraitomZow+iEoc519rdQmSVusDozMS5DZthkgDdxK+vz6Q==}
    engines: {node: ^16.13 || >=18}

  '@wdio/mocha-framework@8.38.2':
    resolution: {integrity: sha512-qJmRL5E6/ypjCUACH4hvCAAmTdU4YUrUlp9o/IKvTIAHMnZPE0/HgUFixCeu8Mop+rdzTPVBrbqxpRDdSnraYA==}
    engines: {node: ^16.13 || >=18}

  '@wdio/protocols@8.38.0':
    resolution: {integrity: sha512-7BPi7aXwUtnXZPeWJRmnCNFjyDvGrXlBmN9D4Pi58nILkyjVRQKEY9/qv/pcdyB0cvmIvw++Kl/1Lg+RxG++UA==}

  '@wdio/repl@8.24.12':
    resolution: {integrity: sha512-321F3sWafnlw93uRTSjEBVuvWCxTkWNDs7ektQS15drrroL3TMeFOynu4rDrIz0jXD9Vas0HCD2Tq/P0uxFLdw==}
    engines: {node: ^16.13 || >=18}

  '@wdio/runner@8.38.2':
    resolution: {integrity: sha512-5lPnKSX2BBLI2AbYW+hoGPiEUAJXj8F8I6NC2LaBVzf1CLN+w2HWZ7lUiqS14XT0b5/hlSUX6+JYwUXlDbpuuw==}
    engines: {node: ^16.13 || >=18}

  '@wdio/types@8.38.2':
    resolution: {integrity: sha512-+wj1c1OSLdnN4WO5b44Ih4263dTl/eSwMGSI4/pCgIyXIuYQH38JQ+6WRa+c8vJEskUzboq2cSgEQumVZ39ozQ==}
    engines: {node: ^16.13 || >=18}

  '@wdio/utils@8.38.2':
    resolution: {integrity: sha512-y5AnBwsGcu/XuCBGCgKmlvKdwEIFyzLA+Cr+denySxY3jbWDONtPUcGaVdFALwsIa5jcIjcATqGmZcCPGnkd7g==}
    engines: {node: ^16.13 || >=18}

  '@webassemblyjs/ast@1.12.1':
    resolution: {integrity: sha512-EKfMUOPRRUTy5UII4qJDGPpqfwjOmZ5jeGFwid9mnoqIFK+e0vqoi1qH56JpmZSzEL53jKnNzScdmftJyG5xWg==}

  '@webassemblyjs/floating-point-hex-parser@1.11.6':
    resolution: {integrity: sha512-ejAj9hfRJ2XMsNHk/v6Fu2dGS+i4UaXBXGemOfQ/JfQ6mdQg/WXtwleQRLLS4OvfDhv8rYnVwH27YJLMyYsxhw==}

  '@webassemblyjs/helper-api-error@1.11.6':
    resolution: {integrity: sha512-o0YkoP4pVu4rN8aTJgAyj9hC2Sv5UlkzCHhxqWj8butaLvnpdc2jOwh4ewE6CX0txSfLn/UYaV/pheS2Txg//Q==}

  '@webassemblyjs/helper-buffer@1.12.1':
    resolution: {integrity: sha512-nzJwQw99DNDKr9BVCOZcLuJJUlqkJh+kVzVl6Fmq/tI5ZtEyWT1KZMyOXltXLZJmDtvLCDgwsyrkohEtopTXCw==}

  '@webassemblyjs/helper-numbers@1.11.6':
    resolution: {integrity: sha512-vUIhZ8LZoIWHBohiEObxVm6hwP034jwmc9kuq5GdHZH0wiLVLIPcMCdpJzG4C11cHoQ25TFIQj9kaVADVX7N3g==}

  '@webassemblyjs/helper-wasm-bytecode@1.11.6':
    resolution: {integrity: sha512-sFFHKwcmBprO9e7Icf0+gddyWYDViL8bpPjJJl0WHxCdETktXdmtWLGVzoHbqUcY4Be1LkNfwTmXOJUFZYSJdA==}

  '@webassemblyjs/helper-wasm-section@1.12.1':
    resolution: {integrity: sha512-Jif4vfB6FJlUlSbgEMHUyk1j234GTNG9dBJ4XJdOySoj518Xj0oGsNi59cUQF4RRMS9ouBUxDDdyBVfPTypa5g==}

  '@webassemblyjs/ieee754@1.11.6':
    resolution: {integrity: sha512-LM4p2csPNvbij6U1f19v6WR56QZ8JcHg3QIJTlSwzFcmx6WSORicYj6I63f9yU1kEUtrpG+kjkiIAkevHpDXrg==}

  '@webassemblyjs/leb128@1.11.6':
    resolution: {integrity: sha512-m7a0FhE67DQXgouf1tbN5XQcdWoNgaAuoULHIfGFIEVKA6tu/edls6XnIlkmS6FrXAquJRPni3ZZKjw6FSPjPQ==}

  '@webassemblyjs/utf8@1.11.6':
    resolution: {integrity: sha512-vtXf2wTQ3+up9Zsg8sa2yWiQpzSsMyXj0qViVP6xKGCUT8p8YJ6HqI7l5eCnWx1T/FYdsv07HQs2wTFbbof/RA==}

  '@webassemblyjs/wasm-edit@1.12.1':
    resolution: {integrity: sha512-1DuwbVvADvS5mGnXbE+c9NfA8QRcZ6iKquqjjmR10k6o+zzsRVesil54DKexiowcFCPdr/Q0qaMgB01+SQ1u6g==}

  '@webassemblyjs/wasm-gen@1.12.1':
    resolution: {integrity: sha512-TDq4Ojh9fcohAw6OIMXqiIcTq5KUXTGRkVxbSo1hQnSy6lAM5GSdfwWeSxpAo0YzgsgF182E/U0mDNhuA0tW7w==}

  '@webassemblyjs/wasm-opt@1.12.1':
    resolution: {integrity: sha512-Jg99j/2gG2iaz3hijw857AVYekZe2SAskcqlWIZXjji5WStnOpVoat3gQfT/Q5tb2djnCjBtMocY/Su1GfxPBg==}

  '@webassemblyjs/wasm-parser@1.12.1':
    resolution: {integrity: sha512-xikIi7c2FHXysxXe3COrVUPSheuBtpcfhbpFj4gmu7KRLYOzANztwUU0IbsqvMqzuNK2+glRGWCEqZo1WCLyAQ==}

  '@webassemblyjs/wast-printer@1.12.1':
    resolution: {integrity: sha512-+X4WAlOisVWQMikjbcvY2e0rwPsKQ9F688lksZhBcPycBBuii3O7m8FACbDMWDojpAqvjIncrG8J0XHKyQfVeA==}

  '@xmldom/xmldom@0.8.10':
    resolution: {integrity: sha512-2WALfTl4xo2SkGCYRt6rDTFfk9R1czmBvUQy12gK2KuRKIpWEhcbbzy8EZXtz/jkRqHX8bFEc6FC1HjX4TUWYw==}
    engines: {node: '>=10.0.0'}

  '@xtuc/ieee754@1.2.0':
    resolution: {integrity: sha512-DX8nKgqcGwsc0eJSqYt5lwP4DH5FlHnmuWWBRy7X0NcaGR0ZtuyeESgMwTYVEtxmsNGY+qit4QYT/MIYTOTPeA==}

  '@xtuc/long@4.2.2':
    resolution: {integrity: sha512-NuHqBY1PB/D8xU6s/thBgOAiAP7HOYDQ32+BFZILJ8ivkUkAHQnWfn6WhL79Owj1qmUnoN/YPhktdIoucipkAQ==}

  '@yarnpkg/lockfile@1.1.0':
    resolution: {integrity: sha512-GpSwvyXOcOOlV70vbnzjj4fW5xW/FdUF6nQEt1ENy7m4ZCczi1+/buVUPAqmGfqznsORNFzUMjctTIp8a9tuCQ==}

  '@yarnpkg/parsers@3.0.0-rc.46':
    resolution: {integrity: sha512-aiATs7pSutzda/rq8fnuPwTglyVwjM22bNnK2ZgjrpAjQHSSl3lztd2f9evst1W/qnC58DRz7T7QndUDumAR4Q==}
    engines: {node: '>=14.15.0'}

  '@zip.js/zip.js@2.7.45':
    resolution: {integrity: sha512-Mm2EXF33DJQ/3GWWEWeP1UCqzpQ5+fiMvT3QWspsXY05DyqqxWu7a9awSzU4/spHMHVFrTjani1PR0vprgZpow==}
    engines: {bun: '>=0.7.0', deno: '>=1.0.0', node: '>=16.5.0'}

  '@zkochan/js-yaml@0.0.7':
    resolution: {integrity: sha512-nrUSn7hzt7J6JWgWGz78ZYI8wj+gdIJdk0Ynjpp8l+trkn58Uqsf6RYrYkEK+3X18EX+TNdtJI0WxAtc+L84SQ==}
    hasBin: true

  JSONStream@1.3.5:
    resolution: {integrity: sha512-E+iruNOY8VV9s4JEbe1aNEm6MiszPRr/UfcHMz0TQh1BXSxHK+ASV1R6W4HpjBhSeS+54PIsAMCBmwD06LLsqQ==}
    hasBin: true

  abbrev@1.1.1:
    resolution: {integrity: sha512-nne9/IiQ/hzIhY6pdDnbBtz7DjPTKrY00P/zvPSm5pOFkl6xuGrGnXn/VtTNNfNtAfZ9/1RtehkszU9qcTii0Q==}

  abbrev@2.0.0:
    resolution: {integrity: sha512-6/mh1E2u2YgEsCHdY0Yx5oW+61gZU+1vXaoiHHrpKeuRNNgFvS+/jrwHiQhB5apAf5oB7UB7E19ol2R2LKH8hQ==}
    engines: {node: ^14.17.0 || ^16.13.0 || >=18.0.0}

  abort-controller@3.0.0:
    resolution: {integrity: sha512-h8lQ8tacZYnR3vNQTgibj+tODHI5/+l06Au2Pcriv/Gmet0eaj4TwWH41sO9wnHDiQsEj19q0drzdWdeAHtweg==}
    engines: {node: '>=6.5'}

  acorn-import-attributes@1.9.5:
    resolution: {integrity: sha512-n02Vykv5uA3eHGM/Z2dQrcD56kL8TyDb2p1+0P83PClMnC/nc+anbQRhIOWnSq4Ke/KvDPrY3C9hDtC/A3eHnQ==}
    peerDependencies:
      acorn: ^8

  acorn-jsx@5.3.2:
    resolution: {integrity: sha512-rq9s+JNhf0IChjtDXxllJ7g41oZk5SlXtp0LHwyA5cejwn7vKmKp4pPri6YEePv2PU65sAsegbXtIinmDFDXgQ==}
    peerDependencies:
      acorn: ^6.0.0 || ^7.0.0 || ^8.0.0

  acorn-walk@8.3.2:
    resolution: {integrity: sha512-cjkyv4OtNCIeqhHrfS81QWXoCBPExR/J62oyEqepVw8WaQeSqpW2uhuLPh1m9eWhDuOo/jUXVTlifvesOWp/4A==}
    engines: {node: '>=0.4.0'}

  acorn@8.11.3:
    resolution: {integrity: sha512-Y9rRfJG5jcKOE0CLisYbojUjIrIEE7AGMzA/Sm4BslANhbS+cDMpgBdcPT91oJ7OuJ9hYJBx59RjbhxVnrF8Xg==}
    engines: {node: '>=0.4.0'}
    hasBin: true

  add-stream@1.0.0:
    resolution: {integrity: sha512-qQLMr+8o0WC4FZGQTcJiKBVC59JylcPSrTtk6usvmIDFUOCKegapy1VHQwRbFMOFyb/inzUVqHs+eMYKDM1YeQ==}

  agent-base@6.0.2:
    resolution: {integrity: sha512-RZNwNclF7+MS/8bDg70amg32dyeZGZxiDuQmZxKLAlQjr3jGyLx+4Kkk58UO7D2QdgFIQCovuSuZESne6RG6XQ==}
    engines: {node: '>= 6.0.0'}

  agent-base@7.1.1:
    resolution: {integrity: sha512-H0TSyFNDMomMNJQBn8wFV5YC/2eJ+VXECwOadZJT554xP6cODZHPX3H9QMQECxvrgiSOP1pHjy1sMWQVYJOUOA==}
    engines: {node: '>= 14'}

  agentkeepalive@4.5.0:
    resolution: {integrity: sha512-5GG/5IbQQpC9FpkRGsSvZI5QYeSCzlJHdpBQntCsuTOxhKD8lqKhrleg2Yi7yvMIf82Ycmmqln9U8V9qwEiJew==}
    engines: {node: '>= 8.0.0'}

  aggregate-error@3.1.0:
    resolution: {integrity: sha512-4I7Td01quW/RpocfNayFdFVk1qSuoh0E7JrbRJ16nH01HhKFQ88INq9Sd+nd72zqRySlr9BmDA8xlEJ6vJMrYA==}
    engines: {node: '>=8'}

  ajv-keywords@3.5.2:
    resolution: {integrity: sha512-5p6WTN0DdTGVQk6VjcEju19IgaHudalcfabD7yhDGeA6bcQnmL+CpveLJq/3hvfwd1aof6L386Ougkx6RfyMIQ==}
    peerDependencies:
      ajv: ^6.9.1

  ajv@6.12.6:
    resolution: {integrity: sha512-j3fVLgvTo527anyYyJOGTYJbG+vnnQYvE0m5mmkc1TK+nxAppkCLMIL0aZ4dblVCNoGShhm+kzE4ZUykBoMg4g==}

  ansi-align@3.0.1:
    resolution: {integrity: sha512-IOfwwBF5iczOjp/WeY4YxyjqAFMQoZufdQWDd19SEExbVLNXqvpzSJ/M7Za4/sCPmQ0+GRquoA7bGcINcxew6w==}

  ansi-colors@4.1.1:
    resolution: {integrity: sha512-JoX0apGbHaUJBNl6yF+p6JAFYZ666/hhCGKN5t9QFjbJQKUU/g8MNbFDbvfrgKXvI1QpZplPOnwIo99lX/AAmA==}
    engines: {node: '>=6'}

  ansi-colors@4.1.3:
    resolution: {integrity: sha512-/6w/C21Pm1A7aZitlI5Ni/2J6FFQN8i1Cvz3kHABAAbw93v/NlvKdVOqz7CCWz/3iv/JplRSEEZ83XION15ovw==}
    engines: {node: '>=6'}

  ansi-escapes@4.3.2:
    resolution: {integrity: sha512-gKXj5ALrKWQLsYG9jlTRmR/xKluxHV+Z9QEwNIgCfM1/uwPMCuzVVnh5mwTd+OuBZcwSIMbqssNWRm1lE51QaQ==}
    engines: {node: '>=8'}

  ansi-escapes@5.0.0:
    resolution: {integrity: sha512-5GFMVX8HqE/TB+FuBJGuO5XG0WrsA6ptUqoODaT/n9mmUaZFkqnBueB4leqGBCmrUHnCnC4PCZTCd0E7QQ83bA==}
    engines: {node: '>=12'}

  ansi-escapes@6.2.1:
    resolution: {integrity: sha512-4nJ3yixlEthEJ9Rk4vPcdBRkZvQZlYyu8j4/Mqz5sgIkddmEnH2Yj2ZrnP9S3tQOvSNRUIgVNF/1yPpRAGNRig==}
    engines: {node: '>=14.16'}

  ansi-regex@5.0.1:
    resolution: {integrity: sha512-quJQXlTSUGL2LH9SUXo8VwsY4soanhgo6LNSm84E1LBcE8s3O0wpdiRzyR9z/ZZJMlMWv37qOOb9pdJlMUEKFQ==}
    engines: {node: '>=8'}

  ansi-regex@6.0.1:
    resolution: {integrity: sha512-n5M855fKb2SsfMIiFFoVrABHJC8QtHwVx+mHWP3QcEqBHYienj5dHSgjbxtC0WEZXYt4wcD6zrQElDPhFuZgfA==}
    engines: {node: '>=12'}

  ansi-styles@3.2.1:
    resolution: {integrity: sha512-VT0ZI6kZRdTh8YyJw3SMbYm/u+NqfsAxEpWO0Pf9sq8/e94WxxOpPKx9FR1FlyCtOVDNOQ+8ntlqFxiRc+r5qA==}
    engines: {node: '>=4'}

  ansi-styles@4.3.0:
    resolution: {integrity: sha512-zbB9rCJAT1rbjiVDb2hqKFHNYLxgtk8NURxZ3IZwD3F6NtxbXZQCnnSi1Lkx+IDohdPlFp222wVALIheZJQSEg==}
    engines: {node: '>=8'}

  ansi-styles@5.2.0:
    resolution: {integrity: sha512-Cxwpt2SfTzTtXcfOlzGEee8O+c+MmUgGrNiBcXnuWxuFJHe6a5Hz7qwhwe5OgaSYI0IJvkLqWX1ASG+cJOkEiA==}
    engines: {node: '>=10'}

  ansi-styles@6.2.1:
    resolution: {integrity: sha512-bN798gFfQX+viw3R7yrGWRqnrN2oRkEkUjjl4JNn4E8GxxbjtG3FbrEIIY3l8/hrwUwIeCZvi4QuOTP4MErVug==}
    engines: {node: '>=12'}

  anymatch@3.1.3:
    resolution: {integrity: sha512-KMReFUr0B4t+D+OBkjR3KYqvocp2XaSzO55UcB6mgQMd3KbcE+mWTyvVV7D/zsdEbNnV6acZUutkiHQXvTr1Rw==}
    engines: {node: '>= 8'}

  app-builder-bin@4.0.0:
    resolution: {integrity: sha512-xwdG0FJPQMe0M0UA4Tz0zEB8rBJTRA5a476ZawAqiBkMv16GRK5xpXThOjMaEOFnZ6zabejjG4J3da0SXG63KA==}

  app-builder-lib@24.13.0:
    resolution: {integrity: sha512-55RwtABQBCb6AIoCG9A//NpJBEZjRryfgOGZZRYhDmhTV+WnFIlxKjkQLfT/DrGQZIrEyBoie1oEHo68PZh3gg==}
    engines: {node: '>=14.0.0'}

  app-builder-lib@24.13.3:
    resolution: {integrity: sha512-FAzX6IBit2POXYGnTCT8YHFO/lr5AapAII6zzhQO3Rw4cEDOgK+t1xhLc5tNcKlicTHlo9zxIwnYCX9X2DLkig==}
    engines: {node: '>=14.0.0'}
    peerDependencies:
      dmg-builder: 24.13.3
      electron-builder-squirrel-windows: 24.13.3

  aproba@2.0.0:
    resolution: {integrity: sha512-lYe4Gx7QT+MKGbDsA+Z+he/Wtef0BiwDOlK/XkBrdfsh9J/jPPXbX0tE9x9cl27Tmu5gg3QUbUrQYa/y+KOHPQ==}

  archiver-utils@2.1.0:
    resolution: {integrity: sha512-bEL/yUb/fNNiNTuUz979Z0Yg5L+LzLxGJz8x79lYmR54fmTIb6ob/hNQgkQnIUDWIFjZVQwl9Xs356I6BAMHfw==}
    engines: {node: '>= 6'}

  archiver-utils@3.0.4:
    resolution: {integrity: sha512-KVgf4XQVrTjhyWmx6cte4RxonPLR9onExufI1jhvw/MQ4BB6IsZD5gT8Lq+u/+pRkWna/6JoHpiQioaqFP5Rzw==}
    engines: {node: '>= 10'}

  archiver-utils@5.0.2:
    resolution: {integrity: sha512-wuLJMmIBQYCsGZgYLTy5FIB2pF6Lfb6cXMSF8Qywwk3t20zWnAi7zLcQFdKQmIB8wyZpY5ER38x08GbwtR2cLA==}
    engines: {node: '>= 14'}

  archiver@5.3.2:
    resolution: {integrity: sha512-+25nxyyznAXF7Nef3y0EbBeqmGZgeN/BxHX29Rs39djAfaFalmQ89SE6CWyDCHzGL0yt/ycBtNOmGTW0FyGWNw==}
    engines: {node: '>= 10'}

  archiver@7.0.1:
    resolution: {integrity: sha512-ZcbTaIqJOfCc03QwD468Unz/5Ir8ATtvAHsK+FdXbDIbGfihqh9mrvdcYunQzqn4HrvWWaFyaxJhGZagaJJpPQ==}
    engines: {node: '>= 14'}

  are-we-there-yet@3.0.1:
    resolution: {integrity: sha512-QZW4EDmGwlYur0Yyf/b2uGucHQMa8aFUP7eu9ddR73vvhFyt4V0Vl3QHPcTNJ8l6qYOBdxgXdnBXQrHilfRQBg==}
    engines: {node: ^12.13.0 || ^14.15.0 || >=16.0.0}
    deprecated: This package is no longer supported.

  arg@4.1.3:
    resolution: {integrity: sha512-58S9QDqG0Xx27YwPSt9fJxivjYl432YCwfDMfZ+71RAqUrZef7LrKQZ3LHLOwCS4FLNBplP533Zx895SeOCHvA==}

  argparse@1.0.10:
    resolution: {integrity: sha512-o5Roy6tNG4SL/FOkCAN6RzjiakZS25RLYFrcMttJqbdd8BWrnA+fGz57iN5Pb06pvBGvl5gQ0B48dJlslXvoTg==}

  argparse@2.0.1:
    resolution: {integrity: sha512-8+9WqebbFzpX9OR+Wa6O29asIogeRMzcGtAINdpMHHyAg10f05aSFVBbcEqGf/PXw1EjAZ+q2/bEBg3DvurK3Q==}

  aria-query@5.1.3:
    resolution: {integrity: sha512-R5iJ5lkuHybztUfuOAznmboyjWq8O6sqNqtK7CLOqdydi54VNbORp49mb14KbWgG1QD3JFO9hJdZ+y4KutfdOQ==}

  aria-query@5.3.0:
    resolution: {integrity: sha512-b0P0sZPKtyu8HkeRAfCq0IfURZK+SuwMjY1UXGBU27wpAiTwQAIlq56IbIO+ytk/JjS1fMR14ee5WBBfKi5J6A==}

  array-buffer-byte-length@1.0.1:
    resolution: {integrity: sha512-ahC5W1xgou+KTXix4sAO8Ki12Q+jf4i0+tmk3sC+zgcynshkHxzpXdImBehiUYKKKDwvfFiJl1tZt6ewscS1Mg==}
    engines: {node: '>= 0.4'}

  array-differ@3.0.0:
    resolution: {integrity: sha512-THtfYS6KtME/yIAhKjZ2ul7XI96lQGHRputJQHO80LAWQnuGP4iCIN8vdMRboGbIEYBwU33q8Tch1os2+X0kMg==}
    engines: {node: '>=8'}

  array-ify@1.0.0:
    resolution: {integrity: sha512-c5AMf34bKdvPhQ7tBGhqkgKNUzMr4WUs+WDtC2ZUGOUncbxKMTvqxYctiseW3+L4bA8ec+GcZ6/A/FW4m8ukng==}

  array-union@2.1.0:
    resolution: {integrity: sha512-HGyxoOTYUyCM6stUe6EJgnd4EoewAI7zMdfqO+kGjnlZmBDz/cR5pf8r/cR4Wq60sL/p0IkcjUEEPwS3GFrIyw==}
    engines: {node: '>=8'}

  array.prototype.map@1.0.7:
    resolution: {integrity: sha512-XpcFfLoBEAhezrrNw1V+yLXkE7M6uR7xJEsxbG6c/V9v043qurwVJB9r9UTnoSioFDoz1i1VOydpWGmJpfVZbg==}
    engines: {node: '>= 0.4'}

  arraybuffer.prototype.slice@1.0.3:
    resolution: {integrity: sha512-bMxMKAjg13EBSVscxTaYA4mRc5t1UAXa2kXiGTNfZ079HIWXEkKmkgFrh/nJqamaLSrXO5H4WFFkPEaLJWbs3A==}
    engines: {node: '>= 0.4'}

  arrify@1.0.1:
    resolution: {integrity: sha512-3CYzex9M9FGQjCGMGyi6/31c8GJbgb0qGyrx5HWxPd0aCwh4cB2YjMb2Xf9UuoogrMrlO9cTqnB5rI5GHZTcUA==}
    engines: {node: '>=0.10.0'}

  arrify@2.0.1:
    resolution: {integrity: sha512-3duEwti880xqi4eAMN8AyR4a0ByT90zoYdLlevfrvU43vb0YZwZVfxOgxWrLXXXpyugL0hNZc9G6BiB5B3nUug==}
    engines: {node: '>=8'}

  assert-plus@1.0.0:
    resolution: {integrity: sha1-8S4PPF13sLHN2RRpQuTpbB5N1SU=}
    engines: {node: '>=0.8'}

  assertion-error@1.1.0:
    resolution: {integrity: sha512-jgsaNduz+ndvGyFt3uSuWqvy4lCnIJiovtouQN5JZHOKCS2QuhEdbcQHFhVksz2N2U9hXJo8odG7ETyWlEeuDw==}

  ast-types@0.13.4:
    resolution: {integrity: sha512-x1FCFnFifvYDDzTaLII71vG5uvDwgtmDTEVWAxrgeiR8VjMONcCXJx7E+USjDtHlwFmt9MysbqgF9b9Vjr6w+w==}
    engines: {node: '>=4'}

  astral-regex@2.0.0:
    resolution: {integrity: sha512-Z7tMw1ytTXt5jqMcOP+OQteU1VuNK9Y02uuJtKQ1Sv69jXQKKg5cibLwGJow8yzZP+eAc18EmLGPal0bp36rvQ==}
    engines: {node: '>=8'}

  async-exit-hook@2.0.1:
    resolution: {integrity: sha512-NW2cX8m1Q7KPA7a5M2ULQeZ2wR5qI5PAbw5L0UOMxdioVk9PMZ0h1TmyZEkPYrCvYjDlFICusOu1dlEKAAeXBw==}
    engines: {node: '>=0.12.0'}

  async-retry@1.3.3:
    resolution: {integrity: sha512-wfr/jstw9xNi/0teMHrRW7dsz3Lt5ARhYNZ2ewpadnhaIp5mbALhOAP+EAdsC7t4Z6wqsDVv9+W6gm1Dk9mEyw==}

  async@3.2.5:
    resolution: {integrity: sha512-baNZyqaaLhyLVKm/DlvdW051MSgO6b8eVfIezl9E5PqWxFgzLm/wQntEW4zOytVburDEr0JlALEpdOFwvErLsg==}

  asynckit@0.4.0:
    resolution: {integrity: sha512-Oei9OH4tRh0YqU3GxhX79dM/mwVgvbZJaSNaRk+bshkj0S5cfHcgYakreBjrHwatXKbz+IoIdYLxrKim2MjW0Q==}

  at-least-node@1.0.0:
    resolution: {integrity: sha512-+q/t7Ekv1EDY2l6Gda6LLiX14rU9TV20Wa3ofeQmwPFZbOMo9DXrLbOjFaaclkXKWidIaopwAObQDqwWtGUjqg==}
    engines: {node: '>= 4.0.0'}

  author-regex@1.0.0:
    resolution: {integrity: sha512-KbWgR8wOYRAPekEmMXrYYdc7BRyhn2Ftk7KWfMUnQ43hFdojWEFRxhhRUm3/OFEdPa1r0KAvTTg9YQK57xTe0g==}
    engines: {node: '>=0.8'}

  available-typed-arrays@1.0.7:
    resolution: {integrity: sha512-wvUjBtSGN7+7SjNpq/9M2Tg350UZD3q62IFZLbRAR1bSMlCo1ZaeW+BJ+D090e4hIIZLBcTDWe4Mh4jvUDajzQ==}
    engines: {node: '>= 0.4'}

  axios@1.7.2:
    resolution: {integrity: sha512-2A8QhOMrbomlDuiLeK9XibIBzuHeRcqqNOHp0Cyp5EoJ1IFDh+XZH3A6BkXtv0K4gFGCI0Y4BM7B1wOEi0Rmgw==}

  b4a@1.6.6:
    resolution: {integrity: sha512-5Tk1HLk6b6ctmjIkAcU/Ujv/1WqiDl0F0JdRCR80VsOcUlHcu7pWeWRlOqQLHfDEsVx9YH/aif5AG4ehoCtTmg==}

  balanced-match@1.0.2:
    resolution: {integrity: sha512-3oSeUO0TMV67hN1AmbXsK4yaqU7tjiHlbxRDZOpH0KW9+CeX4bRAaX0Anxt0tx2MrpRpWwQaPwIlISEJhYU5Pw==}

  bare-events@2.4.2:
    resolution: {integrity: sha512-qMKFd2qG/36aA4GwvKq8MxnPgCQAmBWmSyLWsJcbn8v03wvIPQ/hG1Ms8bPzndZxMDoHpxez5VOS+gC9Yi24/Q==}

  bare-fs@2.3.1:
    resolution: {integrity: sha512-W/Hfxc/6VehXlsgFtbB5B4xFcsCl+pAh30cYhoFyXErf6oGrwjh8SwiPAdHgpmWonKuYpZgGywN0SXt7dgsADA==}

  bare-os@2.3.0:
    resolution: {integrity: sha512-oPb8oMM1xZbhRQBngTgpcQ5gXw6kjOaRsSWsIeNyRxGed2w/ARyP7ScBYpWR1qfX2E5rS3gBw6OWcSQo+s+kUg==}

  bare-path@2.1.3:
    resolution: {integrity: sha512-lh/eITfU8hrj9Ru5quUp0Io1kJWIk1bTjzo7JH1P5dWmQ2EL4hFUlfI8FonAhSlgIfhn63p84CDY/x+PisgcXA==}

  bare-stream@2.1.2:
    resolution: {integrity: sha512-az/7TFOh4Gk9Tqs1/xMFq5FuFoeZ9hZ3orsM2x69u8NXVUDXZnpdhG8mZY/Pv6DF954MGn+iIt4rFrG34eQsvg==}

  base64-js@1.5.1:
    resolution: {integrity: sha512-AKpaYlHn8t4SVbOHCy+b5+KKgvR4vrsD8vbvrbiQJps7fKDTkjkDry6ji0rUJjC0kzbNePLwzxq8iypo41qeWA==}

  basic-ftp@5.0.5:
    resolution: {integrity: sha512-4Bcg1P8xhUuqcii/S0Z9wiHIrQVPMermM1any+MX5GeGD7faD3/msQUDGLol9wOcz4/jbg/WJnGqoJF6LiBdtg==}
    engines: {node: '>=10.0.0'}

  before-after-hook@2.2.3:
    resolution: {integrity: sha512-NzUnlZexiaH/46WDhANlyR2bXRopNg4F/zuSA3OpZnllCUgRaOF2znDioDWrmbNVsuZk6l9pMquQB38cfBZwkQ==}

  binary-extensions@2.3.0:
    resolution: {integrity: sha512-Ceh+7ox5qe7LJuLHoY0feh3pHuUDHAcRUeyL2VYghZwfpkNIy/+8Ocg0a3UuSoYzavmylwuLWQOf3hl0jjMMIw==}
    engines: {node: '>=8'}

  bl@4.1.0:
    resolution: {integrity: sha512-1W07cM9gS6DcLperZfFSj+bWLtaPGSOHWhPiGzXmvVJbRLdG82sH/Kn8EtW1VqWVA54AKf2h5k5BbnIbwF3h6w==}

  bluebird-lst@1.0.9:
    resolution: {integrity: sha512-7B1Rtx82hjnSD4PGLAjVWeYH3tHAcVUmChh85a3lltKQm6FresXh9ErQo6oAv6CqxttczC3/kEg8SY5NluPuUw==}

  bluebird@3.7.2:
    resolution: {integrity: sha512-XpNj6GDQzdfW+r2Wnn7xiSAd7TM3jzkxGXBGTtWKuSXv1xUV+azxAm8jdWZN06QTQk+2N2XB9jRDkvbmQmcRtg==}

  boolean@3.2.0:
    resolution: {integrity: sha512-d0II/GO9uf9lfUHH2BQsjxzRJZBdsjgsBiW4BvhWk/3qoKwQFjIDVN19PfX8F2D/r9PCMTtLWjYVCFrpeYUzsw==}

  boxen@7.1.1:
    resolution: {integrity: sha512-2hCgjEmP8YLWQ130n2FerGv7rYpfBmnmp9Uy2Le1vge6X3gZIfSmEzP5QTDElFxcvVcXlEn8Aq6MU/PZygIOog==}
    engines: {node: '>=14.16'}

  brace-expansion@1.1.11:
    resolution: {integrity: sha512-iCuPHDFgrHX7H2vEI/5xpz07zSHB00TpugqhmYtVmMO6518mCuRMoOYFldEBl0g187ufozdaHgWKcYFb61qGiA==}

  brace-expansion@2.0.1:
    resolution: {integrity: sha512-XnAIvQ8eM+kC6aULx6wuQiwVsnzsi9d3WxzV3FpWTGA19F621kwdbsAcFKXgKUHZWsy+mY6iL1sHTxWEFCytDA==}

  braces@3.0.3:
    resolution: {integrity: sha512-yQbXgO/OSZVD2IsiLlro+7Hf6Q18EJrKSEsdoMzKePKXct3gvD8oLcOQdIzGupr5Fj+EDe8gO/lxc1BzfMpxvA==}
    engines: {node: '>=8'}

  browser-stdout@1.3.1:
    resolution: {integrity: sha512-qhAVI1+Av2X7qelOfAIYwXONood6XlZE/fXaBSmW/T5SzLAmCgzi+eiWE7fUvbHaeNBQH13UftjpXxsfLkMpgw==}

  browserslist@4.23.1:
    resolution: {integrity: sha512-TUfofFo/KsK/bWZ9TWQ5O26tsWW4Uhmt8IYklbnUa70udB6P2wA7w7o4PY4muaEPBQaAX+CEnmmIA41NVHtPVw==}
    engines: {node: ^6 || ^7 || ^8 || ^9 || ^10 || ^11 || ^12 || >=13.7}
    hasBin: true

  buffer-crc32@0.2.13:
    resolution: {integrity: sha512-VO9Ht/+p3SN7SKWqcrgEzjGbRSJYTx+Q1pTQC0wrWqHx0vpJraQ6GtHx8tvcg1rlK1byhU5gccxgOgj7B0TDkQ==}

  buffer-crc32@1.0.0:
    resolution: {integrity: sha512-Db1SbgBS/fg/392AblrMJk97KggmvYhr4pB5ZIMTWtaivCPMWLkmb7m21cJvpvgK+J3nsU2CmmixNBZx4vFj/w==}
    engines: {node: '>=8.0.0'}

  buffer-equal@1.0.1:
    resolution: {integrity: sha512-QoV3ptgEaQpvVwbXdSO39iqPQTCxSF7A5U99AxbHYqUdCizL/lH2Z0A2y6nbZucxMEOtNyZfG2s6gsVugGpKkg==}
    engines: {node: '>=0.4'}

  buffer-from@1.1.2:
    resolution: {integrity: sha512-E+XQCRwSbaaiChtv6k6Dwgc+bx+Bs6vuKJHHl5kox/BaKbhiXzqQOwK4cO22yElGp2OCmjwVhT3HmxgyPGnJfQ==}

  buffer@5.7.1:
    resolution: {integrity: sha512-EHcyIPBQ4BSGlvjB16k5KgAJ27CIsHY/2JBmCRReo48y9rQ3MaUzWX3KVlBa4U7MyX02HdVj0K7C3WaB3ju7FQ==}

  buffer@6.0.3:
    resolution: {integrity: sha512-FTiCpNxtwiZZHEZbcbTIcZjERVICn9yq/pDFkTl95/AxzD1naBctN7YO68riM/gLSDY7sdrMby8hofADYuuqOA==}

  builder-util-runtime@9.2.3:
    resolution: {integrity: sha512-FGhkqXdFFZ5dNC4C+yuQB9ak311rpGAw+/ASz8ZdxwODCv1GGMWgLDeofRkdi0F3VCHQEWy/aXcJQozx2nOPiw==}
    engines: {node: '>=12.0.0'}

  builder-util-runtime@9.2.4:
    resolution: {integrity: sha512-upp+biKpN/XZMLim7aguUyW8s0FUpDvOtK6sbanMFDAMBzpHDqdhgVYm6zc9HJ6nWo7u2Lxk60i2M6Jd3aiNrA==}
    engines: {node: '>=12.0.0'}

  builder-util-runtime@9.2.5-alpha.2:
    resolution: {integrity: sha512-/Ln2ddejGj2HNMJ+X66mKHRcOvmRzUO/dSi8t4hSV64J7IA+DE+mqDb+zogIE2gin7p7YwcGiOkKny4nwPPPXg==}
    engines: {node: '>=12.0.0'}

  builder-util@24.13.1:
    resolution: {integrity: sha512-NhbCSIntruNDTOVI9fdXz0dihaqX2YuE1D6zZMrwiErzH4ELZHE6mdiB40wEgZNprDia+FghRFgKoAqMZRRjSA==}

  builder-util@24.9.4:
    resolution: {integrity: sha512-YNon3rYjPSm4XDDho9wD6jq7vLRJZUy9FR+yFZnHoWvvdVCnZakL4BctTlPABP41MvIH5yk2cTZ2YfkOhGistQ==}

  builder-util@25.0.0-alpha.6:
    resolution: {integrity: sha512-ghT1XcP6JI926AArlBcPHRRKYCsVWbT/ywnXPwW5X1ani2jmnddPpnwm92xRvCPWGBmeXd2diF69FV5rBJxhRQ==}

  builtin-modules@3.3.0:
    resolution: {integrity: sha512-zhaCDicdLuWN5UbN5IMnFqNMhNfo919sH85y2/ea+5Yg9TsTkeZxpL+JLbp6cgYFS4sRLp3YV4S6yDuqVWHYOw==}
    engines: {node: '>=6'}

  builtins@1.0.3:
    resolution: {integrity: sha512-uYBjakWipfaO/bXI7E8rq6kpwHRZK5cNYrUv2OzZSI/FvmdMyXJ2tG9dKcjEC5YHmHpUAwsargWIZNWdxb/bnQ==}

  builtins@5.1.0:
    resolution: {integrity: sha512-SW9lzGTLvWTP1AY8xeAMZimqDrIaSdLQUcVr9DMef51niJ022Ri87SwRRKYm4A6iHfkPaiVUu/Duw2Wc4J7kKg==}

  bundle-name@4.1.0:
    resolution: {integrity: sha512-tjwM5exMg6BGRI+kNmTntNsvdZS1X8BFYS6tnJ2hdH0kVxM6/eVZ2xy+FqStSWvYmtfFMDLIxurorHwDKfDz5Q==}
    engines: {node: '>=18'}

  byte-size@8.1.1:
    resolution: {integrity: sha512-tUkzZWK0M/qdoLEqikxBWe4kumyuwjl3HO6zHTr4yEI23EojPtLYXdG1+AQY7MN0cGyNDvEaJ8wiYQm6P2bPxg==}
    engines: {node: '>=12.17'}

  cac@6.7.14:
    resolution: {integrity: sha512-b6Ilus+c3RrdDk+JhLKUAQfzzgLEPy6wcXqS7f/xe1EETvsDP6GORG7SFuOs6cID5YkqchW/LXZbX5bc8j7ZcQ==}
    engines: {node: '>=8'}

  cacache@16.1.3:
    resolution: {integrity: sha512-/+Emcj9DAXxX4cwlLmRI9c166RuL3w30zp4R7Joiv2cQTtTtA+jeuCAjH3ZlGnYS3tKENSrKhAzVVP9GVyzeYQ==}
    engines: {node: ^12.13.0 || ^14.15.0 || >=16.0.0}

  cacache@17.1.4:
    resolution: {integrity: sha512-/aJwG2l3ZMJ1xNAnqbMpA40of9dj/pIH3QfiuQSqjfPJF747VR0J/bHn+/KdNnHKc6XQcWt/AfRSBft82W1d2A==}
    engines: {node: ^14.17.0 || ^16.13.0 || >=18.0.0}

  cacache@18.0.3:
    resolution: {integrity: sha512-qXCd4rh6I07cnDqh8V48/94Tc/WSfj+o3Gn6NZ0aZovS255bUx8O13uKxRFd2eWG0xgsco7+YItQNPaa5E85hg==}
    engines: {node: ^16.14.0 || >=18.0.0}

  cacheable-lookup@5.0.4:
    resolution: {integrity: sha512-2/kNscPhpcxrOigMZzbiWF7dz8ilhb/nIHU3EyZiXWXpeq/au8qJ8VhdftMkty3n7Gj6HIGalQG8oiBNB3AJgA==}
    engines: {node: '>=10.6.0'}

  cacheable-lookup@7.0.0:
    resolution: {integrity: sha512-+qJyx4xiKra8mZrcwhjMRMUhD5NR1R8esPkzIYxX96JiecFoxAXFuz/GpR3+ev4PE1WamHip78wV0vcmPQtp8w==}
    engines: {node: '>=14.16'}

  cacheable-request@10.2.14:
    resolution: {integrity: sha512-zkDT5WAF4hSSoUgyfg5tFIxz8XQK+25W/TLVojJTMKBaxevLBBtLxgqguAuVQB8PVW79FVjHcU+GJ9tVbDZ9mQ==}
    engines: {node: '>=14.16'}

  cacheable-request@7.0.4:
    resolution: {integrity: sha512-v+p6ongsrp0yTGbJXjgxPow2+DL93DASP4kXCDKb8/bwRtt9OEF3whggkkDkGNzgcWy2XaF4a8nZglC7uElscg==}
    engines: {node: '>=8'}

  call-bind@1.0.7:
    resolution: {integrity: sha512-GHTSNSYICQ7scH7sZ+M2rFopRoLh8t2bLSW6BbgrtLsahOIB5iyAVJf9GjWK3cYTDaMj4XdBpM1cA6pIS0Kv2w==}
    engines: {node: '>= 0.4'}

  callsites@3.1.0:
    resolution: {integrity: sha512-P8BjAsXvZS+VIDUI11hHCQEv74YT67YUi5JJFNWIqL235sBmjX4+qx9Muvls5ivyNENctx46xQLQ3aTuE7ssaQ==}
    engines: {node: '>=6'}

  camelcase-keys@6.2.2:
    resolution: {integrity: sha512-YrwaA0vEKazPBkn0ipTiMpSajYDSe+KjQfrjhcBMxJt/znbvlHd8Pw/Vamaz5EB4Wfhs3SUR3Z9mwRu/P3s3Yg==}
    engines: {node: '>=8'}

  camelcase@5.3.1:
    resolution: {integrity: sha512-L28STB170nwWS63UjtlEOE3dldQApaJXZkOI1uMFfzf3rRuPegHaHesyee+YxQ+W6SvRDQV6UrdOdRiR153wJg==}
    engines: {node: '>=6'}

  camelcase@6.3.0:
    resolution: {integrity: sha512-Gmy6FhYlCY7uOElZUSbxo2UCDH8owEk996gkbrpsgGtrJLM3J7jGxl9Ic7Qwwj4ivOE5AWZWRMecDdF7hqGjFA==}
    engines: {node: '>=10'}

  camelcase@7.0.1:
    resolution: {integrity: sha512-xlx1yCK2Oc1APsPXDL2LdlNP6+uu8OCDdhOBSVT279M/S+y75O30C2VuD8T2ogdePBBl7PfPF4504tnLgX3zfw==}
    engines: {node: '>=14.16'}

  caniuse-lite@1.0.30001632:
    resolution: {integrity: sha512-udx3o7yHJfUxMLkGohMlVHCvFvWmirKh9JAH/d7WOLPetlH+LTL5cocMZ0t7oZx/mdlOWXti97xLZWc8uURRHg==}

  chai@4.4.1:
    resolution: {integrity: sha512-13sOfMv2+DWduEU+/xbun3LScLoqN17nBeTLUsmDfKdoiC1fr0n9PU4guu4AhRcOVFk/sW8LyZWHuhWtQZiF+g==}
    engines: {node: '>=4'}

  chalk@2.4.2:
    resolution: {integrity: sha512-Mti+f9lpJNcwF4tWV8/OrTTtF1gZi+f8FqlyAdouralcFWFQWF2+NgCHShjkCb+IFBLq9buZwE1xckQU4peSuQ==}
    engines: {node: '>=4'}

  chalk@4.1.0:
    resolution: {integrity: sha512-qwx12AxXe2Q5xQ43Ac//I6v5aXTipYrSESdOgzrN+9XjgEpyjpKuvSGaN4qE93f7TQTlerQQ8S+EQ0EyDoVL1A==}
    engines: {node: '>=10'}

  chalk@4.1.2:
    resolution: {integrity: sha512-oKnbhFyRIXpUuez8iBMmyEa4nbj4IOQyuhc/wy9kY7/WVPcwIO9VA668Pu8RkO7+0G76SLROeyw9CpQ061i4mA==}
    engines: {node: '>=10'}

  chalk@5.3.0:
    resolution: {integrity: sha512-dLitG79d+GV1Nb/VYcCDFivJeK1hiukt9QjRNVOsUtTy1rR1YJsmpGGTZ3qJos+uw7WmWF4wUwBd9jxjocFC2w==}
    engines: {node: ^12.17.0 || ^14.13 || >=16.0.0}

  chardet@0.7.0:
    resolution: {integrity: sha512-mT8iDcrh03qDGRRmoA2hmBJnxpllMR+0/0qlzjqZES6NdiWDcZkCNAk4rPFZ9Q85r27unkiNNg8ZOiwZXBHwcA==}

  check-error@1.0.3:
    resolution: {integrity: sha512-iKEoDYaRmd1mxM90a2OEfWhjsjPpYPuQ+lMYsoxB126+t8fw7ySEO48nmDg5COTjxDI65/Y2OWpeEHk3ZOe8zg==}

  chokidar@3.5.3:
    resolution: {integrity: sha512-Dr3sfKRP6oTcjf2JmUmFJfeVMvXBdegxB0iVQ5eb2V10uFJUCAS8OByZdVAyVb8xXNz3GjjTgj9kLWsZTqE6kw==}
    engines: {node: '>= 8.10.0'}

  chokidar@3.6.0:
    resolution: {integrity: sha512-7VT13fmjotKpGipCW9JEQAusEPE+Ei8nl6/g4FBAmIm0GOOLMua9NDDo/DWp0ZAxCr3cPq5ZpBqmPAQgDda2Pw==}
    engines: {node: '>= 8.10.0'}

  chownr@2.0.0:
    resolution: {integrity: sha512-bIomtDF5KGpdogkLd9VspvFzk9KfpyyGlS8YFVZl7TGPBHL5snIOnxeshwVgPteQ9b4Eydl+pVbIyE1DcvCWgQ==}
    engines: {node: '>=10'}

  chrome-trace-event@1.0.4:
    resolution: {integrity: sha512-rNjApaLzuwaOTjCiT8lSDdGN1APCiqkChLMJxJPWLunPAt5fy8xgU9/jNOchV84wfIxrA0lRQB7oCT8jrn/wrQ==}
    engines: {node: '>=6.0'}

  chromium-bidi@0.4.16:
    resolution: {integrity: sha512-7ZbXdWERxRxSwo3txsBjjmc/NLxqb1Bk30mRb0BMS4YIaiV6zvKZqL/UAH+DdqcDYayDWk2n/y8klkBDODrPvA==}
    peerDependencies:
      devtools-protocol: '*'

  chromium-pickle-js@0.2.0:
    resolution: {integrity: sha512-1R5Fho+jBq0DDydt+/vHWj5KJNJCKdARKOCwZUen84I5BreWoLqRLANH1U87eJy1tiASPtMnGqJJq0ZsLoRPOw==}

  ci-info@3.9.0:
    resolution: {integrity: sha512-NIxF55hv4nSqQswkAeiOi1r83xy8JldOFDTWiug55KBu9Jnblncd2U6ViHmYgHf01TPZS77NJBhBMKdWj9HQMQ==}
    engines: {node: '>=8'}

  clean-stack@2.2.0:
    resolution: {integrity: sha512-4diC9HaTE+KRAMWhDhrGOECgWZxoevMc5TlkObMqNSsVU62PYzXZ/SMTjzyGAFF1YusgxGcSWTEXBhp0CPwQ1A==}
    engines: {node: '>=6'}

  cli-boxes@3.0.0:
    resolution: {integrity: sha512-/lzGpEWL/8PfI0BmBOPRwp0c/wFNX1RdUML3jK/RcSBA9T8mZDdQpqYBKtCFTOfQbwPqWEOpjqW+Fnayc0969g==}
    engines: {node: '>=10'}

  cli-cursor@3.1.0:
    resolution: {integrity: sha512-I/zHAwsKf9FqGoXM4WWRACob9+SNukZTd94DWF57E4toouRulbCxcUh6RKUEOQlYTHJnzkPMySvPNaaSLNfLZw==}
    engines: {node: '>=8'}

  cli-cursor@4.0.0:
    resolution: {integrity: sha512-VGtlMu3x/4DOtIUwEkRezxUZ2lBacNJCHash0N0WeZDBS+7Ux1dm3XWAgWYxLJFMMdOeXMHXorshEFhbMSGelg==}
    engines: {node: ^12.20.0 || ^14.13.1 || >=16.0.0}

  cli-spinners@2.6.1:
    resolution: {integrity: sha512-x/5fWmGMnbKQAaNwN+UZlV79qBLM9JFnJuJ03gIi5whrob0xV0ofNVHy9DhwGdsMJQc2OKv0oGmLzvaqvAVv+g==}
    engines: {node: '>=6'}

  cli-spinners@2.9.2:
    resolution: {integrity: sha512-ywqV+5MmyL4E7ybXgKys4DugZbX0FC6LnwrhjuykIjnK9k8OQacQ7axGKnjDXWNhns0xot3bZI5h55H8yo9cJg==}
    engines: {node: '>=6'}

  cli-truncate@2.1.0:
    resolution: {integrity: sha512-n8fOixwDD6b/ObinzTrp1ZKFzbgvKZvuz/TvejnLn1aQfC6r52XEx85FmuC+3HI+JM7coBRXUvNqEU2PHVrHpg==}
    engines: {node: '>=8'}

  cli-truncate@3.1.0:
    resolution: {integrity: sha512-wfOBkjXteqSnI59oPcJkcPl/ZmwvMMOj340qUIY1SKZCv0B9Cf4D4fAucRkIKQmsIuYK3x1rrgU7MeGRruiuiA==}
    engines: {node: ^12.20.0 || ^14.13.1 || >=16.0.0}

  cli-truncate@4.0.0:
    resolution: {integrity: sha512-nPdaFdQ0h/GEigbPClz11D0v/ZJEwxmeVZGeMo3Z5StPtUTkA9o1lD6QwoirYiSDzbcwn2XcjwmCp68W1IS4TA==}
    engines: {node: '>=18'}

  cli-width@3.0.0:
    resolution: {integrity: sha512-FxqpkPPwu1HjuN93Omfm4h8uIanXofW0RxVEW3k5RKx+mJJYSthzNhp32Kzxxy3YAEZ/Dc/EWN1vZRY0+kOhbw==}
    engines: {node: '>= 10'}

  cli-width@4.1.0:
    resolution: {integrity: sha512-ouuZd4/dm2Sw5Gmqy6bGyNNNe1qt9RpmxveLSO7KcgsTnU7RXfsw+/bukWGo1abgBiMAic068rclZsO4IWmmxQ==}
    engines: {node: '>= 12'}

  cliui@7.0.4:
    resolution: {integrity: sha512-OcRE68cOsVMXp1Yvonl/fzkQOyjLSu/8bhPDfQt0e0/Eb283TKP20Fs2MqoPsr9SwA595rRCA+QMzYc9nBP+JQ==}

  cliui@8.0.1:
    resolution: {integrity: sha512-BSeNnyus75C4//NQ9gQt1/csTXyo/8Sb+afLAkzAptFuMsod9HFokGNudZpi/oQV73hnVK+sR+5PVRMd+Dr7YQ==}
    engines: {node: '>=12'}

  clone-deep@4.0.1:
    resolution: {integrity: sha512-neHB9xuzh/wk0dIHweyAXv2aPGZIVk3pLMe+/RNzINf17fe0OG96QroktYAUm7SM1PBnzTabaLboqqxDyMU+SQ==}
    engines: {node: '>=6'}

  clone-response@1.0.3:
    resolution: {integrity: sha512-ROoL94jJH2dUVML2Y/5PEDNaSHgeOdSDicUyS7izcF63G6sTc/FTjLub4b8Il9S8S0beOfYt0TaA5qvFK+w0wA==}

  clone@1.0.4:
    resolution: {integrity: sha512-JQHZ2QMW6l3aH/j6xCqQThY/9OH4D/9ls34cgkUBiEeocRTU04tHfKPBsUK1PqZCUQM7GiA0IIXJSuXHI64Kbg==}
    engines: {node: '>=0.8'}

  cmd-shim@6.0.1:
    resolution: {integrity: sha512-S9iI9y0nKR4hwEQsVWpyxld/6kRfGepGfzff83FcaiEBpmvlbA2nnGe7Cylgrx2f/p1P5S5wpRm9oL8z1PbS3Q==}
    engines: {node: ^14.17.0 || ^16.13.0 || >=18.0.0}

  color-convert@1.9.3:
    resolution: {integrity: sha512-QfAUtd+vFdAtFQcC8CCyYt1fYWxSqAiK2cSD6zDB8N3cpsEBAvRxp9zOGg6G/SHHJYAT88/az/IuDGALsNVbGg==}

  color-convert@2.0.1:
    resolution: {integrity: sha512-RRECPsj7iu/xb5oKYcsFHSppFNnsj/52OVTRKb4zP5onXwVF3zVmmToNcOfGC+CRDpfK/U584fMg38ZHCaElKQ==}
    engines: {node: '>=7.0.0'}

  color-name@1.1.3:
    resolution: {integrity: sha512-72fSenhMw2HZMTVHeCA9KCmpEIbzWiQsjN+BHcBbS9vr1mtt+vJjPdksIBNUmKAW8TFUDPJK5SUU3QhE9NEXDw==}

  color-name@1.1.4:
    resolution: {integrity: sha512-dOy+3AuW3a2wNbZHIuMZpTcgjGuLU/uBL/ubcZF9OXbDo8ff4O8yVp5Bf0efS8uEoYo5q4Fx7dY9OgQGXgAsQA==}

  color-support@1.1.3:
    resolution: {integrity: sha512-qiBjkpbMLO/HL68y+lh4q0/O1MZFj2RX6X/KmMa3+gJD3z+WwI1ZzDHysvqHGS3mP6mznPckpXmw1nI9cJjyRg==}
    hasBin: true

  colorette@2.0.20:
    resolution: {integrity: sha512-IfEDxwoWIjkeXL1eXcDiow4UbKjhLdq6/EuSVR9GMN7KVH3r9gQ83e73hsz1Nd1T3ijd5xv1wcWRYO+D6kCI2w==}

  columnify@1.6.0:
    resolution: {integrity: sha512-lomjuFZKfM6MSAnV9aCZC9sc0qGbmZdfygNv+nCpqVkSKdCxCklLtd16O0EILGkImHw9ZpHkAnHaB+8Zxq5W6Q==}
    engines: {node: '>=8.0.0'}

  combined-stream@1.0.8:
    resolution: {integrity: sha512-FQN4MRfuJeHf7cBbBMJFXhKSDq+2kAArBlmRBvcvFE5BB1HZKXtSFASDhdlz9zOYwxh8lDdnvmMOe/+5cdoEdg==}
    engines: {node: '>= 0.8'}

  commander@12.1.0:
    resolution: {integrity: sha512-Vw8qHK3bZM9y/P10u3Vib8o/DdkvA2OtPtZvD871QKjy74Wj1WSKFILMPRPSdUSx5RFK1arlJzEtA4PkFgnbuA==}
    engines: {node: '>=18'}

  commander@2.20.3:
    resolution: {integrity: sha512-GpVkmM8vF2vQUkj2LvZmD35JxeJOLCwJ9cUkugyk2nuhbv3+mJvpLYYt+0+USMxE+oj+ey/lJEnhZw75x/OMcQ==}

  commander@4.1.1:
    resolution: {integrity: sha512-NOKm8xhkzAjzFx8B2v5OAHT+u5pRQc2UCa2Vq9jYL/31o2wi9mxBA7LIFs3sV5VSC49z6pEhfbMULvShKj26WA==}
    engines: {node: '>= 6'}

  commander@5.1.0:
    resolution: {integrity: sha512-P0CysNDQ7rtVw4QIQtm+MRxV66vKFSvlsQvGYXZWR3qFU0jlMKHZZZgw8e+8DSah4UDKMqnknRDQz+xuQXQ/Zg==}
    engines: {node: '>= 6'}

  commander@9.5.0:
    resolution: {integrity: sha512-KRs7WVDKg86PWiuAqhDrAQnTXZKraVcCc6vFdL14qrZ/DcWwuRo7VoiYXalXO7S5GKpqYiVEwCbgFDfxNHKJBQ==}
    engines: {node: ^12.20.0 || >=14}

  commondir@1.0.1:
    resolution: {integrity: sha512-W9pAhw0ja1Edb5GVdIF1mjZw/ASI0AlShXM83UUGe2DVr5TdAPEA1OA8m/g8zWp9x6On7gqufY+FatDbC3MDQg==}

  compare-func@2.0.0:
    resolution: {integrity: sha512-zHig5N+tPWARooBnb0Zx1MFcdfpyJrfTJ3Y5L+IFvUm8rM74hHz66z0gw0x4tijh5CorKkKUCnW82R2vmpeCRA==}

  compare-version@0.1.2:
    resolution: {integrity: sha512-pJDh5/4wrEnXX/VWRZvruAGHkzKdr46z11OlTPN+VrATlWWhSKewNCJ1futCO5C7eJB3nPMFZA1LeYtcFboZ2A==}
    engines: {node: '>=0.10.0'}

  compare-versions@6.1.0:
    resolution: {integrity: sha512-LNZQXhqUvqUTotpZ00qLSaify3b4VFD588aRr8MKFw4CMUr98ytzCW5wDH5qx/DEY5kCDXcbcRuCqL0szEf2tg==}

  compress-commons@4.1.2:
    resolution: {integrity: sha512-D3uMHtGc/fcO1Gt1/L7i1e33VOvD4A9hfQLP+6ewd+BvG/gQ84Yh4oftEhAdjSMgBgwGL+jsppT7JYNpo6MHHg==}
    engines: {node: '>= 10'}

  compress-commons@6.0.2:
    resolution: {integrity: sha512-6FqVXeETqWPoGcfzrXb37E50NP0LXT8kAMu5ooZayhWWdgEY4lBEEcbQNXtkuKQsGduxiIcI4gOTsxTmuq/bSg==}
    engines: {node: '>= 14'}

  concat-map@0.0.1:
    resolution: {integrity: sha512-/Srv4dswyQNBfohGpz9o6Yb3Gz3SrUDqBH5rTuhGR7ahtlbYKnVxw2bCFMRljaA7EXHaXZ8wsHdodFvbkhKmqg==}

  concat-stream@2.0.0:
    resolution: {integrity: sha512-MWufYdFw53ccGjCA+Ol7XJYpAlW6/prSMzuPOTRnJGcGzuhLn4Scrz7qf6o8bROZ514ltazcIFJZevcfbo0x7A==}
    engines: {'0': node >= 6.0}

  confbox@0.1.7:
    resolution: {integrity: sha512-uJcB/FKZtBMCJpK8MQji6bJHgu1tixKPxRLeGkNzBoOZzpnZUJm0jm2/sBDWcuBx1dYgxV4JU+g5hmNxCyAmdA==}

  config-chain@1.1.13:
    resolution: {integrity: sha512-qj+f8APARXHrM0hraqXYb2/bOVSV4PvJQlNZ/DVj0QrmNM2q2euizkeuVckQ57J+W0mRH6Hvi+k50M4Jul2VRQ==}

  config-file-ts@0.2.6:
    resolution: {integrity: sha512-6boGVaglwblBgJqGyxm4+xCmEGcWgnWHSWHY5jad58awQhB6gftq0G8HbzU39YqCIYHMLAiL1yjwiZ36m/CL8w==}

  configstore@6.0.0:
    resolution: {integrity: sha512-cD31W1v3GqUlQvbBCGcXmd2Nj9SvLDOP1oQ0YFuLETufzSPaKp11rYBsSOm7rCsW3OnIRAFM3OxRhceaXNYHkA==}
    engines: {node: '>=12'}

  console-control-strings@1.1.0:
    resolution: {integrity: sha512-ty/fTekppD2fIwRvnZAVdeOiGd1c7YXEixbgJTNzqcxJWKQnjJ/V1bNEEE6hygpM3WjwHFUVK6HTjWSzV4a8sQ==}

  conventional-changelog-angular@7.0.0:
    resolution: {integrity: sha512-ROjNchA9LgfNMTTFSIWPzebCwOGFdgkEq45EnvvrmSLvCtAw0HSmrCs7/ty+wAeYUZyNay0YMUNYFTRL72PkBQ==}
    engines: {node: '>=16'}

  conventional-changelog-core@5.0.1:
    resolution: {integrity: sha512-Rvi5pH+LvgsqGwZPZ3Cq/tz4ty7mjijhr3qR4m9IBXNbxGGYgTVVO+duXzz9aArmHxFtwZ+LRkrNIMDQzgoY4A==}
    engines: {node: '>=14'}

  conventional-changelog-preset-loader@3.0.0:
    resolution: {integrity: sha512-qy9XbdSLmVnwnvzEisjxdDiLA4OmV3o8db+Zdg4WiFw14fP3B6XNz98X0swPPpkTd/pc1K7+adKgEDM1JCUMiA==}
    engines: {node: '>=14'}

  conventional-changelog-writer@6.0.1:
    resolution: {integrity: sha512-359t9aHorPw+U+nHzUXHS5ZnPBOizRxfQsWT5ZDHBfvfxQOAik+yfuhKXG66CN5LEWPpMNnIMHUTCKeYNprvHQ==}
    engines: {node: '>=14'}
    hasBin: true

  conventional-commits-filter@3.0.0:
    resolution: {integrity: sha512-1ymej8b5LouPx9Ox0Dw/qAO2dVdfpRFq28e5Y0jJEU8ZrLdy0vOSkkIInwmxErFGhg6SALro60ZrwYFVTUDo4Q==}
    engines: {node: '>=14'}

  conventional-commits-parser@4.0.0:
    resolution: {integrity: sha512-WRv5j1FsVM5FISJkoYMR6tPk07fkKT0UodruX4je86V4owk451yjXAKzKAPOs9l7y59E2viHUS9eQ+dfUA9NSg==}
    engines: {node: '>=14'}
    hasBin: true

  conventional-recommended-bump@7.0.1:
    resolution: {integrity: sha512-Ft79FF4SlOFvX4PkwFDRnaNiIVX7YbmqGU0RwccUaiGvgp3S0a8ipR2/Qxk31vclDNM+GSdJOVs2KrsUCjblVA==}
    engines: {node: '>=14'}
    hasBin: true

  convert-hrtime@5.0.0:
    resolution: {integrity: sha512-lOETlkIeYSJWcbbcvjRKGxVMXJR+8+OQb/mTPbA4ObPMytYIsUbuOE0Jzy60hjARYszq1id0j8KgVhC+WGZVTg==}
    engines: {node: '>=12'}

  core-util-is@1.0.2:
    resolution: {integrity: sha512-3lqz5YjWTYnW6dlDa5TLaTCcShfar1e40rmcJVwCBJC6mWlFuj0eCHIElmG1g5kyuJ/GD+8Wn4FFCcz4gJPfaQ==}

  core-util-is@1.0.3:
    resolution: {integrity: sha512-ZQBvi1DcpJ4GDqanjucZ2Hj3wEO5pZDS89BWbkcrvdxksJorwUDDZamX9ldFkp9aw2lmBDLgkObEA4DWNJ9FYQ==}

  cosmiconfig@8.3.6:
    resolution: {integrity: sha512-kcZ6+W5QzcJ3P1Mt+83OUv/oHFqZHIx8DuxG6eZ5RGMERoLqp4BuGjhHLYGK+Kf5XVkQvqBSmAy/nGWN3qDgEA==}
    engines: {node: '>=14'}
    peerDependencies:
      typescript: '>=4.9.5'
    peerDependenciesMeta:
      typescript:
        optional: true

  cosmiconfig@9.0.0:
    resolution: {integrity: sha512-itvL5h8RETACmOTFc4UfIyB2RfEHi71Ax6E/PivVxq9NseKbOWpeyHEOIbmAw1rs8Ak0VursQNww7lf7YtUwzg==}
    engines: {node: '>=14'}
    peerDependencies:
      typescript: '>=4.9.5'
    peerDependenciesMeta:
      typescript:
        optional: true

  crc-32@1.2.2:
    resolution: {integrity: sha512-ROmzCKrTnOwybPcJApAA6WBWij23HVfGVNKqqrZpuyZOHqK2CwHSvpGuyt/UNNvaIjEd8X5IFGp4Mh+Ie1IHJQ==}
    engines: {node: '>=0.8'}
    hasBin: true

  crc32-stream@4.0.3:
    resolution: {integrity: sha512-NT7w2JVU7DFroFdYkeq8cywxrgjPHWkdX1wjpRQXPX5Asews3tA+Ght6lddQO5Mkumffp3X7GEqku3epj2toIw==}
    engines: {node: '>= 10'}

  crc32-stream@6.0.0:
    resolution: {integrity: sha512-piICUB6ei4IlTv1+653yq5+KoqfBYmj9bw6LqXoOneTMDXk5nM1qt12mFW1caG3LlJXEKW1Bp0WggEmIfQB34g==}
    engines: {node: '>= 14'}

  crc@3.8.0:
    resolution: {integrity: sha512-iX3mfgcTMIq3ZKLIsVFAbv7+Mc10kxabAGQb8HvjA1o3T1PIYprbakQ65d3I+2HGHt6nSKkM9PYjgoJO2KcFBQ==}

  create-require@1.1.1:
    resolution: {integrity: sha512-dcKFX3jn0MpIaXjisoRvexIJVEKzaq7z2rZKxf+MSr9TkdmHmsU4m2lcLojrj/FHl8mk5VxMmYA+ftRkP/3oKQ==}

  cross-dirname@0.1.0:
    resolution: {integrity: sha512-+R08/oI0nl3vfPcqftZRpytksBXDzOUveBq/NBVx0sUp1axwzPQrKinNx5yd5sxPu8j1wIy8AfnVQ+5eFdha6Q==}

  cross-env@7.0.3:
    resolution: {integrity: sha512-+/HKd6EgcQCJGh2PSjZuUitQBQynKor4wrFbRg4DtAgS1aWO+gU52xpH7M9ScGgXSYmAVS9bIJ8EzuaGw0oNAw==}
    engines: {node: '>=10.14', npm: '>=6', yarn: '>=1'}
    hasBin: true

  cross-fetch@4.0.0:
    resolution: {integrity: sha512-e4a5N8lVvuLgAWgnCrLr2PP0YyDOTHa9H/Rj54dirp61qXnNq46m82bRhNqIA5VccJtWBvPTFRV3TtvHUKPB1g==}

  cross-spawn-windows-exe@1.2.0:
    resolution: {integrity: sha512-mkLtJJcYbDCxEG7Js6eUnUNndWjyUZwJ3H7bErmmtOYU/Zb99DyUkpamuIZE0b3bhmJyZ7D90uS6f+CGxRRjOw==}
    engines: {node: '>= 10'}

  cross-spawn@6.0.5:
    resolution: {integrity: sha512-eTVLrBSt7fjbDygz805pMnstIs2VTBNkRm0qxZd+M7A5XDdxVRWO5MxGBXZhjY4cqLYLdtrGqRf8mBPmzwSpWQ==}
    engines: {node: '>=4.8'}

  cross-spawn@7.0.3:
    resolution: {integrity: sha512-iRDPJKUPVEND7dHPO8rkbOnPpyDygcDFtWjpeWNCgy8WP2rXcxXL8TskReQl6OrB2G7+UJrags1q15Fudc7G6w==}
    engines: {node: '>= 8'}

  crypto-random-string@4.0.0:
    resolution: {integrity: sha512-x8dy3RnvYdlUcPOjkEHqozhiwzKNSq7GcPuXFbnyMOCHxX8V3OgIg/pYuabl2sbUPfIJaeAQB7PMOK8DFIdoRA==}
    engines: {node: '>=12'}

  css-shorthand-properties@1.1.1:
    resolution: {integrity: sha512-Md+Juc7M3uOdbAFwOYlTrccIZ7oCFuzrhKYQjdeUEW/sE1hv17Jp/Bws+ReOPpGVBTYCBoYo+G17V5Qo8QQ75A==}

  css-value@0.0.1:
    resolution: {integrity: sha512-FUV3xaJ63buRLgHrLQVlVgQnQdR4yqdLGaDu7g8CQcWjInDfM9plBTPI9FRfpahju1UBSaMckeb2/46ApS/V1Q==}

  cssstyle@4.0.1:
    resolution: {integrity: sha512-8ZYiJ3A/3OkDd093CBT/0UKDWry7ak4BdPTFP2+QEP7cmhouyq/Up709ASSj2cK02BbZiMgk7kYjZNS4QP5qrQ==}
    engines: {node: '>=18'}

  dargs@7.0.0:
    resolution: {integrity: sha512-2iy1EkLdlBzQGvbweYRFxmFath8+K7+AKB0TlhHWkNuH+TmovaMH/Wp7V7R4u7f4SnX3OgLsU9t1NI9ioDnUpg==}
    engines: {node: '>=8'}

  data-uri-to-buffer@4.0.1:
    resolution: {integrity: sha512-0R9ikRb668HB7QDxT1vkpuUBtqc53YyAwMwGeUFKRojY/NWKvdZ+9UYtRfGmhqNbRkTSVpMbmyhXipFFv2cb/A==}
    engines: {node: '>= 12'}

  data-uri-to-buffer@6.0.2:
    resolution: {integrity: sha512-7hvf7/GW8e86rW0ptuwS3OcBGDjIi6SZva7hCyWC0yYry2cOPmLIjXAUHI6DK2HsnwJd9ifmt57i8eV2n4YNpw==}
    engines: {node: '>= 14'}

  data-urls@5.0.0:
    resolution: {integrity: sha512-ZYP5VBHshaDAiVZxjbRVcFJpc+4xGgT0bK3vzy1HLN8jTO975HEbuYzZJcHoQEY5K1a0z8YayJkyVETa08eNTg==}
    engines: {node: '>=18'}

  data-view-buffer@1.0.1:
    resolution: {integrity: sha512-0lht7OugA5x3iJLOWFhWK/5ehONdprk0ISXqVFn/NFrDu+cuc8iADFrGQz5BnRK7LLU3JmkbXSxaqX+/mXYtUA==}
    engines: {node: '>= 0.4'}

  data-view-byte-length@1.0.1:
    resolution: {integrity: sha512-4J7wRJD3ABAzr8wP+OcIcqq2dlUKp4DVflx++hs5h5ZKydWMI6/D/fAot+yh6g2tHh8fLFTvNOaVN357NvSrOQ==}
    engines: {node: '>= 0.4'}

  data-view-byte-offset@1.0.0:
    resolution: {integrity: sha512-t/Ygsytq+R995EJ5PZlD4Cu56sWa8InXySaViRzw9apusqsOO2bQP+SbYzAhR0pFKoB+43lYy8rWban9JSuXnA==}
    engines: {node: '>= 0.4'}

  dateformat@3.0.3:
    resolution: {integrity: sha512-jyCETtSl3VMZMWeRo7iY1FL19ges1t55hMo5yaam4Jrsm5EPL89UQkoQRyiI+Yf4k8r2ZpdngkV8hr1lIdjb3Q==}

  debug@2.6.9:
    resolution: {integrity: sha512-bC7ElrdJaJnPbAP+1EotYvqZsb3ecl5wi6Bfi6BJTUcNowp6cvspg0jXznRTKDjm/E7AdgFBVeAPVMNcKGsHMA==}
    peerDependencies:
      supports-color: '*'
    peerDependenciesMeta:
      supports-color:
        optional: true

  debug@4.3.4:
    resolution: {integrity: sha512-PRWFHuSU3eDtQJPvnNY7Jcket1j0t5OuOsFzPPzsekD52Zl8qUfFIPEiswXqIvHWGVHOgX+7G/vCNNhehwxfkQ==}
    engines: {node: '>=6.0'}
    peerDependencies:
      supports-color: '*'
    peerDependenciesMeta:
      supports-color:
        optional: true

  debug@4.3.5:
    resolution: {integrity: sha512-pt0bNEmneDIvdL1Xsd9oDQ/wrQRkXDT4AUWlNZNPKvW5x/jyO9VFXkJUP07vQ2upmw5PlaITaPKc31jK13V+jg==}
    engines: {node: '>=6.0'}
    peerDependencies:
      supports-color: '*'
    peerDependenciesMeta:
      supports-color:
        optional: true

  decamelize-keys@1.1.1:
    resolution: {integrity: sha512-WiPxgEirIV0/eIOMcnFBA3/IJZAZqKnwAwWyvvdi4lsr1WCN22nhdf/3db3DoZcUjTV2SqfzIwNyp6y2xs3nmg==}
    engines: {node: '>=0.10.0'}

  decamelize@1.2.0:
    resolution: {integrity: sha512-z2S+W9X73hAUUki+N+9Za2lBlun89zigOyGrsax+KUQ6wKW4ZoWpEYBkGhQjwAjjDCkWxhY0VKEhk8wzY7F5cA==}
    engines: {node: '>=0.10.0'}

  decamelize@4.0.0:
    resolution: {integrity: sha512-9iE1PgSik9HeIIw2JO94IidnE3eBoQrFJ3w7sFuzSX4DpmZ3v5sZpUiV5Swcf6mQEF+Y0ru8Neo+p+nyh2J+hQ==}
    engines: {node: '>=10'}

  decamelize@6.0.0:
    resolution: {integrity: sha512-Fv96DCsdOgB6mdGl67MT5JaTNKRzrzill5OH5s8bjYJXVlcXyPYGyPsUkWyGV5p1TXI5esYIYMMeDJL0hEIwaA==}
    engines: {node: ^12.20.0 || ^14.13.1 || >=16.0.0}

  decimal.js@10.4.3:
    resolution: {integrity: sha512-VBBaLc1MgL5XpzgIP7ny5Z6Nx3UrRkIViUkPUdtl9aya5amy3De1gsUUSB1g3+3sExYNjCAsAznmukyxCb1GRA==}

  decompress-response@6.0.0:
    resolution: {integrity: sha512-aW35yZM6Bb/4oJlZncMH2LCoZtJXTRxES17vE3hoRiowU2kWHaJKFkSBDnDR+cm9J+9QhXmREyIfv0pji9ejCQ==}
    engines: {node: '>=10'}

  dedent@0.7.0:
    resolution: {integrity: sha512-Q6fKUPqnAHAyhiUgFU7BUzLiv0kd8saH9al7tnu5Q/okj6dnupxyTgFIBjVzJATdfIAm9NAsvXNzjaKa+bxVyA==}

  deep-eql@4.1.4:
    resolution: {integrity: sha512-SUwdGfqdKOwxCPeVYjwSyRpJ7Z+fhpwIAtmCUdZIWZ/YP5R9WAsyuSgpLVDi9bjWoN2LXHNss/dk3urXtdQxGg==}
    engines: {node: '>=6'}

  deep-equal@2.2.3:
    resolution: {integrity: sha512-ZIwpnevOurS8bpT4192sqAowWM76JDKSHYzMLty3BZGSswgq6pBaH3DhCSW5xVAZICZyKdOBPjwww5wfgT/6PA==}
    engines: {node: '>= 0.4'}

  deep-extend@0.6.0:
    resolution: {integrity: sha512-LOHxIOaPYdHlJRtCQfDIVZtfw/ufM8+rVj649RIHzcm/vGwQRXFt6OPqIFWsm2XEMrNIEtWR64sY1LEKD2vAOA==}
    engines: {node: '>=4.0.0'}

  deep-is@0.1.4:
    resolution: {integrity: sha512-oIPzksmTg4/MriiaYGO+okXDT7ztn/w3Eptv/+gSIdMdKsJo0u4CfYNFJPy+4SKMuCqGw2wxnA+URMg3t8a/bQ==}

  deepmerge-ts@5.1.0:
    resolution: {integrity: sha512-eS8dRJOckyo9maw9Tu5O5RUi/4inFLrnoLkBe3cPfDMx3WZioXtmOew4TXQaxq7Rhl4xjDtR7c6x8nNTxOvbFw==}
    engines: {node: '>=16.0.0'}

  deepmerge@4.3.1:
    resolution: {integrity: sha512-3sUqbMEc77XqpdNO7FRyRog+eW3ph+GYCbj+rK+uYyRMuwsVy0rMiVtPn+QJlKFvWP/1PYpapqYn0Me2knFn+A==}
    engines: {node: '>=0.10.0'}

  default-browser-id@5.0.0:
    resolution: {integrity: sha512-A6p/pu/6fyBcA1TRz/GqWYPViplrftcW2gZC9q79ngNCKAeR/X3gcEdXQHl4KNXV+3wgIJ1CPkJQ3IHM6lcsyA==}
    engines: {node: '>=18'}

  default-browser@5.2.1:
    resolution: {integrity: sha512-WY/3TUME0x3KPYdRRxEJJvXRHV4PyPoUsxtZa78lwItwRQRHhd2U9xOscaT/YTf8uCXIAjeJOFBVEh/7FtD8Xg==}
    engines: {node: '>=18'}

  defaults@1.0.4:
    resolution: {integrity: sha512-eFuaLoy/Rxalv2kr+lqMlUnrDWV+3j4pljOIJgLIhI058IQfWJ7vXhyEIHu+HtC738klGALYxOKDO0bQP3tg8A==}

  defer-to-connect@2.0.1:
    resolution: {integrity: sha512-4tvttepXG1VaYGrRibk5EwJd1t4udunSOVMdLSAL6mId1ix438oPwPZMALY41FCijukO1L0twNcGsdzS7dHgDg==}
    engines: {node: '>=10'}

  define-data-property@1.1.4:
    resolution: {integrity: sha512-rBMvIzlpA8v6E+SJZoo++HAYqsLrkg7MSfIinMPFhmkorw7X+dOXVJQs+QT69zGkzMyfDnIMN2Wid1+NbL3T+A==}
    engines: {node: '>= 0.4'}

  define-lazy-prop@2.0.0:
    resolution: {integrity: sha512-Ds09qNh8yw3khSjiJjiUInaGX9xlqZDY7JVryGxdxV7NPeuqQfplOpQ66yJFZut3jLa5zOwkXw1g9EI2uKh4Og==}
    engines: {node: '>=8'}

  define-lazy-prop@3.0.0:
    resolution: {integrity: sha512-N+MeXYoqr3pOgn8xfyRPREN7gHakLYjhsHhWGT3fWAiL4IkAt0iDw14QiiEm2bE30c5XX5q0FtAA3CK5f9/BUg==}
    engines: {node: '>=12'}

  define-properties@1.2.1:
    resolution: {integrity: sha512-8QmQKqEASLd5nx0U1B1okLElbUuuttJ/AnYmRXbbbGDWh6uS208EjD4Xqq/I9wK7u0v6O08XhTWnt5XtEbR6Dg==}
    engines: {node: '>= 0.4'}

  degenerator@5.0.1:
    resolution: {integrity: sha512-TllpMR/t0M5sqCXfj85i4XaAzxmS5tVA16dqvdkMwGmzI+dXLXnw3J+3Vdv7VKw+ThlTMboK6i9rnZ6Nntj5CQ==}
    engines: {node: '>= 14'}

  delayed-stream@1.0.0:
    resolution: {integrity: sha512-ZySD7Nf91aLB0RxL4KGrKHBXl7Eds1DAmEdcoVawXnLD7SDhpNgtuII2aAkg7a7QS41jxPSZ17p4VdGnMHk3MQ==}
    engines: {node: '>=0.4.0'}

  delegates@1.0.0:
    resolution: {integrity: sha512-bd2L678uiWATM6m5Z1VzNCErI3jiGzt6HGY8OVICs40JQq/HALfbyNJmp0UDakEY4pMMaN0Ly5om/B1VI/+xfQ==}

  deprecation@2.3.1:
    resolution: {integrity: sha512-xmHIy4F3scKVwMsQ4WnVaS8bHOx0DmVwRywosKhaILI0ywMDWPtBSku2HNxRvF7jtwDRsoEwYQSfbxj8b7RlJQ==}

  dequal@2.0.3:
    resolution: {integrity: sha512-0je+qPKHEMohvfRTCEo3CrPG6cAzAYgmzKyxRiYSSDkS6eGJdyVJm7WaYA5ECaAD9wLB2T4EEeymA5aFVcYXCA==}
    engines: {node: '>=6'}

  detect-indent@5.0.0:
    resolution: {integrity: sha512-rlpvsxUtM0PQvy9iZe640/IWwWYyBsTApREbA1pHOpmOUIl9MkP/U4z7vTtg4Oaojvqhxt7sdufnT0EzGaR31g==}
    engines: {node: '>=4'}

  detect-libc@2.0.3:
    resolution: {integrity: sha512-bwy0MGW55bG41VqxxypOsdSdGqLwXPI/focwgTYCFMbdUiBAxLg9CFzG08sz2aqzknwiX7Hkl0bQENjg8iLByw==}
    engines: {node: '>=8'}

  detect-node@2.1.0:
    resolution: {integrity: sha512-T0NIuQpnTvFDATNuHN5roPwSBG83rFsuO+MXXH9/3N1eFbn4wcPjttvjMLEPWJ0RGUYgQE7cGgS3tNxbqCGM7g==}

  devtools-protocol@0.0.1147663:
    resolution: {integrity: sha512-hyWmRrexdhbZ1tcJUGpO95ivbRhWXz++F4Ko+n21AY5PNln2ovoJw+8ZMNDTtip+CNFQfrtLVh/w4009dXO/eQ==}

  devtools-protocol@0.0.1302984:
    resolution: {integrity: sha512-Rgh2Sk5fUSCtEx4QGH9iwTyECdFPySG2nlz5J8guGh2Wlha6uzSOCq/DCEC8faHlLaMPZJMuZ4ovgcX4LvOkKA==}

  diff-sequences@29.6.3:
    resolution: {integrity: sha512-EjePK1srD3P08o2j4f0ExnylqRs5B9tJjcp9t1krH2qRi8CCdsYfwe9JgSLurFBWwq4uOlipzfk5fHNvwFKr8Q==}
    engines: {node: ^14.15.0 || ^16.10.0 || >=18.0.0}

  diff@4.0.2:
    resolution: {integrity: sha512-58lmxKSA4BNyLz+HHMUzlOEpg09FV+ev6ZMe3vJihgdxzgcwZ8VoEEPmALCZG9LmqfVoNMMKpttIYTVG6uDY7A==}
    engines: {node: '>=0.3.1'}

  diff@5.0.0:
    resolution: {integrity: sha512-/VTCrvm5Z0JGty/BWHljh+BAiw3IK+2j87NGMu8Nwc/f48WoDAC395uomO9ZD117ZOBaHmkX1oyLvkVM/aIT3w==}
    engines: {node: '>=0.3.1'}

  dir-compare@3.3.0:
    resolution: {integrity: sha512-J7/et3WlGUCxjdnD3HAAzQ6nsnc0WL6DD7WcwJb7c39iH1+AWfg+9OqzJNaI6PkBwBvm1mhZNL9iY/nRiZXlPg==}

  dir-compare@4.2.0:
    resolution: {integrity: sha512-2xMCmOoMrdQIPHdsTawECdNPwlVFB9zGcz3kuhmBO6U3oU+UQjsue0i8ayLKpgBcm+hcXPMVSGUN9d+pvJ6+VQ==}

  dir-glob@3.0.1:
    resolution: {integrity: sha512-WkrWp9GR4KXfKGYzOLmTuGVi1UWFfws377n9cc55/tb6DuqyF6pcQ5AbiHEshaDpY9v6oaSr2XCDidGmMwdzIA==}
    engines: {node: '>=8'}

  dmg-builder@24.13.0:
    resolution: {integrity: sha512-i8yp8of0OW43XZO2jYhODetRMdD+SvofAC+V5/WG/fPj1U1icqSxVxXjD+XYmnYjRdRC3GPmLxETC7g/Twr6hA==}

  dmg-builder@24.13.3:
    resolution: {integrity: sha512-rcJUkMfnJpfCboZoOOPf4L29TRtEieHNOeAbYPWPxlaBw/Z1RKrRA86dOI9rwaI4tQSc/RD82zTNHprfUHXsoQ==}

  dmg-license@1.0.11:
    resolution: {integrity: sha512-ZdzmqwKmECOWJpqefloC5OJy1+WZBBse5+MR88z9g9Zn4VY+WYUkAyojmhzJckH5YbbZGcYIuGAkY5/Ys5OM2Q==}
    engines: {node: '>=8'}
    os: [darwin]
    deprecated: 'Disk image license agreements are deprecated by Apple and will probably be removed in a future macOS release. Discussion at: https://github.com/argv-minus-one/dmg-license/issues/11'
    hasBin: true

  doctrine@3.0.0:
    resolution: {integrity: sha512-yS+Q5i3hBf7GBkd4KG8a7eBNNWNGLTaEwwYWUijIYM7zrlYDM0BFXHjjPWlWZ1Rg7UaddZeIDmi9jF3HmqiQ2w==}
    engines: {node: '>=6.0.0'}

  dom-accessibility-api@0.5.16:
    resolution: {integrity: sha512-X7BJ2yElsnOJ30pZF4uIIDfBEVgF4XEBxL9Bxhy6dnrm5hkzqmsWHGTiHqRiITNhMyFLyAiWndIJP7Z1NTteDg==}

  dot-prop@5.3.0:
    resolution: {integrity: sha512-QM8q3zDe58hqUqjraQOmzZ1LIH9SWQJTlEKCH4kJ2oQvLZk7RbQXvtDM2XEq3fwkV9CCvvH4LA0AV+ogFsBM2Q==}
    engines: {node: '>=8'}

  dot-prop@6.0.1:
    resolution: {integrity: sha512-tE7ztYzXHIeyvc7N+hR3oi7FIbf/NIjVP9hmAt3yMXzrQ072/fpjGLx2GxNxGxUl5V73MEqYzioOMoVhGMJ5cA==}
    engines: {node: '>=10'}

  dotenv-expand@10.0.0:
    resolution: {integrity: sha512-GopVGCpVS1UKH75VKHGuQFqS1Gusej0z4FyQkPdwjil2gNIv+LNsqBlboOzpJFZKVT95GkCyWJbBSdFEFUWI2A==}
    engines: {node: '>=12'}

  dotenv-expand@5.1.0:
    resolution: {integrity: sha512-YXQl1DSa4/PQyRfgrv6aoNjhasp/p4qs9FjJ4q4cQk+8m4r6k4ZSiEyytKG8f8W9gi8WsQtIObNmKd+tMzNTmA==}

  dotenv@16.3.2:
    resolution: {integrity: sha512-HTlk5nmhkm8F6JcdXvHIzaorzCoziNQT9mGxLPVXW8wJF1TiGSL60ZGB4gHWabHOaMmWmhvk2/lPHfnBiT78AQ==}
    engines: {node: '>=12'}

  dotenv@16.4.5:
    resolution: {integrity: sha512-ZmdL2rui+eB2YwhsWzjInR8LldtZHGDoQ1ugH85ppHKwpUHL7j7rN0Ti9NCnGiQbhaZ11FpR+7ao1dNsmduNUg==}
    engines: {node: '>=12'}

  dotenv@9.0.2:
    resolution: {integrity: sha512-I9OvvrHp4pIARv4+x9iuewrWycX6CcZtoAu1XrzPxc5UygMJXJZYmBsynku8IkrJwgypE5DGNjDPmPRhDCptUg==}
    engines: {node: '>=10'}

  duplexer@0.1.2:
    resolution: {integrity: sha512-jtD6YG370ZCIi/9GTaJKQxWTZD045+4R4hTk/x1UyoqadyJ9x9CgSi1RlVDQF8U2sxLLSnFkCaMihqljHIWgMg==}

  eastasianwidth@0.2.0:
    resolution: {integrity: sha512-I88TYZWc9XiYHRQ4/3c5rjjfgkjhLyW2luGIheGERbNQ6OY7yTybanSpDXZa8y7VUP9YmDcYa+eyq4ca7iLqWA==}

  edge-paths@3.0.5:
    resolution: {integrity: sha512-sB7vSrDnFa4ezWQk9nZ/n0FdpdUuC6R1EOrlU3DL+bovcNFK28rqu2emmAUjujYEJTWIgQGqgVVWUZXMnc8iWg==}
    engines: {node: '>=14.0.0'}

  edgedriver@5.6.0:
    resolution: {integrity: sha512-IeJXEczG+DNYBIa9gFgVYTqrawlxmc9SUqUsWU2E98jOsO/amA7wzabKOS8Bwgr/3xWoyXCJ6yGFrbFKrilyyQ==}
    hasBin: true

  ejs@3.1.10:
    resolution: {integrity: sha512-UeJmFfOrAQS8OJWPZ4qtgHyWExa088/MtK5UEyoJGFH67cDEXkZSviOiKRCZ4Xij0zxI3JECgYs3oKx+AizQBA==}
    engines: {node: '>=0.10.0'}
    hasBin: true

<<<<<<< HEAD
  electron-builder-squirrel-windows@24.13.3:
    resolution: {integrity: sha512-oHkV0iogWfyK+ah9ZIvMDpei1m9ZRpdXcvde1wTpra2U8AFDNNpqJdnin5z+PM1GbQ5BoaKCWas2HSjtR0HwMg==}

  electron-builder@24.13.0:
    resolution: {integrity: sha512-wbmdwBSYMsJHeqiU+PEATHEoy0orHSJtt28PtXL6+YNa5Lo0lOpkBxT+Jfs33LjpvheNLhc/68dETJOTDM8gOg==}
    engines: {node: '>=14.0.0'}
    hasBin: true

  electron-builder@24.13.3:
    resolution: {integrity: sha512-yZSgVHft5dNVlo31qmJAe4BVKQfFdwpRw7sFp1iQglDRCDD6r22zfRJuZlhtB5gp9FHUxCMEoWGq10SkCnMAIg==}
    engines: {node: '>=14.0.0'}
    hasBin: true

  electron-packager@17.1.2:
    resolution: {integrity: sha512-XofXdikjYI7MVBcnXeoOvRR+yFFFHOLs3J7PF5KYQweigtgLshcH4W660PsvHr4lYZ03JBpLyEcUB8DzHZ+BNw==}
    engines: {node: '>= 14.17.5'}
    deprecated: Please use @electron/packager moving forward. There is no API change, just a package name change
    hasBin: true

  electron-publish@24.13.0:
    resolution: {integrity: sha512-+FP67OG2bml6DBRj/bjlpJv1SRnksxS6NWgPOzrNQBtq2MFIBlQN1gTM9JwaXKckyvxrtTcgtYYG7at/S2aMCw==}

  electron-publish@24.13.1:
    resolution: {integrity: sha512-2ZgdEqJ8e9D17Hwp5LEq5mLQPjqU3lv/IALvgp+4W8VeNhryfGhYEQC/PgDPMrnWUp+l60Ou5SJLsu+k4mhQ8A==}

  electron-to-chromium@1.4.799:
    resolution: {integrity: sha512-3D3DwWkRTzrdEpntY0hMLYwj7SeBk1138CkPE8sBDSj3WzrzOiG2rHm3luw8jucpf+WiyLBCZyU9lMHyQI9M9Q==}

  electron@25.9.8:
    resolution: {integrity: sha512-PGgp6PH46QVENHuAHc2NT1Su8Q1qov7qIl2jI5tsDpTibwV2zD8539AeWBQySeBU4dhbj9onIl7+1bXQ0wefBg==}
    engines: {node: '>= 12.20.55'}
    hasBin: true

  electron@26.6.10:
    resolution: {integrity: sha512-pV2SD0RXzAiNRb/2yZrsVmVkBOMrf+DVsPulIgRjlL0+My9BL5spFuhHVMQO9yHl9tFpWtuRpQv0ofM/i9P8xg==}
    engines: {node: '>= 12.20.55'}
    hasBin: true
=======
  electron-to-chromium@1.4.803:
    resolution: {integrity: sha512-61H9mLzGOCLLVsnLiRzCbc63uldP0AniRYPV3hbGVtONA1pI7qSGILdbofR7A8TMbOypDocEAjH/e+9k1QIe3g==}
>>>>>>> b1491abc

  electron@29.4.2:
    resolution: {integrity: sha512-XyIkuWQguwY8hGtLg0j5Q4Fqphdbh0ctBsKCSVzJ/R7Z2+2WN/oQ1M+zYwchmfiDgiuL3EKkrBrfPdxXYdMr+A==}
    engines: {node: '>= 12.20.55'}
    hasBin: true

  emoji-regex@10.3.0:
    resolution: {integrity: sha512-QpLs9D9v9kArv4lfDEgg1X/gN5XLnf/A6l9cs8SPZLRZR3ZkY9+kwIQTxm+fsSej5UMYGE8fdoaZVIBlqG0XTw==}

  emoji-regex@8.0.0:
    resolution: {integrity: sha512-MSjYzcWNOA0ewAHpz0MxpYFvwg6yjy1NG3xteoqz644VCo/RPgnr1/GGt+ic3iJTzQ8Eu3TdM14SawnVUmGE6A==}

  emoji-regex@9.2.2:
    resolution: {integrity: sha512-L18DaJsXSUk2+42pv8mLs5jJT2hqFkFE4j21wOmgbUqsZ2hL72NsUU785g9RXgo3s0ZNgVl42TiHp3ZtOv/Vyg==}

  encoding@0.1.13:
    resolution: {integrity: sha512-ETBauow1T35Y/WZMkio9jiM0Z5xjHHmJ4XmjZOq1l/dXz3lr2sRn87nJy20RupqSh1F2m3HHPSp8ShIPQJrJ3A==}

  end-of-stream@1.4.4:
    resolution: {integrity: sha512-+uw1inIHVPQoaVuHzRyXd21icM+cnt4CzD5rW+NC1wjOUSTOs+Te7FOv7AhN7vS9x/oIyhLP5PR1H+phQAHu5Q==}

  enhanced-resolve@5.17.0:
    resolution: {integrity: sha512-dwDPwZL0dmye8Txp2gzFmA6sxALaSvdRDjPH0viLcKrtlOL3tw62nWWweVD1SdILDTJrbrL6tdWVN58Wo6U3eA==}
    engines: {node: '>=10.13.0'}

  enquirer@2.3.6:
    resolution: {integrity: sha512-yjNnPr315/FjS4zIsUxYguYUPP2e1NK4d7E7ZOLiyYCcbFBiTMyID+2wvm2w6+pZ/odMA7cRkjhsPbltwBOrLg==}
    engines: {node: '>=8.6'}

  entities@4.5.0:
    resolution: {integrity: sha512-V0hjH4dGPh9Ao5p0MoRY6BVqtwCjhz6vI5LT8AJ55H+4g9/4vbHx1I54fS0XuclLhDHArPQCiMjDxjaL8fPxhw==}
    engines: {node: '>=0.12'}

  env-paths@2.2.1:
    resolution: {integrity: sha512-+h1lkLKhZMTYjog1VEpJNG7NZJWcuc2DDk/qsqSTRRCOXiLjeQ1d1/udrUGhqMxUgAlwKNZ0cf2uqan5GLuS2A==}
    engines: {node: '>=6'}

  envinfo@7.8.1:
    resolution: {integrity: sha512-/o+BXHmB7ocbHEAs6F2EnG0ogybVVUdkRunTT2glZU9XAaGmhqskrvKwqXuDfNjEO0LZKWdejEEpnq8aM0tOaw==}
    engines: {node: '>=4'}
    hasBin: true

  err-code@2.0.3:
    resolution: {integrity: sha512-2bmlRpNKBxT/CRmPOlyISQpNj+qSeYvcym/uT0Jx2bMOlKLtSy1ZmLuVxSEKKyor/N5yhvp/ZiG1oE3DEYMSFA==}

  error-ex@1.3.2:
    resolution: {integrity: sha512-7dFHNmqeFSEt2ZBsCriorKnn3Z2pj+fd9kmI6QoWw4//DL+icEBfc0U7qJCisqrTsKTjw4fNFy2pW9OqStD84g==}

  es-abstract@1.23.3:
    resolution: {integrity: sha512-e+HfNH61Bj1X9/jLc5v1owaLYuHdeHHSQlkhCBiTK8rBvKaULl/beGMxwrMXjpYrv4pz22BlY570vVePA2ho4A==}
    engines: {node: '>= 0.4'}

  es-array-method-boxes-properly@1.0.0:
    resolution: {integrity: sha512-wd6JXUmyHmt8T5a2xreUwKcGPq6f1f+WwIJkijUqiGcJz1qqnZgP6XIK+QyIWU5lT7imeNxUll48bziG+TSYcA==}

  es-define-property@1.0.0:
    resolution: {integrity: sha512-jxayLKShrEqqzJ0eumQbVhTYQM27CfT1T35+gCgDFoL82JLsXqTJ76zv6A0YLOgEnLUMvLzsDsGIrl8NFpT2gQ==}
    engines: {node: '>= 0.4'}

  es-errors@1.3.0:
    resolution: {integrity: sha512-Zf5H2Kxt2xjTvbJvP2ZWLEICxA6j+hAmMzIlypy4xcBg1vKVnx89Wy0GbS+kf5cwCVFFzdCFh2XSCFNULS6csw==}
    engines: {node: '>= 0.4'}

  es-get-iterator@1.1.3:
    resolution: {integrity: sha512-sPZmqHBe6JIiTfN5q2pEi//TwxmAFHwj/XEuYjTuse78i8KxaqMTTzxPoFKuzRpDpTJ+0NAbpfenkmH2rePtuw==}

  es-module-lexer@1.5.3:
    resolution: {integrity: sha512-i1gCgmR9dCl6Vil6UKPI/trA69s08g/syhiDK9TG0Nf1RJjjFI+AzoWW7sPufzkgYAn861skuCwJa0pIIHYxvg==}

  es-object-atoms@1.0.0:
    resolution: {integrity: sha512-MZ4iQ6JwHOBQjahnjwaC1ZtIBH+2ohjamzAO3oaHcXYup7qxjF2fixyH+Q71voWHeOkI2q/TnJao/KfXYIZWbw==}
    engines: {node: '>= 0.4'}

  es-set-tostringtag@2.0.3:
    resolution: {integrity: sha512-3T8uNMC3OQTHkFUsFq8r/BwAXLHvU/9O9mE0fBc/MY5iq/8H7ncvO947LmYA6ldWw9Uh8Yhf25zu6n7nML5QWQ==}
    engines: {node: '>= 0.4'}

  es-to-primitive@1.2.1:
    resolution: {integrity: sha512-QCOllgZJtaUo9miYBcLChTUaHNjJF3PYs1VidD7AwiEj1kYxKeQTctLAezAOH5ZKRH0g2IgPn6KwB4IT8iRpvA==}
    engines: {node: '>= 0.4'}

  es6-error@4.1.1:
    resolution: {integrity: sha512-Um/+FxMr9CISWh0bi5Zv0iOD+4cFh5qLeks1qhAopKVAJw3drgKbKySikp7wGhDL0HPeaja0P5ULZrxLkniUVg==}

  esbuild@0.20.2:
    resolution: {integrity: sha512-WdOOppmUNU+IbZ0PaDiTst80zjnrOkyJNHoKupIcVyU8Lvla3Ugx94VzkQ32Ijqd7UhHJy75gNWDMUekcrSJ6g==}
    engines: {node: '>=12'}
    hasBin: true

  esbuild@0.21.5:
    resolution: {integrity: sha512-mg3OPMV4hXywwpoDxu3Qda5xCKQi+vCTZq8S9J/EpkhB2HzKXq4SNFZE3+NK93JYxc8VMSep+lOUSC/RVKaBqw==}
    engines: {node: '>=12'}
    hasBin: true

  escalade@3.1.2:
    resolution: {integrity: sha512-ErCHMCae19vR8vQGe50xIsVomy19rg6gFu3+r3jkEO46suLMWBksvVyoGgQV+jOfl84ZSOSlmv6Gxa89PmTGmA==}
    engines: {node: '>=6'}

  escape-goat@4.0.0:
    resolution: {integrity: sha512-2Sd4ShcWxbx6OY1IHyla/CVNwvg7XwZVoXZHcSu9w9SReNP1EzzD5T8NWKIR38fIqEns9kDWKUQTXXAmlDrdPg==}
    engines: {node: '>=12'}

  escape-string-regexp@1.0.5:
    resolution: {integrity: sha512-vbRorB5FUQWvla16U8R/qgaFIya2qGzwDrNmCZuYKrbdSUMG6I1ZCGQRefkRVhuOkIGVne7BQ35DSfo1qvJqFg==}
    engines: {node: '>=0.8.0'}

  escape-string-regexp@2.0.0:
    resolution: {integrity: sha512-UpzcLCXolUWcNu5HtVMHYdXJjArjsF9C0aNnquZYY4uW/Vu0miy5YoWvbV345HauVvcAUnpRuhMMcqTcGOY2+w==}
    engines: {node: '>=8'}

  escape-string-regexp@4.0.0:
    resolution: {integrity: sha512-TtpcNJ3XAzx3Gq8sWRzJaVajRs0uVxA2YAkdb1jm2YkPz4G6egUFAyA3n5vtEIZefPk5Wa4UXbKuS5fKkJWdgA==}
    engines: {node: '>=10'}

  escape-string-regexp@5.0.0:
    resolution: {integrity: sha512-/veY75JbMK4j1yjvuUxuVsiS/hr/4iHs9FTT6cgTexxdE0Ly/glccBAkloH/DofkjRbZU3bnoj38mOmhkZ0lHw==}
    engines: {node: '>=12'}

  escodegen@2.1.0:
    resolution: {integrity: sha512-2NlIDTwUWJN0mRPQOdtQBzbUHvdGY2P1VXSyU83Q3xKxM7WHX2Ql8dKq782Q9TgQUNOLEzEYu9bzLNj1q88I5w==}
    engines: {node: '>=6.0'}
    hasBin: true

  eslint-config-prettier@9.1.0:
    resolution: {integrity: sha512-NSWl5BFQWEPi1j4TjVNItzYV7dZXZ+wP6I6ZhrBGpChQhZRUaElihE9uRRkcbRnNb76UMKDF3r+WTmNcGPKsqw==}
    hasBin: true
    peerDependencies:
      eslint: '>=7.0.0'

  eslint-plugin-vitest@0.5.4:
    resolution: {integrity: sha512-um+odCkccAHU53WdKAw39MY61+1x990uXjSPguUCq3VcEHdqJrOb8OTMrbYlY6f9jAKx7x98kLVlIe3RJeJqoQ==}
    engines: {node: ^18.0.0 || >= 20.0.0}
    peerDependencies:
      '@typescript-eslint/eslint-plugin': '*'
      eslint: ^8.57.0 || ^9.0.0
      vitest: '*'
    peerDependenciesMeta:
      '@typescript-eslint/eslint-plugin':
        optional: true
      vitest:
        optional: true

  eslint-plugin-wdio@8.37.0:
    resolution: {integrity: sha512-X217zXxSqj1IPWu3bxN7D/xEUmNk7Jg5lBf2JwYH3mCogaqL2tnHZnwt0EQ5D9oEejfEl2+4zqHSzhXq1X7F2A==}
    engines: {node: ^16.13 || >=18}

  eslint-scope@5.1.1:
    resolution: {integrity: sha512-2NxwbF/hZ0KpepYN0cNbo+FN6XoK7GaHlQhgx/hIZl6Va0bF45RQOOwhLIy8lQDbuCiadSLCBnH2CFYquit5bw==}
    engines: {node: '>=8.0.0'}

  eslint-scope@7.2.2:
    resolution: {integrity: sha512-dOt21O7lTMhDM+X9mB4GX+DZrZtCUJPL/wlcTqxyrx5IvO0IYtILdtrQGQp+8n5S0gwSVmOf9NQrjMOgfQZlIg==}
    engines: {node: ^12.22.0 || ^14.17.0 || >=16.0.0}

  eslint-visitor-keys@3.4.3:
    resolution: {integrity: sha512-wpc+LXeiyiisxPlEkUzU6svyS1frIO3Mgxj1fdy7Pm8Ygzguax2N3Fa/D/ag1WqbOprdI+uY6wMUl8/a2G+iag==}
    engines: {node: ^12.22.0 || ^14.17.0 || >=16.0.0}

  eslint@8.57.0:
    resolution: {integrity: sha512-dZ6+mexnaTIbSBZWgou51U6OmzIhYM2VcNdtiTtI7qPNZm35Akpr0f6vtw3w1Kmn5PYo+tZVfh13WrhpS6oLqQ==}
    engines: {node: ^12.22.0 || ^14.17.0 || >=16.0.0}
    hasBin: true

  espree@9.6.1:
    resolution: {integrity: sha512-oruZaFkjorTpF32kDSI5/75ViwGeZginGGy2NoOSg3Q9bnwlnmDm4HLnkl0RE3n+njDXR037aY1+x58Z/zFdwQ==}
    engines: {node: ^12.22.0 || ^14.17.0 || >=16.0.0}

  esprima@4.0.1:
    resolution: {integrity: sha512-eGuFFw7Upda+g4p+QHvnW0RyTX/SVeJBDM/gCtMARO0cLuT2HcEKnTPvhjV6aGeqrCB/sbNop0Kszm0jsaWU4A==}
    engines: {node: '>=4'}
    hasBin: true

  esquery@1.5.0:
    resolution: {integrity: sha512-YQLXUplAwJgCydQ78IMJywZCceoqk1oH01OERdSAJc/7U2AylwjhSCLDEtqwg811idIS/9fIU5GjG73IgjKMVg==}
    engines: {node: '>=0.10'}

  esrecurse@4.3.0:
    resolution: {integrity: sha512-KmfKL3b6G+RXvP8N1vr3Tq1kL/oCFgn2NYXEtqP8/L3pKapUA4G8cFVaoF3SU323CD4XypR/ffioHmkti6/Tag==}
    engines: {node: '>=4.0'}

  estraverse@4.3.0:
    resolution: {integrity: sha512-39nnKffWz8xN1BU/2c79n9nB9HDzo0niYUqx6xyqUnyoAnQyyWpOTdZEeiCch8BBu515t4wp9ZmgVfVhn9EBpw==}
    engines: {node: '>=4.0'}

  estraverse@5.3.0:
    resolution: {integrity: sha512-MMdARuVEQziNTeJD8DgMqmhwR11BRQ/cBP+pLtYdSTnf3MIO8fFeiINEbX36ZdNlfU/7A9f3gUw49B3oQsvwBA==}
    engines: {node: '>=4.0'}

  estree-walker@2.0.2:
    resolution: {integrity: sha512-Rfkk/Mp/DL7JVje3u18FxFujQlTNR2q6QfMSMB7AvCBx91NGj/ba3kCfza0f6dVDbw7YlRf/nDrn7pQrCCyQ/w==}

  estree-walker@3.0.3:
    resolution: {integrity: sha512-7RUKfXgSMMkzt6ZuXmqapOurLGPPfgj6l9uRZ7lRGolvk0y2yocc35LdcxKC5PQZdn2DMqioAQ2NoWcrTKmm6g==}

  esutils@2.0.3:
    resolution: {integrity: sha512-kVscqXk4OCp68SZ0dkgEKVi6/8ij300KBWTJq32P/dYeWTSwK41WyTxalN1eRmA5Z9UU/LX9D7FWSmV9SAYx6g==}
    engines: {node: '>=0.10.0'}

  event-target-shim@5.0.1:
    resolution: {integrity: sha512-i/2XbnSz/uxRCU6+NdVJgKWDTM427+MqYbkQzD321DuCQJUqOuJKIA0IM2+W2xtYHdKOmZ4dR6fExsd4SXL+WQ==}
    engines: {node: '>=6'}

  eventemitter3@4.0.7:
    resolution: {integrity: sha512-8guHBZCwKnFhYdHr2ysuRWErTwhoN2X8XELRlrRwpmfeY2jjuUN4taQMsULKUVo1K4DvZl+0pgfyoysHxvmvEw==}

  eventemitter3@5.0.1:
    resolution: {integrity: sha512-GWkBvjiSZK87ELrYOSESUYeVIc9mvLLf/nXalMOS5dYrgZq9o5OVkbZAVM06CVxYsCwH9BDZFPlQTlPA1j4ahA==}

  events@3.3.0:
    resolution: {integrity: sha512-mQw+2fkQbALzQ7V0MY0IqdnXNOeTtP4r0lN9z7AAawCXgqea7bDii20AYrIBrFd/Hx0M2Ocz6S111CaFkUcb0Q==}
    engines: {node: '>=0.8.x'}

  execa@1.0.0:
    resolution: {integrity: sha512-adbxcyWV46qiHyvSp50TKt05tB4tK3HcmF7/nxfAdhnox83seTDbwnaqKO4sXRy7roHAIFqJP/Rw/AuEbX61LA==}
    engines: {node: '>=6'}

  execa@5.0.0:
    resolution: {integrity: sha512-ov6w/2LCiuyO4RLYGdpFGjkcs0wMTgGE8PrkTHikeUy5iJekXyPIKUjifk5CsE0pt7sMCrMZ3YNqoCj6idQOnQ==}
    engines: {node: '>=10'}

  execa@5.1.1:
    resolution: {integrity: sha512-8uSpZZocAZRBAPIEINJj3Lo9HyGitllczc27Eh5YYojjMFMn8yHMDMaUHE2Jqfq05D/wucwI4JGURyXt1vchyg==}
    engines: {node: '>=10'}

  execa@8.0.1:
    resolution: {integrity: sha512-VyhnebXciFV2DESc+p6B+y0LjSm0krU4OgJN44qFAhBY0TJ+1V61tYD2+wHusZ6F9n5K+vl8k0sTy7PEfV4qpg==}
    engines: {node: '>=16.17'}

<<<<<<< HEAD
  expand-tilde@2.0.2:
    resolution: {integrity: sha512-A5EmesHW6rfnZ9ysHQjPdJRni0SRar0tjtG5MNtm9n5TUvsYU8oozprtRD4AqHxcZWWlVuAmQo2nWKfN9oyjTw==}
    engines: {node: '>=0.10.0'}

  expect-webdriverio@4.14.0:
    resolution: {integrity: sha512-bPZ9zfyJHF41dO8o7iFcEV4Dvcw45yhsv1WjtJyPLZPjQ+ixVBrbSil9+rjRiONoX4f45EZRCqaGvPlzNC523Q==}
=======
  expect-webdriverio@4.15.1:
    resolution: {integrity: sha512-xtBSidt7Whs1fsUC+utxVzfmkmaStXWW17b+BcMCiCltx0Yku6l7BTv1Y14DEKX8L6rttaDQobYyRtBKbi4ssg==}
>>>>>>> b1491abc
    engines: {node: '>=16 || >=18 || >=20'}

  expect@29.7.0:
    resolution: {integrity: sha512-2Zks0hf1VLFYI1kbh0I5jP3KHHyCHpkfyHBzsSXRFgl/Bg9mWYfMW8oD+PdMPlEwy5HNsR9JutYy6pMeOh61nw==}
    engines: {node: ^14.15.0 || ^16.10.0 || >=18.0.0}

  exponential-backoff@3.1.1:
    resolution: {integrity: sha512-dX7e/LHVJ6W3DE1MHWi9S1EYzDESENfLrYohG2G++ovZrYOkm4Knwa0mc1cn84xJOR4KEU0WSchhLbd0UklbHw==}

  external-editor@3.1.0:
    resolution: {integrity: sha512-hMQ4CX1p1izmuLYyZqLMO/qGNw10wSv9QDCPfzXfyFrOaCSSoRfqE1Kf1s5an66J5JZC62NewG+mK49jOCtQew==}
    engines: {node: '>=4'}

  extract-zip@2.0.1:
    resolution: {integrity: sha512-GDhU9ntwuKyGXdZBUgTIe+vXnWj0fppUEtMDL0+idd5Sta8TGpHssn/eusA9mrPr9qNDym6SxAYZjNvCn/9RBg==}
    engines: {node: '>= 10.17.0'}
    hasBin: true

  extsprintf@1.4.1:
    resolution: {integrity: sha512-Wrk35e8ydCKDj/ArClo1VrPVmN8zph5V4AtHwIuHhvMXsKf73UT3BOD+azBIW+3wOJ4FhEH7zyaJCFvChjYvMA==}
    engines: {'0': node >=0.6.0}

  fast-copy@3.0.2:
    resolution: {integrity: sha512-dl0O9Vhju8IrcLndv2eU4ldt1ftXMqqfgN4H1cpmGV7P6jeB9FwpN9a2c8DPGE1Ys88rNUJVYDHq73CGAGOPfQ==}

  fast-deep-equal@2.0.1:
    resolution: {integrity: sha512-bCK/2Z4zLidyB4ReuIsvALH6w31YfAQDmXMqMx6FyfHqvBxtjC0eRumeSu4Bs3XtXwpyIywtSTrVT99BxY1f9w==}

  fast-deep-equal@3.1.3:
    resolution: {integrity: sha512-f3qQ9oQy9j2AhBe/H9VC91wLmKBCCU/gDOnKNAYG5hswO7BLKj09Hc5HYNz9cGI++xlpDCIgDaitVs03ATR84Q==}

  fast-fifo@1.3.2:
    resolution: {integrity: sha512-/d9sfos4yxzpwkDkuN7k2SqFKtYNmCTzgfEpz82x34IM9/zc8KGxQoXg1liNC/izpRM/MBdt44Nmx41ZWqk+FQ==}

  fast-glob@3.3.2:
    resolution: {integrity: sha512-oX2ruAFQwf/Orj8m737Y5adxDQO0LAB7/S5MnxCdTNDd4p6BsyIVsv9JQsATbTSq8KHRpLwIHbVlUNatxd+1Ow==}
    engines: {node: '>=8.6.0'}

  fast-json-stable-stringify@2.1.0:
    resolution: {integrity: sha512-lhd/wF+Lk98HZoTCtlVraHtfh5XYijIjalXck7saUtuanSDyLMxnHhSXEDJqHxD7msR8D0uCmqlkwjCV8xvwHw==}

  fast-levenshtein@2.0.6:
    resolution: {integrity: sha512-DCXu6Ifhqcks7TZKY3Hxp3y6qphY5SJZmrWMDrKcERSOXWQdMhU9Ig/PYrzyw/ul9jOIyh0N4M0tbC5hodg8dw==}

  fastq@1.17.1:
    resolution: {integrity: sha512-sRVD3lWVIXWg6By68ZN7vho9a1pQcN/WBFaAAsDDFzlJjvoGx0P8z7V1t72grFJfJhu3YPZBuu25f7Kaw2jN1w==}

  fd-slicer@1.1.0:
    resolution: {integrity: sha512-cE1qsB/VwyQozZ+q1dGxR8LBYNZeofhEdUNGSMbQD3Gw2lAzX9Zb3uIU6Ebc/Fmyjo9AWWfnn0AUCHqtevs/8g==}

  fetch-blob@3.2.0:
    resolution: {integrity: sha512-7yAQpD2UMJzLi1Dqv7qFYnPbaPx7ZfFK6PiIxQ4PfkGPyNyl2Ugx+a/umUonmKqjhM4DnfbMvdX6otXq83soQQ==}
    engines: {node: ^12.20 || >= 14.13}

  figures@3.2.0:
    resolution: {integrity: sha512-yaduQFRKLXYOGgEn6AZau90j3ggSOyiqXU0F9JZfeXYhNa+Jk4X+s45A2zg5jns87GAFa34BBm2kXw4XpNcbdg==}
    engines: {node: '>=8'}

  figures@5.0.0:
    resolution: {integrity: sha512-ej8ksPF4x6e5wvK9yevct0UCXh8TTFlWGVLlgjZuoBH1HwjIfKE/IdL5mq89sFA7zELi1VhKpmtDnrs7zWyeyg==}
    engines: {node: '>=14'}

  file-entry-cache@6.0.1:
    resolution: {integrity: sha512-7Gps/XWymbLk2QLYK4NzpMOrYjMhdIxXuIvy2QBsLE6ljuodKvdkWs/cpyJJ3CVIVpH0Oi1Hvg1ovbMzLdFBBg==}
    engines: {node: ^10.12.0 || >=12.0.0}

  filelist@1.0.4:
    resolution: {integrity: sha512-w1cEuf3S+DrLCQL7ET6kz+gmlJdbq9J7yXCSjK/OZCPA+qEN1WyF4ZAf0YYJa4/shHJra2t/d/r8SV4Ji+x+8Q==}

  filename-reserved-regex@2.0.0:
    resolution: {integrity: sha512-lc1bnsSr4L4Bdif8Xb/qrtokGbq5zlsms/CYH8PP+WtCkGNF65DPiQY8vG3SakEdRn8Dlnm+gW/qWKKjS5sZzQ==}
    engines: {node: '>=4'}

  filenamify@4.3.0:
    resolution: {integrity: sha512-hcFKyUG57yWGAzu1CMt/dPzYZuv+jAJUT85bL8mrXvNe6hWj6yEHEc4EdcgiA6Z3oi1/9wXJdZPXF2dZNgwgOg==}
    engines: {node: '>=8'}

  fill-range@7.1.1:
    resolution: {integrity: sha512-YsGpe3WHLK8ZYi4tWDg2Jy3ebRz2rXowDxnld4bkQB00cc/1Zw9AWnC0i9ztDJitivtQvaI9KaLyKrc+hBW0yg==}
    engines: {node: '>=8'}

  find-up-simple@1.0.0:
    resolution: {integrity: sha512-q7Us7kcjj2VMePAa02hDAF6d+MzsdsAWEwYyOpwUtlerRBkOEPBCRZrAV4XfcSN8fHAgaD0hP7miwoay6DCprw==}
    engines: {node: '>=18'}

  find-up@2.1.0:
    resolution: {integrity: sha512-NWzkk0jSJtTt08+FBFMvXoeZnOJD+jTtsRmBYbAIzJdX6l7dLgR7CTubCM5/eDdPUBvLCeVasP1brfVR/9/EZQ==}
    engines: {node: '>=4'}

  find-up@4.1.0:
    resolution: {integrity: sha512-PpOwAdQ/YlXQ2vj8a3h8IipDuYRi3wceVQQGYWxNINccq40Anw7BlsEXCMbt1Zt+OLA6Fq9suIpIWD0OsnISlw==}
    engines: {node: '>=8'}

  find-up@5.0.0:
    resolution: {integrity: sha512-78/PXT1wlLLDgTzDs7sjq9hzz0vXD+zn+7wypEe4fXQxCmdmqfGsEPQxmiCSQI3ajFV91bVSsvNtrJRiW6nGng==}
    engines: {node: '>=10'}

  find-up@6.3.0:
    resolution: {integrity: sha512-v2ZsoEuVHYy8ZIlYqwPe/39Cy+cFDzp4dXPaxNvkEuouymu+2Jbz0PxpKarJHYJTmv2HWT3O382qY8l4jMWthw==}
    engines: {node: ^12.20.0 || ^14.13.1 || >=16.0.0}

  find-versions@6.0.0:
    resolution: {integrity: sha512-2kCCtc+JvcZ86IGAz3Z2Y0A1baIz9fL31pH/0S1IqZr9Iwnjq8izfPtrCyQKO6TLMPELLsQMre7VDqeIKCsHkA==}
    engines: {node: '>=18'}

  flat-cache@3.2.0:
    resolution: {integrity: sha512-CYcENa+FtcUKLmhhqyctpclsq7QF38pKjZHsGNiSQF5r4FtoKDWabFDl3hzaEQMvT1LHEysw5twgLvpYYb4vbw==}
    engines: {node: ^10.12.0 || >=12.0.0}

  flat@5.0.2:
    resolution: {integrity: sha512-b6suED+5/3rTpUBdG1gupIl8MPFCAMA0QXwmljLhvCUKcUvdE4gWky9zpuGCcXHOsz4J9wPGNWq6OKpmIzz3hQ==}
    hasBin: true

  flatted@3.3.1:
    resolution: {integrity: sha512-X8cqMLLie7KsNUDSdzeN8FYK9rEt4Dt67OsG/DNGnYTSDBG4uFAJFBnUeiV+zCVAvwFy56IjM9sH51jVaEhNxw==}

  flora-colossus@2.0.0:
    resolution: {integrity: sha512-dz4HxH6pOvbUzZpZ/yXhafjbR2I8cenK5xL0KtBFb7U2ADsR+OwXifnxZjij/pZWF775uSCMzWVd+jDik2H2IA==}
    engines: {node: '>= 12'}

  follow-redirects@1.15.6:
    resolution: {integrity: sha512-wWN62YITEaOpSK584EZXJafH1AGpO8RVgElfkuXbTOrPX4fIfOyEpW/CsiNd8JdYrAoOvafRTOEnvsO++qCqFA==}
    engines: {node: '>=4.0'}
    peerDependencies:
      debug: '*'
    peerDependenciesMeta:
      debug:
        optional: true

  for-each@0.3.3:
    resolution: {integrity: sha512-jqYfLp7mo9vIyQf8ykW2v7A+2N4QjeCeI5+Dz9XraiO1ign81wjiH7Fb9vSOWvQfNtmSa4H2RoQTrrXivdUZmw==}

  foreground-child@3.2.0:
    resolution: {integrity: sha512-CrWQNaEl1/6WeZoarcM9LHupTo3RpZO2Pdk1vktwzPiQTsJnAKJmm3TACKeG5UZbWDfaH2AbvYxzP96y0MT7fA==}
    engines: {node: '>=14'}

  form-data-encoder@2.1.4:
    resolution: {integrity: sha512-yDYSgNMraqvnxiEXO4hi88+YZxaHC6QKzb5N84iRCTDeRO7ZALpir/lVmf/uXUhnwUr2O4HU8s/n6x+yNjQkHw==}
    engines: {node: '>= 14.17'}

  form-data@4.0.0:
    resolution: {integrity: sha512-ETEklSGi5t0QMZuiXoA/Q6vcnxcLQP5vdugSpuAyi6SVGi2clPPp+xgEhuMaHC+zGgn31Kd235W35f7Hykkaww==}
    engines: {node: '>= 6'}

  formdata-polyfill@4.0.10:
    resolution: {integrity: sha512-buewHzMvYL29jdeQTVILecSaZKnt/RJWjoZCF5OW60Z67/GmSLBkOFM7qh1PI3zFNtJbaZL5eQu1vLfazOwj4g==}
    engines: {node: '>=12.20.0'}

  front-matter@4.0.2:
    resolution: {integrity: sha512-I8ZuJ/qG92NWX8i5x1Y8qyj3vizhXS31OxjKDu3LKP+7/qBgfIKValiZIEwoVoJKUHlhWtYrktkxV1XsX+pPlg==}

  fs-constants@1.0.0:
    resolution: {integrity: sha512-y6OAwoSIf7FyjMIv94u+b5rdheZEjzR63GTyZJm5qh4Bi+2YgwLCcI/fPFZkL5PSixOt6ZNKm+w+Hfp/Bciwow==}

  fs-extra@10.1.0:
    resolution: {integrity: sha512-oRXApq54ETRj4eMiFzGnHWGy+zo5raudjuxN0b8H7s/RU2oW0Wvsx9O0ACRN/kRq9E8Vu/ReskGB5o3ji+FzHQ==}
    engines: {node: '>=12'}

  fs-extra@11.2.0:
    resolution: {integrity: sha512-PmDi3uwK5nFuXh7XDTlVnS17xJS7vW36is2+w3xcv8SVxiB4NyATf4ctkVY5bkSjX0Y4nbvZCq1/EjtEyr9ktw==}
    engines: {node: '>=14.14'}

  fs-extra@8.1.0:
    resolution: {integrity: sha512-yhlQgA6mnOJUKOsRUFsgJdQCvkKhcz8tlZG5HBQfReYZy46OwLcY+Zia0mtdHsOo9y/hP+CxMN0TU9QxoOtG4g==}
    engines: {node: '>=6 <7 || >=8'}

  fs-extra@9.1.0:
    resolution: {integrity: sha512-hcg3ZmepS30/7BSFqRvoo3DOMQu7IjqxO5nCDt+zM9XWjb33Wg7ziNT+Qvqbuc3+gWpzO02JubVyk2G4Zvo1OQ==}
    engines: {node: '>=10'}

  fs-minipass@2.1.0:
    resolution: {integrity: sha512-V/JgOLFCS+R6Vcq0slCuaeWEdNC3ouDlJMNIsacH2VtALiu9mV4LPrHc5cDl8k5aw6J8jwgWWpiTo5RYhmIzvg==}
    engines: {node: '>= 8'}

  fs-minipass@3.0.3:
    resolution: {integrity: sha512-XUBA9XClHbnJWSfBzjkm6RvPsyg3sryZt06BEQoXcF7EK/xpGaQYJgQKDJSUH5SGZ76Y7pFx1QBnXz09rU5Fbw==}
    engines: {node: ^14.17.0 || ^16.13.0 || >=18.0.0}

  fs.realpath@1.0.0:
    resolution: {integrity: sha512-OO0pH2lK6a0hZnAdau5ItzHPI6pUlvI7jMVnxUQRtw4owF2wk8lOSabtGDCTP4Ggrg2MbGnWO9X8K1t4+fGMDw==}

  fsevents@2.3.3:
    resolution: {integrity: sha512-5xoDfX+fL7faATnagmWPpbFtwh/R77WmMMqqHGS65C3vvB0YHrgF+B1YmZ3441tMj5n63k0212XNoJwzlhffQw==}
    engines: {node: ^8.16.0 || ^10.6.0 || >=11.0.0}
    os: [darwin]

  function-bind@1.1.2:
    resolution: {integrity: sha512-7XHNxH7qX9xG5mIwxkhumTox/MIRNcOgDrxWsMt2pAr23WHp6MrRlN7FBSFpCpr+oVO0F744iUgR82nJMfG2SA==}

  function-timeout@1.0.2:
    resolution: {integrity: sha512-939eZS4gJ3htTHAldmyyuzlrD58P03fHG49v2JfFXbV6OhvZKRC9j2yAtdHw/zrp2zXHuv05zMIy40F0ge7spA==}
    engines: {node: '>=18'}

  function.prototype.name@1.1.6:
    resolution: {integrity: sha512-Z5kx79swU5P27WEayXM1tBi5Ze/lbIyiNgU3qyXUOf9b2rgXYyF9Dy9Cx+IQv/Lc8WCG6L82zwUPpSS9hGehIg==}
    engines: {node: '>= 0.4'}

  functions-have-names@1.2.3:
    resolution: {integrity: sha512-xckBUXyTIqT97tq2x2AMb+g163b5JFysYk0x4qxNFwbfQkmNZoiRHb6sPzI9/QV33WeuvVYBUIiD4NzNIyqaRQ==}

  galactus@1.0.0:
    resolution: {integrity: sha512-R1fam6D4CyKQGNlvJne4dkNF+PvUUl7TAJInvTGa9fti9qAv95quQz29GXapA4d8Ec266mJJxFVh82M4GIIGDQ==}
    engines: {node: '>= 12'}

  gauge@4.0.4:
    resolution: {integrity: sha512-f9m+BEN5jkg6a0fZjleidjN51VE1X+mPFQ2DJ0uv1V39oCLCbsGe6yjbBnp7eK7z/+GAon99a3nHuqbuuthyPg==}
    engines: {node: ^12.13.0 || ^14.15.0 || >=16.0.0}
    deprecated: This package is no longer supported.

  gaze@1.1.3:
    resolution: {integrity: sha512-BRdNm8hbWzFzWHERTrejLqwHDfS4GibPoq5wjTPIoJHoBtKGPg3xAFfxmM+9ztbXelxcf2hwQcaz1PtmFeue8g==}
    engines: {node: '>= 4.0.0'}

  geckodriver@4.4.1:
    resolution: {integrity: sha512-nnAdIrwLkMcDu4BitWXF23pEMeZZ0Cj7HaWWFdSpeedBP9z6ft150JYiGO2mwzw6UiR823Znk1JeIf07RyzloA==}
    engines: {node: ^16.13 || >=18 || >=20}
    hasBin: true

  get-caller-file@2.0.5:
    resolution: {integrity: sha512-DyFP3BM/3YHTQOCUL/w0OZHR0lpKeGrxotcHWcqNEdnltqFwXVfhEBQ94eIo34AfQpo0rGki4cyIiftY06h2Fg==}
    engines: {node: 6.* || 8.* || >= 10.*}

  get-east-asian-width@1.2.0:
    resolution: {integrity: sha512-2nk+7SIVb14QrgXFHcm84tD4bKQz0RxPuMT8Ag5KPOq7J5fEmAg0UbXdTOSHqNuHSU28k55qnceesxXRZGzKWA==}
    engines: {node: '>=18'}

  get-func-name@2.0.2:
    resolution: {integrity: sha512-8vXOvuE167CtIc3OyItco7N/dpRtBbYOsPsXCz7X/PMnlGjYjSGuZJgM1Y7mmew7BKf9BqvLX2tnOVy1BBUsxQ==}

  get-installed-path@2.1.1:
    resolution: {integrity: sha512-Qkn9eq6tW5/q9BDVdMpB8tOHljX9OSP0jRC5TRNVA4qRc839t4g8KQaR8t0Uv0EFVL0MlyG7m/ofjEgAROtYsA==}

  get-intrinsic@1.2.4:
    resolution: {integrity: sha512-5uYhsJH8VJBTv7oslg4BznJYhDoRI6waYCxMmCdnTrcCrHA/fCFKoTFz2JKKE0HdDFUF7/oQuhzumXJK7paBRQ==}
    engines: {node: '>= 0.4'}

  get-package-info@1.0.0:
    resolution: {integrity: sha512-SCbprXGAPdIhKAXiG+Mk6yeoFH61JlYunqdFQFHDtLjJlDjFf6x07dsS8acO+xWt52jpdVo49AlVDnUVK1sDNw==}
    engines: {node: '>= 4.0'}

  get-pkg-repo@4.2.1:
    resolution: {integrity: sha512-2+QbHjFRfGB74v/pYWjd5OhU3TDIC2Gv/YKUTk/tCvAz0pkn/Mz6P3uByuBimLOcPvN2jYdScl3xGFSrx0jEcA==}
    engines: {node: '>=6.9.0'}
    hasBin: true

  get-port@5.1.1:
    resolution: {integrity: sha512-g/Q1aTSDOxFpchXC4i8ZWvxA1lnPqx/JHqcpIw0/LX9T8x/GBbi6YnlN5nhaKIFkT8oFsscUKgDJYxfwfS6QsQ==}
    engines: {node: '>=8'}

  get-port@7.1.0:
    resolution: {integrity: sha512-QB9NKEeDg3xxVwCCwJQ9+xycaz6pBB6iQ76wiWMl1927n0Kir6alPiP+yuiICLLU4jpMe08dXfpebuQppFA2zw==}
    engines: {node: '>=16'}

  get-stream@4.1.0:
    resolution: {integrity: sha512-GMat4EJ5161kIy2HevLlr4luNjBgvmj413KaQA7jt4V8B4RDsfpHk7WQ9GVqfYyyx8OS/L66Kox+rJRNklLK7w==}
    engines: {node: '>=6'}

  get-stream@5.2.0:
    resolution: {integrity: sha512-nBF+F1rAZVCu/p7rjzgA+Yb4lfYXrpl7a6VmJrU8wF9I1CKvP/QwPNZHnOlwbTkY6dvtFIzFMSyQXbLoTQPRpA==}
    engines: {node: '>=8'}

  get-stream@6.0.0:
    resolution: {integrity: sha512-A1B3Bh1UmL0bidM/YX2NsCOTnGJePL9rO/M+Mw3m9f2gUpfokS0hi5Eah0WSUEWZdZhIZtMjkIYS7mDfOqNHbg==}
    engines: {node: '>=10'}

  get-stream@6.0.1:
    resolution: {integrity: sha512-ts6Wi+2j3jQjqi70w5AlN8DFnkSwC+MqmxEzdEALB2qXZYV3X/b1CTfgPLGJNMeAWxdPfU8FO1ms3NUfaHCPYg==}
    engines: {node: '>=10'}

  get-stream@8.0.1:
    resolution: {integrity: sha512-VaUJspBffn/LMCJVoMvSAdmscJyS1auj5Zulnn5UoYcY531UWmdwhRWkcGKnGU93m5HSXP9LP2usOryrBtQowA==}
    engines: {node: '>=16'}

  get-symbol-description@1.0.2:
    resolution: {integrity: sha512-g0QYk1dZBxGwk+Ngc+ltRH2IBp2f7zBkBMBJZCDerh6EhlhSR6+9irMCuT/09zD6qkarHUSn529sK/yL4S27mg==}
    engines: {node: '>= 0.4'}

  get-tsconfig@4.7.5:
    resolution: {integrity: sha512-ZCuZCnlqNzjb4QprAzXKdpp/gh6KTxSJuw3IBsPnV/7fV4NxC9ckB+vPTt8w7fJA0TaSD7c55BR47JD6MEDyDw==}

  get-uri@6.0.3:
    resolution: {integrity: sha512-BzUrJBS9EcUb4cFol8r4W3v1cPsSyajLSthNkz5BxbpDcHN5tIrM10E2eNvfnvBn3DaT3DUgx0OpsBKkaOpanw==}
    engines: {node: '>= 14'}

  git-raw-commits@3.0.0:
    resolution: {integrity: sha512-b5OHmZ3vAgGrDn/X0kS+9qCfNKWe4K/jFnhwzVWWg0/k5eLa3060tZShrRg8Dja5kPc+YjS0Gc6y7cRr44Lpjw==}
    engines: {node: '>=14'}
    hasBin: true

  git-remote-origin-url@2.0.0:
    resolution: {integrity: sha512-eU+GGrZgccNJcsDH5LkXR3PB9M958hxc7sbA8DFJjrv9j4L2P/eZfKhM+QD6wyzpiv+b1BpK0XrYCxkovtjSLw==}
    engines: {node: '>=4'}

  git-semver-tags@5.0.1:
    resolution: {integrity: sha512-hIvOeZwRbQ+7YEUmCkHqo8FOLQZCEn18yevLHADlFPZY02KJGsu5FZt9YW/lybfK2uhWFI7Qg/07LekJiTv7iA==}
    engines: {node: '>=14'}
    hasBin: true

  git-up@7.0.0:
    resolution: {integrity: sha512-ONdIrbBCFusq1Oy0sC71F5azx8bVkvtZtMJAsv+a6lz5YAmbNnLD6HAB4gptHZVLPR8S2/kVN6Gab7lryq5+lQ==}

  git-url-parse@13.1.0:
    resolution: {integrity: sha512-5FvPJP/70WkIprlUZ33bm4UAaFdjcLkJLpWft1BeZKqwR0uhhNGoKwlUaPtVb4LxCSQ++erHapRak9kWGj+FCA==}

  git-url-parse@14.0.0:
    resolution: {integrity: sha512-NnLweV+2A4nCvn4U/m2AoYu0pPKlsmhK9cknG7IMwsjFY1S2jxM+mAhsDxyxfCIGfGaD+dozsyX4b6vkYc83yQ==}

  gitconfiglocal@1.0.0:
    resolution: {integrity: sha512-spLUXeTAVHxDtKsJc8FkFVgFtMdEN9qPGpL23VfSHx4fP4+Ds097IXLvymbnDH8FnmxX5Nr9bPw3A+AQ6mWEaQ==}

  glob-parent@5.1.2:
    resolution: {integrity: sha512-AOIgSQCepiJYwP3ARnGx+5VnTu2HBYdzbGP45eLw1vr3zB3vZLeyed1sC9hnbcOc9/SrMyM5RPQrkGz4aS9Zow==}
    engines: {node: '>= 6'}

  glob-parent@6.0.2:
    resolution: {integrity: sha512-XxwI8EOhVQgWp6iDL+3b0r86f4d6AX6zSU55HfB4ydCEuXLXc5FcYeOu+nnGftS4TEju/11rt4KJPTMgbfmv4A==}
    engines: {node: '>=10.13.0'}

  glob-to-regexp@0.4.1:
    resolution: {integrity: sha512-lkX1HJXwyMcprw/5YUZc2s7DrpAiHB21/V+E1rHUrVNokkvB6bqMzT0VfV6/86ZNabt1k14YOIaT7nDvOX3Iiw==}

  glob@10.4.1:
    resolution: {integrity: sha512-2jelhlq3E4ho74ZyVLN03oKdAZVUa6UDZzFLVH1H7dnoax+y9qyaq8zBkfDIggjniU19z0wU18y16jMB2eyVIw==}
    engines: {node: '>=16 || 14 >=14.18'}
    hasBin: true

  glob@7.1.7:
    resolution: {integrity: sha512-OvD9ENzPLbegENnYP5UUfJIirTg4+XwMWGaQfQTY0JenxNvvIKP3U3/tAQSPIu/lHxXYSZmpXlUHeqAIdKzBLQ==}
    deprecated: Glob versions prior to v9 are no longer supported

  glob@7.2.3:
    resolution: {integrity: sha512-nFR0zLpU2YCaRxwoCJvL6UvCH2JFyFVIvwTLsIf21AuHlMskA1hhTdk+LlYJtOlYt9v6dvszD2BGRqBL+iQK9Q==}
    deprecated: Glob versions prior to v9 are no longer supported

  glob@8.1.0:
    resolution: {integrity: sha512-r8hpEjiQEYlF2QU0df3dS+nxxSIreXQS1qRhMJM0Q5NDdR386C7jb7Hwwod8Fgiuex+k0GFjgft18yvxm5XoCQ==}
    engines: {node: '>=12'}
    deprecated: Glob versions prior to v9 are no longer supported

  glob@9.3.5:
    resolution: {integrity: sha512-e1LleDykUz2Iu+MTYdkSsuWX8lvAjAcs0Xef0lNIu0S2wOAzuTxCJtcd9S3cijlwYF18EsU3rzb8jPVobxDh9Q==}
    engines: {node: '>=16 || 14 >=14.17'}

  global-agent@3.0.0:
    resolution: {integrity: sha512-PT6XReJ+D07JvGoxQMkT6qji/jVNfX/h364XHZOWeRzy64sSFr+xJ5OX7LI3b4MPQzdL4H8Y8M0xzPpsVMwA8Q==}
    engines: {node: '>=10.0'}

  global-dirs@3.0.1:
    resolution: {integrity: sha512-NBcGGFbBA9s1VzD41QXDG+3++t9Mn5t1FpLdhESY6oKY4gYTFpX4wO3sqGUa0Srjtbfj3szX0RnemmrVRUdULA==}
    engines: {node: '>=10'}

  global-jsdom@24.0.0:
    resolution: {integrity: sha512-CARBUWkqZ3O9VOc2PIVE5kQpdQeJh9eF9kQ7zSeNtmqx5vAFDKMr9XnDt1epVMMrz1s9uK/yFCa4HLwpa6TcPA==}
    engines: {node: '>=18'}
    peerDependencies:
      jsdom: '>=24 <25'

  global-modules@1.0.0:
    resolution: {integrity: sha512-sKzpEkf11GpOFuw0Zzjzmt4B4UZwjOcG757PPvrfhxcLFbq0wpsgpOqxpxtxFiCG4DtG93M6XRVbF2oGdev7bg==}
    engines: {node: '>=0.10.0'}

  global-prefix@1.0.2:
    resolution: {integrity: sha512-5lsx1NUDHtSjfg0eHlmYvZKv8/nVqX4ckFbM+FrGcQ+04KWcWFo9P5MxPZYSzUvyzmdTbI7Eix8Q4IbELDqzKg==}
    engines: {node: '>=0.10.0'}

  globals@13.24.0:
    resolution: {integrity: sha512-AhO5QUcj8llrbG09iWhPU2B204J1xnPeL8kQmVorSsy+Sjj1sk8gIyh6cUocGmH4L0UuhAJy+hJMRA4mgA4mFQ==}
    engines: {node: '>=8'}

  globals@15.6.0:
    resolution: {integrity: sha512-UzcJi88Hw//CurUIRa9Jxb0vgOCcuD/MNjwmXp633cyaRKkCWACkoqHCtfZv43b1kqXGg/fpOa8bwgacCeXsVg==}
    engines: {node: '>=18'}

  globalthis@1.0.4:
    resolution: {integrity: sha512-DpLKbNU4WylpxJykQujfCcwYWiV/Jhm50Goo0wrVILAv5jOr9d+H+UR3PhSCD2rCCEIg0uc+G+muBTwD54JhDQ==}
    engines: {node: '>= 0.4'}

  globby@11.1.0:
    resolution: {integrity: sha512-jhIXaOzy1sb8IyocaruWSn1TjmnBVs8Ayhcy83rmxNJ8q2uWKCAj3CnJY+KpGSXCueAPc0i05kVvVKtP1t9S3g==}
    engines: {node: '>=10'}

  globby@14.0.1:
    resolution: {integrity: sha512-jOMLD2Z7MAhyG8aJpNOpmziMOP4rPLcc95oQPKXBazW82z+CEgPFBQvEpRUa1KeIMUJo4Wsm+q6uzO/Q/4BksQ==}
    engines: {node: '>=18'}

  globule@1.3.4:
    resolution: {integrity: sha512-OPTIfhMBh7JbBYDpa5b+Q5ptmMWKwcNcFSR/0c6t8V4f3ZAVBEsKNY37QdVqmLRYSMhOUGYrY0QhSoEpzGr/Eg==}
    engines: {node: '>= 0.10'}

  gopd@1.0.1:
    resolution: {integrity: sha512-d65bNlIadxvpb/A2abVdlqKqV563juRnZ1Wtk6s1sIR8uNsXR70xqIzVqxVf1eTqDunwT2MkczEeaezCKTZhwA==}

  got@11.8.6:
    resolution: {integrity: sha512-6tfZ91bOr7bOXnK7PRDCGBLa1H4U080YHNaAQ2KsMGlLEzRbk44nsZF2E1IeRc3vtJHPVbKCYgdFbaGO2ljd8g==}
    engines: {node: '>=10.19.0'}

  got@12.6.1:
    resolution: {integrity: sha512-mThBblvlAF1d4O5oqyvN+ZxLAYwIJK7bpMxgYqPD9okW0C3qm5FFn7k811QrcuEBwaogR3ngOFoCfs6mRv7teQ==}
    engines: {node: '>=14.16'}

  got@13.0.0:
    resolution: {integrity: sha512-XfBk1CxOOScDcMr9O1yKkNaQyy865NbYs+F7dr4H0LZMVgCj2Le59k6PqbNHoL5ToeaEQUYh6c6yMfVcc6SJxA==}
    engines: {node: '>=16'}

  graceful-fs@4.2.10:
    resolution: {integrity: sha512-9ByhssR2fPVsNZj478qUUbKfmL0+t5BDVyjShtyZZLiK7ZDAArFFfopyOTj0M05wE2tJPisA4iTnnXl2YoPvOA==}

  graceful-fs@4.2.11:
    resolution: {integrity: sha512-RbJ5/jmFcNNCcDV5o9eTnBLJ/HszWV0P73bc+Ff4nS/rJj+YaS6IGyiOL0VoBYX+l1Wrl3k63h/KrH+nhJ0XvQ==}

  grapheme-splitter@1.0.4:
    resolution: {integrity: sha512-bzh50DW9kTPM00T8y4o8vQg89Di9oLJVLW/KaOGIXJWP/iqCN6WKYkbNOF04vFLJhwcpYUh9ydh/+5vpOqV4YQ==}

  graphemer@1.4.0:
    resolution: {integrity: sha512-EtKwoO6kxCL9WO5xipiHTZlSzBm7WLT627TqC/uVRd0HKmq8NXyebnNYxDoBi7wt8eTWrUrKXCOVaFq9x1kgag==}

  handlebars@4.7.8:
    resolution: {integrity: sha512-vafaFqs8MZkRrSX7sFVUdo3ap/eNiLnb4IakshzvP56X5Nr1iGKAIqdX6tMlm6HcNRIkr6AxO5jFEoJzzpT8aQ==}
    engines: {node: '>=0.4.7'}
    hasBin: true

  hard-rejection@2.1.0:
    resolution: {integrity: sha512-VIZB+ibDhx7ObhAe7OVtoEbuP4h/MuOTHJ+J8h/eBXotJYl0fBgR72xDFCKgIh22OJZIOVNxBMWuhAr10r8HdA==}
    engines: {node: '>=6'}

  has-bigints@1.0.2:
    resolution: {integrity: sha512-tSvCKtBr9lkF0Ex0aQiP9N+OpV4zi2r/Nee5VkRDbaqv35RLYMzbwQfFSZZH0kR+Rd6302UJZ2p/bJCEoR3VoQ==}

  has-flag@3.0.0:
    resolution: {integrity: sha512-sKJf1+ceQBr4SMkvQnBDNDtf4TXpVhVGateu0t918bl30FnbE2m4vNLX+VWe/dpjlb+HugGYzW7uQXH98HPEYw==}
    engines: {node: '>=4'}

  has-flag@4.0.0:
    resolution: {integrity: sha512-EykJT/Q1KjTWctppgIAgfSO0tKVuZUjhgMr17kqTumMl6Afv3EISleU7qZUzoXDFTAHTDC4NOoG/ZxU3EvlMPQ==}
    engines: {node: '>=8'}

  has-property-descriptors@1.0.2:
    resolution: {integrity: sha512-55JNKuIW+vq4Ke1BjOTjM2YctQIvCT7GFzHwmfZPGo5wnrgkid0YQtnAleFSqumZm4az3n2BS+erby5ipJdgrg==}

  has-proto@1.0.3:
    resolution: {integrity: sha512-SJ1amZAJUiZS+PhsVLf5tGydlaVB8EdFpaSO4gmiUKUOxk8qzn5AIy4ZeJUmh22znIdk/uMAUT2pl3FxzVUH+Q==}
    engines: {node: '>= 0.4'}

  has-symbols@1.0.3:
    resolution: {integrity: sha512-l3LCuF6MgDNwTDKkdYGEihYjt5pRPbEg46rtlmnSPlUbgmB8LOIrKJbYYFBSbnPaJexMKtiPO8hmeRjRz2Td+A==}
    engines: {node: '>= 0.4'}

  has-tostringtag@1.0.2:
    resolution: {integrity: sha512-NqADB8VjPFLM2V0VvHUewwwsw0ZWBaIdgo+ieHtK3hasLz4qeCRjYcqfB6AQrBggRKppKF8L52/VqdVsO47Dlw==}
    engines: {node: '>= 0.4'}

  has-unicode@2.0.1:
    resolution: {integrity: sha512-8Rf9Y83NBReMnx0gFzA8JImQACstCYWUplepDa9xprwwtmgEZUF0h/i5xSA625zB/I37EtrswSST6OXxwaaIJQ==}

  hasown@2.0.2:
    resolution: {integrity: sha512-0hJU9SCPvmMzIBdZFqNPXWa6dqh7WdH0cII9y+CyS8rG3nL48Bclra9HmKhVVUHyPWNH5Y7xDwAB7bfgSjkUMQ==}
    engines: {node: '>= 0.4'}

  he@1.2.0:
    resolution: {integrity: sha512-F/1DnUGPopORZi0ni+CvrCgHQ5FyEAHRLSApuYWMmrbSwoN2Mn/7k+Gl38gJnR7yyDZk6WLXwiGod1JOWNDKGw==}
    hasBin: true

  homedir-polyfill@1.0.3:
    resolution: {integrity: sha512-eSmmWE5bZTK2Nou4g0AI3zZ9rswp7GRKoKXS1BLUkvPviOqs4YTN1djQIqrXy9k5gEtdLPy86JjRwsNM9tnDcA==}
    engines: {node: '>=0.10.0'}

  hosted-git-info@2.8.9:
    resolution: {integrity: sha512-mxIDAb9Lsm6DoOJ7xH+5+X4y1LU/4Hi50L9C5sIswK3JzULS4bwk1FvjdBgvYR4bzT4tuUQiC15FE2f5HbLvYw==}

  hosted-git-info@3.0.8:
    resolution: {integrity: sha512-aXpmwoOhRBrw6X3j0h5RloK4x1OzsxMPyxqIHyNfSe2pypkVTZFpEiRoSipPEPlMrh0HW/XsjkJ5WgnCirpNUw==}
    engines: {node: '>=10'}

  hosted-git-info@4.1.0:
    resolution: {integrity: sha512-kyCuEOWjJqZuDbRHzL8V93NzQhwIB71oFWSyzVo+KPZI+pnQPPxucdkrOZvkLRnrf5URsQM+IJ09Dw29cRALIA==}
    engines: {node: '>=10'}

  hosted-git-info@6.1.1:
    resolution: {integrity: sha512-r0EI+HBMcXadMrugk0GCQ+6BQV39PiWAZVfq7oIckeGiN7sjRGyQxPdft3nQekFTCQbYxLBH+/axZMeH8UX6+w==}
    engines: {node: ^14.17.0 || ^16.13.0 || >=18.0.0}

  hosted-git-info@7.0.2:
    resolution: {integrity: sha512-puUZAUKT5m8Zzvs72XWy3HtvVbTWljRE66cP60bxJzAqf2DgICo7lYTY2IHUmLnNpjYvw5bvmoHvPc0QO2a62w==}
    engines: {node: ^16.14.0 || >=18.0.0}

  html-encoding-sniffer@4.0.0:
    resolution: {integrity: sha512-Y22oTqIU4uuPgEemfz7NDJz6OeKf12Lsu+QC+s3BVpda64lTiMYCyGwg5ki4vFxkMwQdeZDl2adZoqUgdFuTgQ==}
    engines: {node: '>=18'}

  html-escaper@2.0.2:
    resolution: {integrity: sha512-H2iMtd0I4Mt5eYiapRdIDjp+XzelXQ0tFE4JS7YFwFevXXMmOp9myNrUvCg0D6ws8iqkRPBfKHgbwig1SmlLfg==}

  http-cache-semantics@4.1.1:
    resolution: {integrity: sha512-er295DKPVsV82j5kw1Gjt+ADA/XYHsajl82cGNQG2eyoPkvgUhX+nDIyelzhIWbbsXP39EHcI6l5tYs2FYqYXQ==}

  http-proxy-agent@5.0.0:
    resolution: {integrity: sha512-n2hY8YdoRE1i7r6M0w9DIw5GgZN0G25P8zLCRQ8rjXtTU3vsNFBI/vWK/UIeE6g5MUUz6avwAPXmL6Fy9D/90w==}
    engines: {node: '>= 6'}

  http-proxy-agent@7.0.2:
    resolution: {integrity: sha512-T1gkAiYYDWYx3V5Bmyu7HcfcvL7mUrTWiM6yOfa3PIphViJ/gFPbvidQ+veqSOHci/PxBcDabeUNCzpOODJZig==}
    engines: {node: '>= 14'}

  http2-wrapper@1.0.3:
    resolution: {integrity: sha512-V+23sDMr12Wnz7iTcDeJr3O6AIxlnvT/bmaAAAP/Xda35C90p9599p0F1eHR/N1KILWSoWVAiOMFjBBXaXSMxg==}
    engines: {node: '>=10.19.0'}

  http2-wrapper@2.2.1:
    resolution: {integrity: sha512-V5nVw1PAOgfI3Lmeaj2Exmeg7fenjhRUgz1lPSezy1CuhPYbgQtbQj4jZfEAEMlaL+vupsvhjqCyjzob0yxsmQ==}
    engines: {node: '>=10.19.0'}

  https-proxy-agent@5.0.1:
    resolution: {integrity: sha512-dFcAjpTQFgoLMzC2VwU+C/CbS7uRL0lWmxDITmqm7C+7F0Odmj6s9l6alZc6AELXhrnggM2CeWSXHGOdX2YtwA==}
    engines: {node: '>= 6'}

  https-proxy-agent@7.0.4:
    resolution: {integrity: sha512-wlwpilI7YdjSkWaQ/7omYBMTliDcmCN8OLihO6I9B86g06lMyAoqgoDpV0XqoaPOKj+0DIdAvnsWfyAAhmimcg==}
    engines: {node: '>= 14'}

  human-signals@2.1.0:
    resolution: {integrity: sha512-B4FFZ6q/T2jhhksgkbEW3HBvWIfDW85snkQgawt07S7J5QXTk6BkNV+0yAeZrM5QpMAdYlocGoljn0sJ/WQkFw==}
    engines: {node: '>=10.17.0'}

  human-signals@5.0.0:
    resolution: {integrity: sha512-AXcZb6vzzrFAUE61HnN4mpLqd/cSIwNQjtNWR0euPm6y0iqx3G4gOXaIDdtdDwZmhwe82LA6+zinmW4UBWVePQ==}
    engines: {node: '>=16.17.0'}

  humanize-ms@1.2.1:
    resolution: {integrity: sha512-Fl70vYtsAFb/C06PTS9dZBo7ihau+Tu/DNCk/OyHhea07S+aeMWpFFkUaXRa8fI+ScZbEI8dfSxwY7gxZ9SAVQ==}

  husky@9.0.11:
    resolution: {integrity: sha512-AB6lFlbwwyIqMdHYhwPe+kjOC3Oc5P3nThEoW/AaO2BX3vJDjWPFxYLxokUZOo6RNX20He3AaT8sESs9NJcmEw==}
    engines: {node: '>=18'}
    hasBin: true

  iconv-corefoundation@1.1.7:
    resolution: {integrity: sha512-T10qvkw0zz4wnm560lOEg0PovVqUXuOFhhHAkixw8/sycy7TJt7v/RrkEKEQnAw2viPSJu6iAkErxnzR0g8PpQ==}
    engines: {node: ^8.11.2 || >=10}
    os: [darwin]

  iconv-lite@0.4.24:
    resolution: {integrity: sha512-v3MXnZAcvnywkTUEZomIActle7RXXeedOR31wwl7VlyoXO4Qi9arvSenNQWne1TcRwhCL1HwLI21bEqdpj8/rA==}
    engines: {node: '>=0.10.0'}

  iconv-lite@0.6.3:
    resolution: {integrity: sha512-4fCk79wshMdzMp2rH06qWrJE4iolqLhCUH+OiuIgU++RB0+94NlDL81atO7GX55uUKueo0txHNtvEyI6D7WdMw==}
    engines: {node: '>=0.10.0'}

  ieee754@1.2.1:
    resolution: {integrity: sha512-dcyqhDvX1C46lXZcVqCpK+FtMRQVdIMN6/Df5js2zouUsqG7I6sFxitIC+7KYK29KdXOLHdu9zL4sFnoVQnqaA==}

  ignore-walk@5.0.1:
    resolution: {integrity: sha512-yemi4pMf51WKT7khInJqAvsIGzoqYXblnsz0ql8tM+yi1EKYTY1evX4NAbJrLL/Aanr2HyZeluqU+Oi7MGHokw==}
    engines: {node: ^12.13.0 || ^14.15.0 || >=16.0.0}

  ignore-walk@6.0.5:
    resolution: {integrity: sha512-VuuG0wCnjhnylG1ABXT3dAuIpTNDs/G8jlpmwXY03fXoXy/8ZK8/T+hMzt8L4WnrLCJgdybqgPagnF/f97cg3A==}
    engines: {node: ^14.17.0 || ^16.13.0 || >=18.0.0}

  ignore@5.3.1:
    resolution: {integrity: sha512-5Fytz/IraMjqpwfd34ke28PTVMjZjJG2MPn5t7OE4eUCUNf8BAa7b5WUS9/Qvr6mwOQS7Mk6vdsMno5he+T8Xw==}
    engines: {node: '>= 4'}

  immediate@3.0.6:
    resolution: {integrity: sha512-XXOFtyqDjNDAQxVfYxuF7g9Il/IbWmmlQg2MYKOH8ExIT1qg6xc4zyS3HaEEATgs1btfzxq15ciUiY7gjSXRGQ==}

  import-fresh@3.3.0:
    resolution: {integrity: sha512-veYYhQa+D1QBKznvhUHxb8faxlrwUnxseDAbAp457E0wLNio2bOSKnjYDhMj+YiAq61xrMGhQk9iXVk5FzgQMw==}
    engines: {node: '>=6'}

  import-lazy@4.0.0:
    resolution: {integrity: sha512-rKtvo6a868b5Hu3heneU+L4yEQ4jYKLtjpnPeUdK7h0yzXGmyBTypknlkCvHFBqfX9YlorEiMM6Dnq/5atfHkw==}
    engines: {node: '>=8'}

  import-local@3.1.0:
    resolution: {integrity: sha512-ASB07uLtnDs1o6EHjKpX34BKYDSqnFerfTOJL2HvMqF70LnxpjkzDB8J44oT9pu4AMPkQwf8jl6szgvNd2tRIg==}
    engines: {node: '>=8'}
    hasBin: true

  import-meta-resolve@4.1.0:
    resolution: {integrity: sha512-I6fiaX09Xivtk+THaMfAwnA3MVA5Big1WHF1Dfx9hFuvNIWpXnorlkzhcQf6ehrqQiiZECRt1poOAkPmer3ruw==}

  imurmurhash@0.1.4:
    resolution: {integrity: sha512-JmXMZ6wuvDmLiHEml9ykzqO6lwFbof0GG4IkcGaENdCRDDmMVnny7s5HsIgHCbaq0w2MyPhDqkhTUgS2LU2PHA==}
    engines: {node: '>=0.8.19'}

  indent-string@4.0.0:
    resolution: {integrity: sha512-EdDDZu4A2OyIK7Lr/2zG+w5jmbuk1DVBnEwREQvBzspBJkCEbRa8GxU1lghYcaGJCnRWibjDXlq779X1/y5xwg==}
    engines: {node: '>=8'}

  index-to-position@0.1.2:
    resolution: {integrity: sha512-MWDKS3AS1bGCHLBA2VLImJz42f7bJh8wQsTGCzI3j519/CASStoDONUBVz2I/VID0MpiX3SGSnbOD2xUalbE5g==}
    engines: {node: '>=18'}

  infer-owner@1.0.4:
    resolution: {integrity: sha512-IClj+Xz94+d7irH5qRyfJonOdfTzuDaifE6ZPWfx0N0+/ATZCbuTPq2prFl526urkQd90WyUKIh1DfBQ2hMz9A==}

  inflight@1.0.6:
    resolution: {integrity: sha512-k92I/b08q4wvFscXCLvqfsHCrjrF7yiXsQuIVvVE7N82W3+aqpzuUdBbfhWcy/FZR3/4IgflMgKLOsvPDrGCJA==}
    deprecated: This module is not supported, and leaks memory. Do not use it. Check out lru-cache if you want a good and tested way to coalesce async requests by a key value, which is much more comprehensive and powerful.

  inherits@2.0.4:
    resolution: {integrity: sha512-k/vGaX4/Yla3WzyMCvTQOXYeIHvqOKtnqBduzTHpzpQZzAskKMhZ2K+EnBiSM9zGSoIFeMpXKxa4dYeZIQqewQ==}

  ini@1.3.8:
    resolution: {integrity: sha512-JV/yugV2uzW5iMRSiZAyDtQd+nxtUnjeLt0acNdw98kKLrvuRVyB80tsREOE7yvGVgalhZ6RNXCmEHkUKBKxew==}

  ini@2.0.0:
    resolution: {integrity: sha512-7PnF4oN3CvZF23ADhA5wRaYEQpJ8qygSkbtTXWBeXWXmEVRXK+1ITciHWwHhsjv1TmW0MgacIv6hEi5pX5NQdA==}
    engines: {node: '>=10'}

  init-package-json@5.0.0:
    resolution: {integrity: sha512-kBhlSheBfYmq3e0L1ii+VKe3zBTLL5lDCDWR+f9dLmEGSB3MqLlMlsolubSsyI88Bg6EA+BIMlomAnQ1SwgQBw==}
    engines: {node: ^14.17.0 || ^16.13.0 || >=18.0.0}

  inquirer@8.2.6:
    resolution: {integrity: sha512-M1WuAmb7pn9zdFRtQYk26ZBoY043Sse0wVDdk4Bppr+JOXyQYybdtvK+l9wUibhtjdjvtoiNy8tk+EgsYIUqKg==}
    engines: {node: '>=12.0.0'}

  inquirer@9.2.12:
    resolution: {integrity: sha512-mg3Fh9g2zfuVWJn6lhST0O7x4n03k7G8Tx5nvikJkbq8/CK47WDVm+UznF0G6s5Zi0KcyUisr6DU8T67N5U+1Q==}
    engines: {node: '>=14.18.0'}

  inquirer@9.2.22:
    resolution: {integrity: sha512-SqLLa/Oe5rZUagTR9z+Zd6izyatHglbmbvVofo1KzuVB54YHleWzeHNLoR7FOICGOeQSqeLh1cordb3MzhGcEw==}
    engines: {node: '>=18'}

  internal-slot@1.0.7:
    resolution: {integrity: sha512-NGnrKwXzSms2qUUih/ILZ5JBqNTSa1+ZmP6flaIp6KmSElgE9qdndzS3cqjrDovwFdmwsGsLdeFgB6suw+1e9g==}
    engines: {node: '>= 0.4'}

  interpret@1.4.0:
    resolution: {integrity: sha512-agE4QfB2Lkp9uICn7BAqoscw4SZP9kTE2hxiFI3jBPmXJfdqiahTbUuKGsMoN2GtqL9AxhYioAcVvgsb1HvRbA==}
    engines: {node: '>= 0.10'}

  interpret@3.1.1:
    resolution: {integrity: sha512-6xwYfHbajpoF0xLW+iwLkhwgvLoZDfjYfoFNu8ftMoXINzwuymNLd9u/KmwtdT2GbR+/Cz66otEGEVVUHX9QLQ==}
    engines: {node: '>=10.13.0'}

  ip-address@9.0.5:
    resolution: {integrity: sha512-zHtQzGojZXTwZTHQqra+ETKd4Sn3vgi7uBmlPoXVWZqYvuKmtI0l/VZTjqGmJY9x88GGOaZ9+G9ES8hC4T4X8g==}
    engines: {node: '>= 12'}

  is-arguments@1.1.1:
    resolution: {integrity: sha512-8Q7EARjzEnKpt/PCD7e1cgUS0a6X8u5tdSiMqXhojOdoV9TsMsiO+9VLC5vAmO8N7/GmXn7yjR8qnA6bVAEzfA==}
    engines: {node: '>= 0.4'}

  is-array-buffer@3.0.4:
    resolution: {integrity: sha512-wcjaerHw0ydZwfhiKbXJWLDY8A7yV7KhjQOpb83hGgGfId/aQa4TOvwyzn2PuswW2gPCYEL/nEAiSVpdOj1lXw==}
    engines: {node: '>= 0.4'}

  is-arrayish@0.2.1:
    resolution: {integrity: sha512-zz06S8t0ozoDXMG+ube26zeCTNXcKIPJZJi8hBrF4idCLms4CG9QtK7qBl1boi5ODzFpjswb5JPmHCbMpjaYzg==}

  is-bigint@1.0.4:
    resolution: {integrity: sha512-zB9CruMamjym81i2JZ3UMn54PKGsQzsJeo6xvN3HJJ4CAsQNB6iRutp2To77OfCNuoxspsIhzaPoO1zyCEhFOg==}

  is-binary-path@2.1.0:
    resolution: {integrity: sha512-ZMERYes6pDydyuGidse7OsHxtbI7WVeUEozgR/g7rd0xUimYNlvZRE/K2MgZTjWy725IfelLeVcEM97mmtRGXw==}
    engines: {node: '>=8'}

  is-boolean-object@1.1.2:
    resolution: {integrity: sha512-gDYaKHJmnj4aWxyj6YHyXVpdQawtVLHU5cb+eztPGczf6cjuTdwve5ZIEfgXqH4e57An1D1AKf8CZ3kYrQRqYA==}
    engines: {node: '>= 0.4'}

  is-builtin-module@3.2.1:
    resolution: {integrity: sha512-BSLE3HnV2syZ0FK0iMA/yUGplUeMmNz4AW5fnTunbCIqZi4vG3WjJT9FHMy5D69xmAYBHXQhJdALdpwVxV501A==}
    engines: {node: '>=6'}

  is-callable@1.2.7:
    resolution: {integrity: sha512-1BC0BVFhS/p0qtw6enp8e+8OD0UrK0oFLztSjNzhcKA3WDuJxxAPXzPuPtKkjEY9UUoEWlX/8fgKeu2S8i9JTA==}
    engines: {node: '>= 0.4'}

  is-ci@3.0.1:
    resolution: {integrity: sha512-ZYvCgrefwqoQ6yTyYUbQu64HsITZ3NfKX1lzaEYdkTDcfKzzCI/wthRRYKkdjHKFVgNiXKAKm65Zo1pk2as/QQ==}
    hasBin: true

  is-core-module@2.13.1:
    resolution: {integrity: sha512-hHrIjvZsftOsvKSn2TRYl63zvxsgE0K+0mYMoH6gD4omR5IWB2KynivBQczo3+wF1cCkjzvptnI9Q0sPU66ilw==}

  is-data-view@1.0.1:
    resolution: {integrity: sha512-AHkaJrsUVW6wq6JS8y3JnM/GJF/9cf+k20+iDzlSaJrinEo5+7vRiteOSwBhHRiAyQATN1AmY4hwzxJKPmYf+w==}
    engines: {node: '>= 0.4'}

  is-date-object@1.0.5:
    resolution: {integrity: sha512-9YQaSxsAiSwcvS33MBk3wTCVnWK+HhF8VZR2jRxehM16QcVOdHqPn4VPHmRK4lSr38n9JriurInLcP90xsYNfQ==}
    engines: {node: '>= 0.4'}

  is-docker@2.2.1:
    resolution: {integrity: sha512-F+i2BKsFrH66iaUFc0woD8sLy8getkwTwtOBjvs56Cx4CgJDeKQeqfz8wAYiSb8JOprWhHH5p77PbmYCvvUuXQ==}
    engines: {node: '>=8'}
    hasBin: true

  is-docker@3.0.0:
    resolution: {integrity: sha512-eljcgEDlEns/7AXFosB5K/2nCM4P7FQPkGc/DWLy5rmFEWvZayGrik1d9/QIY5nJ4f9YsVvBkA6kJpHn9rISdQ==}
    engines: {node: ^12.20.0 || ^14.13.1 || >=16.0.0}
    hasBin: true

  is-extglob@2.1.1:
    resolution: {integrity: sha512-SbKbANkN603Vi4jEZv49LeVJMn4yGwsbzZworEoyEiutsN3nJYdbO36zfhGJ6QEDpOZIFkDtnq5JRxmvl3jsoQ==}
    engines: {node: '>=0.10.0'}

  is-fullwidth-code-point@3.0.0:
    resolution: {integrity: sha512-zymm5+u+sCsSWyD9qNaejV3DFvhCKclKdizYaJUuHA83RLjb7nSuGnddCHGv0hk+KY7BMAlsWeK4Ueg6EV6XQg==}
    engines: {node: '>=8'}

  is-fullwidth-code-point@4.0.0:
    resolution: {integrity: sha512-O4L094N2/dZ7xqVdrXhh9r1KODPJpFms8B5sGdJLPy664AgvXsreZUyCQQNItZRDlYug4xStLjNp/sz3HvBowQ==}
    engines: {node: '>=12'}

  is-fullwidth-code-point@5.0.0:
    resolution: {integrity: sha512-OVa3u9kkBbw7b8Xw5F9P+D/T9X+Z4+JruYVNapTjPYZYUznQ5YfWeFkOj606XYYW8yugTfC8Pj0hYqvi4ryAhA==}
    engines: {node: '>=18'}

  is-glob@4.0.3:
    resolution: {integrity: sha512-xelSayHH36ZgE7ZWhli7pW34hNbNl8Ojv5KVmkJD4hBdD3th8Tfk9vYasLM+mXWOZhFkgZfxhLSnrwRr4elSSg==}
    engines: {node: '>=0.10.0'}

  is-in-ci@0.1.0:
    resolution: {integrity: sha512-d9PXLEY0v1iJ64xLiQMJ51J128EYHAaOR4yZqQi8aHGfw6KgifM3/Viw1oZZ1GCVmb3gBuyhLyHj0HgR2DhSXQ==}
    engines: {node: '>=18'}
    hasBin: true

  is-inside-container@1.0.0:
    resolution: {integrity: sha512-KIYLCCJghfHZxqjYBE7rEy0OBuTd5xCHS7tHVgvCLkx7StIoaxwNW3hCALgEUjFfeRk+MG/Qxmp/vtETEF3tRA==}
    engines: {node: '>=14.16'}
    hasBin: true

  is-installed-globally@0.4.0:
    resolution: {integrity: sha512-iwGqO3J21aaSkC7jWnHP/difazwS7SFeIqxv6wEtLU8Y5KlzFTjyqcSIT0d8s4+dDhKytsk9PJZ2BkS5eZwQRQ==}
    engines: {node: '>=10'}

  is-interactive@1.0.0:
    resolution: {integrity: sha512-2HvIEKRoqS62guEC+qBjpvRubdX910WCMuJTZ+I9yvqKU2/12eSL549HMwtabb4oupdj2sMP50k+XJfB/8JE6w==}
    engines: {node: '>=8'}

  is-interactive@2.0.0:
    resolution: {integrity: sha512-qP1vozQRI+BMOPcjFzrjXuQvdak2pHNUMZoeG2eRbiSqyvbEf/wQtEOTOX1guk6E3t36RkaqiSt8A/6YElNxLQ==}
    engines: {node: '>=12'}

  is-lambda@1.0.1:
    resolution: {integrity: sha512-z7CMFGNrENq5iFB9Bqo64Xk6Y9sg+epq1myIcdHaGnbMTYOxvzsEtdYqQUylB7LxfkvgrrjP32T6Ywciio9UIQ==}

  is-map@2.0.3:
    resolution: {integrity: sha512-1Qed0/Hr2m+YqxnM09CjA2d/i6YZNfF6R2oRAOj36eUdS6qIV/huPJNSEpKbupewFs+ZsJlxsjjPbc0/afW6Lw==}
    engines: {node: '>= 0.4'}

  is-module@1.0.0:
    resolution: {integrity: sha512-51ypPSPCoTEIN9dy5Oy+h4pShgJmPCygKfyRCISBI+JoWT/2oJvK8QPxmwv7b/p239jXrm9M1mlQbyKJ5A152g==}

  is-negative-zero@2.0.3:
    resolution: {integrity: sha512-5KoIu2Ngpyek75jXodFvnafB6DJgr3u8uuK0LEZJjrU19DrMD3EVERaR8sjz8CCGgpZvxPl9SuE1GMVPFHx1mw==}
    engines: {node: '>= 0.4'}

  is-npm@6.0.0:
    resolution: {integrity: sha512-JEjxbSmtPSt1c8XTkVrlujcXdKV1/tvuQ7GwKcAlyiVLeYFQ2VHat8xfrDJsIkhCdF/tZ7CiIR3sy141c6+gPQ==}
    engines: {node: ^12.20.0 || ^14.13.1 || >=16.0.0}

  is-number-object@1.0.7:
    resolution: {integrity: sha512-k1U0IRzLMo7ZlYIfzRu23Oh6MiIFasgpb9X76eqfFZAqwH44UI4KTBvBYIZ1dSL9ZzChTB9ShHfLkR4pdW5krQ==}
    engines: {node: '>= 0.4'}

  is-number@7.0.0:
    resolution: {integrity: sha512-41Cifkg6e8TylSpdtTpeLVMqvSBEVzTttHvERD741+pnZ8ANv0004MRL43QKPDlK9cGvNp6NZWZUBlbGXYxxng==}
    engines: {node: '>=0.12.0'}

  is-obj@2.0.0:
    resolution: {integrity: sha512-drqDG3cbczxxEJRoOXcOjtdp1J/lyp1mNn0xaznRs8+muBhgQcrnbspox5X5fOw0HnMnbfDzvnEMEtqDEJEo8w==}
    engines: {node: '>=8'}

  is-path-inside@3.0.3:
    resolution: {integrity: sha512-Fd4gABb+ycGAmKou8eMftCupSir5lRxqf4aD/vd0cD2qc4HL07OjCeuHMr8Ro4CoMaeCKDB0/ECBOVWjTwUvPQ==}
    engines: {node: '>=8'}

  is-plain-obj@1.1.0:
    resolution: {integrity: sha512-yvkRyxmFKEOQ4pNXCmJG5AEQNlXJS5LaONXo5/cLdTZdWvsZ1ioJEonLGAosKlMWE8lwUy/bJzMjcw8az73+Fg==}
    engines: {node: '>=0.10.0'}

  is-plain-obj@2.1.0:
    resolution: {integrity: sha512-YWnfyRwxL/+SsrWYfOpUtz5b3YD+nyfkHvjbcanzk8zgyO4ASD67uVMRt8k5bM4lLMDnXfriRhOpemw+NfT1eA==}
    engines: {node: '>=8'}

  is-plain-obj@4.1.0:
    resolution: {integrity: sha512-+Pgi+vMuUNkJyExiMBt5IlFoMyKnr5zhJ4Uspz58WOhBF5QoIZkFyNHIbBAtHwzVAgk5RtndVNsDRN61/mmDqg==}
    engines: {node: '>=12'}

  is-plain-object@2.0.4:
    resolution: {integrity: sha512-h5PpgXkWitc38BBMYawTYMWJHFZJVnBquFE57xFpjB8pJFiF6gZ+bU+WyI/yqXiFR5mdLsgYNaPe8uao6Uv9Og==}
    engines: {node: '>=0.10.0'}

  is-plain-object@5.0.0:
    resolution: {integrity: sha512-VRSzKkbMm5jMDoKLbltAkFQ5Qr7VDiTFGXxYFXXowVj387GeGNOCsOH6Msy00SGZ3Fp84b1Naa1psqgcCIEP5Q==}
    engines: {node: '>=0.10.0'}

  is-potential-custom-element-name@1.0.1:
    resolution: {integrity: sha512-bCYeRA2rVibKZd+s2625gGnGF/t7DSqDs4dP7CrLA1m7jKWz6pps0LpYLJN8Q64HtmPKJ1hrN3nzPNKFEKOUiQ==}

  is-reference@1.2.1:
    resolution: {integrity: sha512-U82MsXXiFIrjCK4otLT+o2NA2Cd2g5MLoOVXUZjIOhLurrRxpEXzI8O0KZHr3IjLvlAH1kTPYSuqer5T9ZVBKQ==}

  is-regex@1.1.4:
    resolution: {integrity: sha512-kvRdxDsxZjhzUX07ZnLydzS1TU/TJlTUHHY4YLL87e37oUA49DfkLqgy+VjFocowy29cKvcSiu+kIv728jTTVg==}
    engines: {node: '>= 0.4'}

  is-set@2.0.3:
    resolution: {integrity: sha512-iPAjerrse27/ygGLxw+EBR9agv9Y6uLeYVJMu+QNCoouJ1/1ri0mGrcWpfCqFZuzzx3WjtwxG098X+n4OuRkPg==}
    engines: {node: '>= 0.4'}

  is-shared-array-buffer@1.0.3:
    resolution: {integrity: sha512-nA2hv5XIhLR3uVzDDfCIknerhx8XUKnstuOERPNNIinXG7v9u+ohXF67vxm4TPTEPU6lm61ZkwP3c9PCB97rhg==}
    engines: {node: '>= 0.4'}

  is-ssh@1.4.0:
    resolution: {integrity: sha512-x7+VxdxOdlV3CYpjvRLBv5Lo9OJerlYanjwFrPR9fuGPjCiNiCzFgAWpiLAohSbsnH4ZAys3SBh+hq5rJosxUQ==}

  is-stream@1.1.0:
    resolution: {integrity: sha512-uQPm8kcs47jx38atAcWTVxyltQYoPT68y9aWYdV6yWXSyW8mzSat0TL6CiWdZeCdF3KrAvpVtnHbTv4RN+rqdQ==}
    engines: {node: '>=0.10.0'}

  is-stream@2.0.0:
    resolution: {integrity: sha512-XCoy+WlUr7d1+Z8GgSuXmpuUFC9fOhRXglJMx+dwLKTkL44Cjd4W1Z5P+BQZpr+cR93aGP4S/s7Ftw6Nd/kiEw==}
    engines: {node: '>=8'}

  is-stream@2.0.1:
    resolution: {integrity: sha512-hFoiJiTl63nn+kstHGBtewWSKnQLpyb155KHheA1l39uvtO9nWIop1p3udqPcUd/xbF1VLMO4n7OI6p7RbngDg==}
    engines: {node: '>=8'}

  is-stream@3.0.0:
    resolution: {integrity: sha512-LnQR4bZ9IADDRSkvpqMGvt/tEJWclzklNgSw48V5EAaAeDd6qGvN8ei6k5p0tvxSR171VmGyHuTiAOfxAbr8kA==}
    engines: {node: ^12.20.0 || ^14.13.1 || >=16.0.0}

  is-string@1.0.7:
    resolution: {integrity: sha512-tE2UXzivje6ofPW7l23cjDOMa09gb7xlAqG6jG5ej6uPV32TlWP3NKPigtaGeHNu9fohccRYvIiZMfOOnOYUtg==}
    engines: {node: '>= 0.4'}

  is-symbol@1.0.4:
    resolution: {integrity: sha512-C/CPBqKWnvdcxqIARxyOh4v1UUEOCHpgDa0WYgpKDFMszcrPcffg5uhwSgPCLD2WWxmq6isisz87tzT01tuGhg==}
    engines: {node: '>= 0.4'}

  is-text-path@1.0.1:
    resolution: {integrity: sha512-xFuJpne9oFz5qDaodwmmG08e3CawH/2ZV8Qqza1Ko7Sk8POWbkRdwIoAWVhqvq0XeUzANEhKo2n0IXUGBm7A/w==}
    engines: {node: '>=0.10.0'}

  is-typed-array@1.1.13:
    resolution: {integrity: sha512-uZ25/bUAlUY5fR4OKT4rZQEBrzQWYV9ZJYGGsUmEJ6thodVJ1HX64ePQ6Z0qPWP+m+Uq6e9UugrE38jeYsDSMw==}
    engines: {node: '>= 0.4'}

  is-typedarray@1.0.0:
    resolution: {integrity: sha512-cyA56iCMHAh5CdzjJIa4aohJyeO1YbwLi3Jc35MmRU6poroFjIGZzUzupGiRPOjgHg9TLu43xbpwXk523fMxKA==}

  is-unicode-supported@0.1.0:
    resolution: {integrity: sha512-knxG2q4UC3u8stRGyAVJCOdxFmv5DZiRcdlIaAQXAbSfJya+OhopNotLQrstBhququ4ZpuKbDc/8S6mgXgPFPw==}
    engines: {node: '>=10'}

  is-unicode-supported@1.3.0:
    resolution: {integrity: sha512-43r2mRvz+8JRIKnWJ+3j8JtjRKZ6GmjzfaE/qiBJnikNnYv/6bagRJ1kUhNk8R5EX/GkobD+r+sfxCPJsiKBLQ==}
    engines: {node: '>=12'}

  is-unicode-supported@2.0.0:
    resolution: {integrity: sha512-FRdAyx5lusK1iHG0TWpVtk9+1i+GjrzRffhDg4ovQ7mcidMQ6mj+MhKPmvh7Xwyv5gIS06ns49CA7Sqg7lC22Q==}
    engines: {node: '>=18'}

  is-weakmap@2.0.2:
    resolution: {integrity: sha512-K5pXYOm9wqY1RgjpL3YTkF39tni1XajUIkawTLUo9EZEVUFga5gSQJF8nNS7ZwJQ02y+1YCNYcMh+HIf1ZqE+w==}
    engines: {node: '>= 0.4'}

  is-weakref@1.0.2:
    resolution: {integrity: sha512-qctsuLZmIQ0+vSSMfoVvyFe2+GSEvnmZ2ezTup1SBse9+twCCeial6EEi3Nc2KFcf6+qz2FBPnjXsk8xhKSaPQ==}

  is-weakset@2.0.3:
    resolution: {integrity: sha512-LvIm3/KWzS9oRFHugab7d+M/GcBXuXX5xZkzPmN+NxihdQlZUQ4dWuSV1xR/sq6upL1TJEDrfBgRepHFdBtSNQ==}
    engines: {node: '>= 0.4'}

  is-windows@1.0.2:
    resolution: {integrity: sha512-eXK1UInq2bPmjyX6e3VHIzMLobc4J94i4AWn+Hpq3OU5KkrRC96OAcR3PRJ/pGu6m8TRnBHP9dkXQVsT/COVIA==}
    engines: {node: '>=0.10.0'}

  is-wsl@2.2.0:
    resolution: {integrity: sha512-fKzAra0rGJUUBwGBgNkHZuToZcn+TtXHpeCgmkMJMMYx1sQDYaCSyjJBSCa2nH1DGm7s3n1oBnohoVTBaN7Lww==}
    engines: {node: '>=8'}

  is-wsl@3.1.0:
    resolution: {integrity: sha512-UcVfVfaK4Sc4m7X3dUSoHoozQGBEFeDC+zVo06t98xe8CzHSZZBekNXH+tu0NalHolcJ/QAGqS46Hef7QXBIMw==}
    engines: {node: '>=16'}

  isarray@1.0.0:
    resolution: {integrity: sha512-VLghIWNM6ELQzo7zwmcg0NmTVyWKYjvIeM83yjp0wRDTmUnrM678fQbcKBo6n2CJEF0szoG//ytg+TKla89ALQ==}

  isarray@2.0.5:
    resolution: {integrity: sha512-xHjhDr3cNBK0BzdUJSPXZntQUx/mwMS5Rw4A7lPJ90XGAO6ISP/ePDNuo0vhqOZU+UD5JoodwCAAoZQd3FeAKw==}

  isbinaryfile@4.0.10:
    resolution: {integrity: sha512-iHrqe5shvBUcFbmZq9zOQHBoeOhZJu6RQGrDpBgenUm/Am+F3JM2MgQj+rK3Z601fzrL5gLZWtAPH2OBaSVcyw==}
    engines: {node: '>= 8.0.0'}

  isbinaryfile@5.0.2:
    resolution: {integrity: sha512-GvcjojwonMjWbTkfMpnVHVqXW/wKMYDfEpY94/8zy8HFMOqb/VL6oeONq9v87q4ttVlaTLnGXnJD4B5B1OTGIg==}
    engines: {node: '>= 18.0.0'}

  isexe@2.0.0:
    resolution: {integrity: sha512-RHxMLp9lnKHGHRng9QFhRCMbYAcVpn69smSGcq3f36xjgVVWThj4qqLbTLlq7Ssj8B+fIQ1EuCEGI2lKsyQeIw==}

  isexe@3.1.1:
    resolution: {integrity: sha512-LpB/54B+/2J5hqQ7imZHfdU31OlgQqx7ZicVlkm9kzg9/w8GKLEcFfJl/t7DCEDueOyBAD6zCCwTO6Fzs0NoEQ==}
    engines: {node: '>=16'}

  isobject@3.0.1:
    resolution: {integrity: sha512-WhB9zCku7EGTj/HQQRz5aUQEUeoQZH2bWcltRErOpymJ4boYE6wL9Tbr23krRPSZ+C5zqNSrSw+Cc7sZZ4b7vg==}
    engines: {node: '>=0.10.0'}

  issue-parser@7.0.0:
    resolution: {integrity: sha512-jgAw78HO3gs9UrKqJNQvfDj9Ouy8Mhu40fbEJ8yXff4MW8+/Fcn9iFjyWUQ6SKbX8ipPk3X5A3AyfYHRu6uVLw==}
    engines: {node: ^18.17 || >=20.6.1}

  istanbul-lib-coverage@3.2.2:
    resolution: {integrity: sha512-O8dpsF+r0WV/8MNRKfnmrtCWhuKjxrq2w+jpzBL5UZKTi2LeVWnWOmWRxFlesJONmc+wLAGvKQZEOanko0LFTg==}
    engines: {node: '>=8'}

  istanbul-lib-report@3.0.1:
    resolution: {integrity: sha512-GCfE1mtsHGOELCU8e/Z7YWzpmybrx/+dSTfLrvY8qRmaY6zXTKWn6WQIjaAFw069icm6GVMNkgu0NzI4iPZUNw==}
    engines: {node: '>=10'}

  istanbul-lib-source-maps@5.0.4:
    resolution: {integrity: sha512-wHOoEsNJTVltaJp8eVkm8w+GVkVNHT2YDYo53YdzQEL2gWm1hBX5cGFR9hQJtuGLebidVX7et3+dmDZrmclduw==}
    engines: {node: '>=10'}

  istanbul-reports@3.1.7:
    resolution: {integrity: sha512-BewmUXImeuRk2YY0PVbxgKAysvhRPUQE0h5QRM++nVWyubKGV0l8qQ5op8+B2DOmwSe63Jivj0BjkPQVf8fP5g==}
    engines: {node: '>=8'}

  iterate-iterator@1.0.2:
    resolution: {integrity: sha512-t91HubM4ZDQ70M9wqp+pcNpu8OyJ9UAtXntT/Bcsvp5tZMnz9vRa+IunKXeI8AnfZMTv0jNuVEmGeLSMjVvfPw==}

  iterate-value@1.0.2:
    resolution: {integrity: sha512-A6fMAio4D2ot2r/TYzr4yUWrmwNdsN5xL7+HUiyACE4DXm+q8HtPcnFTp+NnW3k4N05tZ7FVYFFb2CR13NxyHQ==}

  jackspeak@3.4.0:
    resolution: {integrity: sha512-JVYhQnN59LVPFCEcVa2C3CrEKYacvjRfqIQl+h8oi91aLYQVWRYbxjPcv1bUiUy/kLmQaANrYfNMCO3kuEDHfw==}
    engines: {node: '>=14'}

  jake@10.9.1:
    resolution: {integrity: sha512-61btcOHNnLnsOdtLgA5efqQWjnSi/vow5HbI7HMdKKWqvrKR1bLK3BPlJn9gcSaP2ewuamUSMB5XEy76KUIS2w==}
    engines: {node: '>=10'}
    hasBin: true

  jest-diff@29.7.0:
    resolution: {integrity: sha512-LMIgiIrhigmPrs03JHpxUh2yISK3vLFPkAodPeo0+BuF7wA2FoQbkEg1u8gBYBThncu7e1oEDUfIXVuTqLRUjw==}
    engines: {node: ^14.15.0 || ^16.10.0 || >=18.0.0}

  jest-get-type@29.6.3:
    resolution: {integrity: sha512-zrteXnqYxfQh7l5FHyL38jL39di8H8rHoecLH3JNxH3BwOrBsNeabdap5e0I23lD4HHI8W5VFBZqG4Eaq5LNcw==}
    engines: {node: ^14.15.0 || ^16.10.0 || >=18.0.0}

  jest-matcher-utils@29.7.0:
    resolution: {integrity: sha512-sBkD+Xi9DtcChsI3L3u0+N0opgPYnCRPtGcQYrgXmR+hmt/fYfWAL0xRXYU8eWOdfuLgBe0YCW3AFtnRLagq/g==}
    engines: {node: ^14.15.0 || ^16.10.0 || >=18.0.0}

  jest-message-util@29.7.0:
    resolution: {integrity: sha512-GBEV4GRADeP+qtB2+6u61stea8mGcOT4mCtrYISZwfu9/ISHFJ/5zOMXYbpBE9RsS5+Gb63DW4FgmnKJ79Kf6w==}
    engines: {node: ^14.15.0 || ^16.10.0 || >=18.0.0}

  jest-util@29.7.0:
    resolution: {integrity: sha512-z6EbKajIpqGKU56y5KBUgy1dt1ihhQJgWzUlZHArA/+X2ad7Cb5iF+AK1EWVL/Bo7Rz9uurpqw6SiBCefUbCGA==}
    engines: {node: ^14.15.0 || ^16.10.0 || >=18.0.0}

  jest-worker@27.5.1:
    resolution: {integrity: sha512-7vuh85V5cdDofPyxn58nrPjBktZo0u9x1g8WtjQol+jZDaE+fhN+cIvTj11GndBnMnyfrUOG1sZQxCdjKh+DKg==}
    engines: {node: '>= 10.13.0'}

  js-tokens@4.0.0:
    resolution: {integrity: sha512-RdJUflcE3cUzKiMqQgsCu06FPu9UdIJO0beYbPhHN4k6apgJtifcoCtT9bcxOpYBtpD2kCM6Sbzg4CausW/PKQ==}

  js-tokens@9.0.0:
    resolution: {integrity: sha512-WriZw1luRMlmV3LGJaR6QOJjWwgLUTf89OwT2lUOyjX2dJGBwgmIkbcz+7WFZjrZM635JOIR517++e/67CP9dQ==}

  js-yaml@3.14.1:
    resolution: {integrity: sha512-okMH7OXXJ7YrN9Ok3/SXrnu4iX9yOk+25nqX4imS2npuvTYDmo/QEZoqwZkYaIDk3jVvBOTOIEgEhaLOynBS9g==}
    hasBin: true

  js-yaml@4.1.0:
    resolution: {integrity: sha512-wpxZs9NoxZaJESJGIZTyDEaYpl0FKSA+FB9aJiyemKhMwkxQg63h4T1KJgUGHpTqPDNRcmmYLugrRjJlBtWvRA==}
    hasBin: true

  jsbn@1.1.0:
    resolution: {integrity: sha512-4bYVV3aAMtDTTu4+xsDYa6sy9GyJ69/amsu9sYF2zqjiEoZA5xJi3BrfX3uY+/IekIu7MwdObdbDWpoZdBv3/A==}

  jsdom@24.1.0:
    resolution: {integrity: sha512-6gpM7pRXCwIOKxX47cgOyvyQDN/Eh0f1MeKySBV2xGdKtqJBLj8P25eY3EVCWo2mglDDzozR2r2MW4T+JiNUZA==}
    engines: {node: '>=18'}
    peerDependencies:
      canvas: ^2.11.2
    peerDependenciesMeta:
      canvas:
        optional: true

  json-buffer@3.0.1:
    resolution: {integrity: sha512-4bV5BfR2mqfQTJm+V5tPPdf+ZpuhiIvTuAB5g8kcrXOZpTT/QwwVRWBywX1ozr6lEuPdbHxwaJlm9G6mI2sfSQ==}

  json-parse-better-errors@1.0.2:
    resolution: {integrity: sha512-mrqyZKfX5EhL7hvqcV6WG1yYjnjeuYDzDhhcAAUrq8Po85NBQBJP+ZDUT75qZQ98IkUoBqdkExkukOU7Ts2wrw==}

  json-parse-even-better-errors@2.3.1:
    resolution: {integrity: sha512-xyFwyhro/JEof6Ghe2iz2NcXoj2sloNsWr/XsERDK/oiPCfaNhl5ONfp+jQdAZRQQ0IJWNzH9zIZF7li91kh2w==}

  json-parse-even-better-errors@3.0.2:
    resolution: {integrity: sha512-fi0NG4bPjCHunUJffmLd0gxssIgkNmArMvis4iNah6Owg1MCJjWhEcDLmsK6iGkJq3tHwbDkTlce70/tmXN4cQ==}
    engines: {node: ^14.17.0 || ^16.13.0 || >=18.0.0}

  json-schema-traverse@0.4.1:
    resolution: {integrity: sha512-xbbCH5dCYU5T8LcEhhuh7HJ88HXuW3qsI3Y0zOZFKfZEHcpWiHU/Jxzk629Brsab/mMiHQti9wMP+845RPe3Vg==}

  json-stable-stringify-without-jsonify@1.0.1:
    resolution: {integrity: sha512-Bdboy+l7tA3OGW6FjyFHWkP5LuByj1Tk33Ljyq0axyzdk9//JSi2u3fP1QSmd1KNwq6VOKYGlAu87CisVir6Pw==}

  json-stringify-safe@5.0.1:
    resolution: {integrity: sha512-ZClg6AaYvamvYEE82d3Iyd3vSSIjQ+odgjaTzRuO3s7toCdFKczob2i0zCh7JE8kWn17yvAWhUVxvqGwUalsRA==}

  json5@2.2.3:
    resolution: {integrity: sha512-XmOWe7eyHYH14cLdVPoyg+GOH3rYX++KpzrylJwSW98t3Nk+U8XOl8FWKOgwtzdb8lXGf6zYwDUzeHMWfxasyg==}
    engines: {node: '>=6'}
    hasBin: true

  jsonc-parser@3.2.0:
    resolution: {integrity: sha512-gfFQZrcTc8CnKXp6Y4/CBT3fTc0OVuDofpre4aEeEpSBPV5X5v4+Vmx+8snU7RLPrNHPKSgLxGo9YuQzz20o+w==}

  jsonfile@4.0.0:
    resolution: {integrity: sha512-m6F1R3z8jjlf2imQHS2Qez5sjKWQzbuuhuJ/FKYFRZvPE3PuHcSMVZzfsLhGVOkfd20obL5SWEBew5ShlquNxg==}

  jsonfile@6.1.0:
    resolution: {integrity: sha512-5dgndWOriYSm5cnYaJNhalLNDKOqFwyDB/rr1E9ZsGciGvKPs8R2xYGCacuf3z6K1YKDz182fd+fY3cn3pMqXQ==}

  jsonparse@1.3.1:
    resolution: {integrity: sha512-POQXvpdL69+CluYsillJ7SUhKvytYjW9vG/GKpnf+xP8UWgYEM/RaMzHHofbALDiKbbP1W8UEYmgGl39WkPZsg==}
    engines: {'0': node >= 0.2.0}

  jszip@3.10.1:
    resolution: {integrity: sha512-xXDvecyTpGLrqFrvkrUSoxxfJI5AH7U8zxxtVclpsUtMCq4JQ290LY8AW5c7Ggnr/Y/oK+bQMbqK2qmtk3pN4g==}

  junk@3.1.0:
    resolution: {integrity: sha512-pBxcB3LFc8QVgdggvZWyeys+hnrNWg4OcZIU/1X59k5jQdLBlCsYGRQaz234SqoRLTCgMH00fY0xRJH+F9METQ==}
    engines: {node: '>=8'}

  keyv@4.5.4:
    resolution: {integrity: sha512-oxVHkHR/EJf2CNXnWxRLW6mg7JyCCUcG0DtEGmL2ctUo1PNTin1PUil+r/+4r5MpVgC/fn1kjsx7mjSujKqIpw==}

  kind-of@6.0.3:
    resolution: {integrity: sha512-dcS1ul+9tmeD95T+x28/ehLgd9mENa3LsvDTtzm3vyBEO7RPptvAD+t44WVXaUjTBRcrpFeFlC8WCruUR456hw==}
    engines: {node: '>=0.10.0'}

  ky@0.33.3:
    resolution: {integrity: sha512-CasD9OCEQSFIam2U8efFK81Yeg8vNMTBUqtMOHlrcWQHqUX3HeCl9Dr31u4toV7emlH8Mymk5+9p0lL6mKb/Xw==}
    engines: {node: '>=14.16'}

  latest-version@7.0.0:
    resolution: {integrity: sha512-KvNT4XqAMzdcL6ka6Tl3i2lYeFDgXNCuIX+xNx6ZMVR1dFq+idXd9FLKNMOIx0t9mJ9/HudyX4oZWXZQ0UJHeg==}
    engines: {node: '>=14.16'}

  lazy-val@1.0.5:
    resolution: {integrity: sha512-0/BnGCCfyUMkBpeDgWihanIAF9JmZhHBgUhEqzvf+adhNGLoP6TaiI5oF8oyb3I45P+PcnrqihSf01M0l0G5+Q==}

  lazystream@1.0.1:
    resolution: {integrity: sha512-b94GiNHQNy6JNTrt5w6zNyffMrNkXZb3KTkCZJb2V1xaEGCk093vkZ2jk3tpaeP33/OiXC+WvK9AxUebnf5nbw==}
    engines: {node: '>= 0.6.3'}

  lerna@8.1.3:
    resolution: {integrity: sha512-Dg/r1dGnRCXKsOUC3lol7o6ggYTA6WWiPQzZJNKqyygn4fzYGuA3Dro2d5677pajaqFnFA72mdCjzSyF16Vi2Q==}
    engines: {node: '>=18.0.0'}
    hasBin: true

  levn@0.4.1:
    resolution: {integrity: sha512-+bT2uH4E5LGE7h/n3evcS/sQlJXCpIp6ym8OWJ5eV6+67Dsql/LaaT7qJBAt2rzfoa/5QBGBhxDix1dMt2kQKQ==}
    engines: {node: '>= 0.8.0'}

  libnpmaccess@7.0.2:
    resolution: {integrity: sha512-vHBVMw1JFMTgEk15zRsJuSAg7QtGGHpUSEfnbcRL1/gTBag9iEfJbyjpDmdJmwMhvpoLoNBtdAUCdGnaP32hhw==}
    engines: {node: ^14.17.0 || ^16.13.0 || >=18.0.0}

  libnpmpublish@7.3.0:
    resolution: {integrity: sha512-fHUxw5VJhZCNSls0KLNEG0mCD2PN1i14gH5elGOgiVnU3VgTcRahagYP2LKI1m0tFCJ+XrAm0zVYyF5RCbXzcg==}
    engines: {node: ^14.17.0 || ^16.13.0 || >=18.0.0}

  lie@3.3.0:
    resolution: {integrity: sha512-UaiMJzeWRlEujzAuw5LokY1L5ecNQYZKfmyZ9L7wDHb/p5etKaxXhohBcrw0EYby+G/NA52vRSN4N39dxHAIwQ==}

  lilconfig@3.1.2:
    resolution: {integrity: sha512-eop+wDAvpItUys0FWkHIKeC9ybYrTGbU41U5K7+bttZZeohvnY7M9dZ5kB21GNWiFT2q1OoPTvncPCgSOVO5ow==}
    engines: {node: '>=14'}

  lines-and-columns@1.2.4:
    resolution: {integrity: sha512-7ylylesZQ/PV29jhEDl3Ufjo6ZX7gCqJr5F7PKrqc93v7fzSymt1BpwEU8nAUXs8qzzvqhbjhK5QZg6Mt/HkBg==}

  lines-and-columns@2.0.4:
    resolution: {integrity: sha512-wM1+Z03eypVAVUCE7QdSqpVIvelbOakn1M0bPDoA4SGWPx3sNDVUiMo3L6To6WWGClB7VyXnhQ4Sn7gxiJbE6A==}
    engines: {node: ^12.20.0 || ^14.13.1 || >=16.0.0}

<<<<<<< HEAD
  lint-staged@15.2.6:
    resolution: {integrity: sha512-M/3PdijFXT/A5lnbSK3EQNLbIIrkE00JZaD39r7t4kfFOqT1Ly9LgSZSMMtvQ3p2/C8Nyj/ou0vkNHmEwqoB8g==}
=======
  lint-staged@15.2.7:
    resolution: {integrity: sha512-+FdVbbCZ+yoh7E/RosSdqKJyUM2OEjTciH0TFNkawKgvFp1zbGlEC39RADg+xKBG1R4mhoH2j85myBQZ5wR+lw==}
>>>>>>> b1491abc
    engines: {node: '>=18.12.0'}
    hasBin: true

  listr2@5.0.8:
    resolution: {integrity: sha512-mC73LitKHj9w6v30nLNGPetZIlfpUniNSsxxrbaPcWOjDb92SHPzJPi/t+v1YC/lxKz/AJ9egOjww0qUuFxBpA==}
    engines: {node: ^14.13.1 || >=16.0.0}
    peerDependencies:
      enquirer: '>= 2.3.0 < 3'
    peerDependenciesMeta:
      enquirer:
        optional: true

  listr2@7.0.2:
    resolution: {integrity: sha512-rJysbR9GKIalhTbVL2tYbF2hVyDnrf7pFUZBwjPaMIdadYHmeT+EVi/Bu3qd7ETQPahTotg2WRCatXwRBW554g==}
    engines: {node: '>=16.0.0'}

  listr2@8.2.1:
    resolution: {integrity: sha512-irTfvpib/rNiD637xeevjO2l3Z5loZmuaRi0L0YE5LfijwVY96oyVn0DFD3o/teAok7nfobMG1THvvcHh/BP6g==}
    engines: {node: '>=18.0.0'}

  load-json-file@2.0.0:
    resolution: {integrity: sha512-3p6ZOGNbiX4CdvEd1VcE6yi78UrGNpjHO33noGwHCnT/o2fyllJDepsm8+mFFv/DvtwFHht5HIHSyOy5a+ChVQ==}
    engines: {node: '>=4'}

  load-json-file@4.0.0:
    resolution: {integrity: sha512-Kx8hMakjX03tiGTLAIdJ+lL0htKnXjEZN6hk/tozf/WOuYGdZBJrZ+rCJRbVCugsjB3jMLn9746NsQIf5VjBMw==}
    engines: {node: '>=4'}

  load-json-file@6.2.0:
    resolution: {integrity: sha512-gUD/epcRms75Cw8RT1pUdHugZYM5ce64ucs2GEISABwkRsOQr0q2wm/MV2TKThycIe5e0ytRweW2RZxclogCdQ==}
    engines: {node: '>=8'}

  loader-runner@4.3.0:
    resolution: {integrity: sha512-3R/1M+yS3j5ou80Me59j7F9IMs4PXs3VqRrm0TU3AbKPxlmpoY1TNscJV/oGJXo8qCatFGTfDbY6W6ipGOYXfg==}
    engines: {node: '>=6.11.5'}

  local-pkg@0.5.0:
    resolution: {integrity: sha512-ok6z3qlYyCDS4ZEU27HaU6x/xZa9Whf8jD4ptH5UZTQYZVYeb9bnZ3ojVhiJNLiXK1Hfc0GNbLXcmZ5plLDDBg==}
    engines: {node: '>=14'}

  locate-app@2.4.15:
    resolution: {integrity: sha512-oAGHATXPUHSQ74Om+3dXBRNYtCzU7Wzuhlj/WIZchqHb/5/TGJRzLEtHipMDOak0UZG9U365RMXyBzgV/fhOww==}

  locate-path@2.0.0:
    resolution: {integrity: sha512-NCI2kiDkyR7VeEKm27Kda/iQHyKJe1Bu0FlTbYp3CqJu+9IFe9bLyAjMxf5ZDDbEg+iMPzB5zYyUTSm8wVTKmA==}
    engines: {node: '>=4'}

  locate-path@5.0.0:
    resolution: {integrity: sha512-t7hw9pI+WvuwNJXwk5zVHpyhIqzg2qTlklJOf0mVxGSbe3Fp2VieZcduNYjaLDoy6p9uGpQEGWG87WpMKlNq8g==}
    engines: {node: '>=8'}

  locate-path@6.0.0:
    resolution: {integrity: sha512-iPZK6eYjbxRu3uB4/WZ3EsEIMJFMqAoopl3R+zuq0UjcAm/MO6KCweDgPfP3elTztoKP3KtnVHxTn2NHBSDVUw==}
    engines: {node: '>=10'}

  locate-path@7.2.0:
    resolution: {integrity: sha512-gvVijfZvn7R+2qyPX8mAuKcFGDf6Nc61GdvGafQsHL0sBIxfKzA+usWn4GFC/bk+QdwPUD4kWFJLhElipq+0VA==}
    engines: {node: ^12.20.0 || ^14.13.1 || >=16.0.0}

  lodash.capitalize@4.2.1:
    resolution: {integrity: sha512-kZzYOKspf8XVX5AvmQF94gQW0lejFVgb80G85bU4ZWzoJ6C03PQg3coYAUpSTpQWelrZELd3XWgHzw4Ck5kaIw==}

  lodash.clonedeep@4.5.0:
    resolution: {integrity: sha512-H5ZhCF25riFd9uB5UCkVKo61m3S/xZk1x4wA6yp/L3RFP6Z/eHH1ymQcGLo7J3GMPfm0V/7m1tryHuGVxpqEBQ==}

  lodash.defaults@4.2.0:
    resolution: {integrity: sha512-qjxPLHd3r5DnsdGacqOMU6pb/avJzdh9tFX2ymgoZE27BmjXrNy/y4LoaiTeAb+O3gL8AfpJGtqfX/ae2leYYQ==}

  lodash.difference@4.5.0:
    resolution: {integrity: sha512-dS2j+W26TQ7taQBGN8Lbbq04ssV3emRw4NY58WErlTO29pIqS0HmoT5aJ9+TUQ1N3G+JOZSji4eugsWwGp9yPA==}

  lodash.escaperegexp@4.1.2:
    resolution: {integrity: sha512-TM9YBvyC84ZxE3rgfefxUWiQKLilstD6k7PTGt6wfbtXF8ixIJLOL3VYyV/z+ZiPLsVxAsKAFVwWlWeb2Y8Yyw==}

  lodash.flatmap@4.5.0:
    resolution: {integrity: sha512-/OcpcAGWlrZyoHGeHh3cAoa6nGdX6QYtmzNP84Jqol6UEQQ2gIaU3H+0eICcjcKGl0/XF8LWOujNn9lffsnaOg==}

  lodash.flatten@4.4.0:
    resolution: {integrity: sha512-C5N2Z3DgnnKr0LOpv/hKCgKdb7ZZwafIrsesve6lmzvZIRZRGaZ/l6Q8+2W7NaT+ZwO3fFlSCzCzrDCFdJfZ4g==}

  lodash.flattendeep@4.4.0:
    resolution: {integrity: sha512-uHaJFihxmJcEX3kT4I23ABqKKalJ/zDrDg0lsFtc1h+3uw49SIJ5beyhx5ExVRti3AvKoOJngIj7xz3oylPdWQ==}

  lodash.get@4.4.2:
    resolution: {integrity: sha512-z+Uw/vLuy6gQe8cfaFWD7p0wVv8fJl3mbzXh33RS+0oW2wvUqiRXiQ69gLWSLpgB5/6sU+r6BlQR0MBILadqTQ==}

  lodash.isequal@4.5.0:
    resolution: {integrity: sha512-pDo3lu8Jhfjqls6GkMgpahsF9kCyayhgykjyLMNFTKWrpVdAQtYyB4muAMWozBB4ig/dtWAmsMxLEI8wuz+DYQ==}

  lodash.isfunction@3.0.9:
    resolution: {integrity: sha512-AirXNj15uRIMMPihnkInB4i3NHeb4iBtNg9WRWuK2o31S+ePwwNmDPaTL3o7dTJ+VXNZim7rFs4rxN4YU1oUJw==}

  lodash.ismatch@4.4.0:
    resolution: {integrity: sha512-fPMfXjGQEV9Xsq/8MTSgUf255gawYRbjwMyDbcvDhXgV7enSZA0hynz6vMPnpAb5iONEzBHBPsT+0zes5Z301g==}

  lodash.isplainobject@4.0.6:
    resolution: {integrity: sha512-oSXzaWypCMHkPC3NvBEaPHf0KsA5mvPrOPgQWDsbg8n7orZ290M0BmC/jgRZ4vcJ6DTAhjrsSYgdsW/F+MFOBA==}

  lodash.isstring@4.0.1:
    resolution: {integrity: sha512-0wJxfxH1wgO3GrbuP+dTTk7op+6L41QCXbGINEmD+ny/G/eCqGzxyCsh7159S+mgDDcoarnBw6PC1PS5+wUGgw==}

  lodash.merge@4.6.2:
    resolution: {integrity: sha512-0KpjqXRVvrYyCsX1swR/XTK0va6VQkQM6MNo7PqW77ByjAhoARA8EfrP1N4+KlKj8YS0ZUCtRT/YUuhyYDujIQ==}

  lodash.pickby@4.6.0:
    resolution: {integrity: sha512-AZV+GsS/6ckvPOVQPXSiFFacKvKB4kOQu6ynt9wz0F3LO4R9Ij4K1ddYsIytDpSgLz88JHd9P+oaLeej5/Sl7Q==}

  lodash.take@4.1.1:
    resolution: {integrity: sha512-3T118EQjnhr9c0aBKCCMhQn0OBwRMz/O2WaRU6VH0TSKoMCmFtUpr0iUp+eWKODEiRXtYOK7R7SiBneKHdk7og==}

  lodash.takeright@4.1.1:
    resolution: {integrity: sha512-/I41i2h8VkHtv3PYD8z1P4dkLIco5Z3z35hT/FJl18AxwSdifcATaaiBOxuQOT3T/F1qfRTct3VWMFSj1xCtAw==}

  lodash.union@4.6.0:
    resolution: {integrity: sha512-c4pB2CdGrGdjMKYLA+XiRDO7Y0PRQbm/Gzg8qMj+QH+pFVAoTp5sBpO0odL3FjoPCGjK96p6qsP+yQoiLoOBcw==}

  lodash.uniqby@4.7.0:
    resolution: {integrity: sha512-e/zcLx6CSbmaEgFHCA7BnoQKyCtKMxnuWrJygbwPs/AIn+IMKl66L8/s+wBUn5LRw2pZx3bUHibiV1b6aTWIww==}

  lodash.zip@4.2.0:
    resolution: {integrity: sha512-C7IOaBBK/0gMORRBd8OETNx3kmOkgIWIPvyDpZSCTwUrpYmgZwJkjZeOD8ww4xbOUOs4/attY+pciKvadNfFbg==}

  lodash@4.17.21:
    resolution: {integrity: sha512-v2kDEe57lecTulaDIuNTPy3Ry4gLGJ6Z1O3vE1krgXZNrsQ+LFTGHVxVjcXPs17LhbZVGedAJv8XZ1tvj5FvSg==}

  log-symbols@4.1.0:
    resolution: {integrity: sha512-8XPvpAA8uyhfteu8pIvQxpJZ7SYYdpUivZpGy6sFsBuKRY/7rQGavedeB8aK+Zkyq6upMFVL/9AW6vOYzfRyLg==}
    engines: {node: '>=10'}

  log-symbols@6.0.0:
    resolution: {integrity: sha512-i24m8rpwhmPIS4zscNzK6MSEhk0DUWa/8iYQWxhffV8jkI4Phvs3F+quL5xvS0gdQR0FyTCMMH33Y78dDTzzIw==}
    engines: {node: '>=18'}

  log-update@4.0.0:
    resolution: {integrity: sha512-9fkkDevMefjg0mmzWFBW8YkFP91OrizzkW3diF7CpG+S2EYdy4+TVfGwz1zeF8x7hCx1ovSPTOE9Ngib74qqUg==}
    engines: {node: '>=10'}

  log-update@5.0.1:
    resolution: {integrity: sha512-5UtUDQ/6edw4ofyljDNcOVJQ4c7OjDro4h3y8e1GQL5iYElYclVHJ3zeWchylvMaKnDbDilC8irOVyexnA/Slw==}
    engines: {node: ^12.20.0 || ^14.13.1 || >=16.0.0}

  log-update@6.0.0:
    resolution: {integrity: sha512-niTvB4gqvtof056rRIrTZvjNYE4rCUzO6X/X+kYjd7WFxXeJ0NwEFnRxX6ehkvv3jTwrXnNdtAak5XYZuIyPFw==}
    engines: {node: '>=18'}

  loglevel-plugin-prefix@0.8.4:
    resolution: {integrity: sha512-WpG9CcFAOjz/FtNht+QJeGpvVl/cdR6P0z6OcXSkr8wFJOsV2GRj2j10JLfjuA4aYkcKCNIEqRGCyTife9R8/g==}

  loglevel@1.9.1:
    resolution: {integrity: sha512-hP3I3kCrDIMuRwAwHltphhDM1r8i55H33GgqjXbrisuJhF4kRhW1dNuxsRklp4bXl8DSdLaNLuiL4A/LWRfxvg==}
    engines: {node: '>= 0.6.0'}

  loupe@2.3.7:
    resolution: {integrity: sha512-zSMINGVYkdpYSOBmLi0D1Uo7JU9nVdQKrHxC8eYlV+9YKK9WePqAlL7lSlorG/U2Fw1w0hTBmaa/jrQ3UbPHtA==}

  lowercase-keys@2.0.0:
    resolution: {integrity: sha512-tqNXrS78oMOE73NMxK4EMLQsQowWf8jKooH9g7xPavRT706R6bkQJ6DY2Te7QukaZsulxa30wQ7bk0pm4XiHmA==}
    engines: {node: '>=8'}

  lowercase-keys@3.0.0:
    resolution: {integrity: sha512-ozCC6gdQ+glXOQsveKD0YsDy8DSQFjDTz4zyzEHNV5+JP5D62LmfDZ6o1cycFx9ouG940M5dE8C8CTewdj2YWQ==}
    engines: {node: ^12.20.0 || ^14.13.1 || >=16.0.0}

  lru-cache@10.2.2:
    resolution: {integrity: sha512-9hp3Vp2/hFQUiIwKo8XCeFVnrg8Pk3TYNPIR7tJADKi5YfcF7vEaK7avFHTlSy3kOKYaJQaalfEo6YuXdceBOQ==}
    engines: {node: 14 || >=16.14}

  lru-cache@6.0.0:
    resolution: {integrity: sha512-Jo6dJ04CmSjuznwJSS3pUeWmd/H0ffTlkXXgwZi+eq1UCmqQwCh+eLsYOYCwY991i2Fah4h1BEMCx4qThGbsiA==}
    engines: {node: '>=10'}

  lru-cache@7.18.3:
    resolution: {integrity: sha512-jumlc0BIUrS3qJGgIkWZsyfAM7NCWiBcCDhnd+3NNM5KbBmLTgHVfWBcg6W+rLUsIpzpERPsvwUP7CckAQSOoA==}
    engines: {node: '>=12'}

  lz-string@1.5.0:
    resolution: {integrity: sha512-h5bgJWpxJNswbU7qCrV0tIKQCaS3blPDrqKWx+QxzuzL1zGUzij9XCWLrSLsJPu5t+eWA/ycetzYAO5IOMcWAQ==}
    hasBin: true

  macos-release@3.2.0:
    resolution: {integrity: sha512-fSErXALFNsnowREYZ49XCdOHF8wOPWuFOGQrAhP7x5J/BqQv+B02cNsTykGpDgRVx43EKg++6ANmTaGTtW+hUA==}
    engines: {node: ^12.20.0 || ^14.13.1 || >=16.0.0}

  magic-string@0.30.10:
    resolution: {integrity: sha512-iIRwTIf0QKV3UAnYK4PU8uiEc4SRh5jX0mwpIwETPpHdhVM4f53RSwS/vXvN1JhGX+Cs7B8qIq3d6AH49O5fAQ==}

  magicast@0.3.4:
    resolution: {integrity: sha512-TyDF/Pn36bBji9rWKHlZe+PZb6Mx5V8IHCSxk7X4aljM4e/vyDvZZYwHewdVaqiA0nb3ghfHU/6AUpDxWoER2Q==}

  make-dir@2.1.0:
    resolution: {integrity: sha512-LS9X+dc8KLxXCb8dni79fLIIUA5VyZoyjSMCwTluaXA0o27cCK0bhXkpgw+sTXVpPy/lSO57ilRixqk0vDmtRA==}
    engines: {node: '>=6'}

  make-dir@4.0.0:
    resolution: {integrity: sha512-hXdUTZYIVOt1Ex//jAQi+wTZZpUpwBj/0QsOzqegb3rGMMeJiSEu5xLHnYfBrRV4RH2+OCSOO95Is/7x1WJ4bw==}
    engines: {node: '>=10'}

  make-error@1.3.6:
    resolution: {integrity: sha512-s8UhlNe7vPKomQhC1qFelMokr/Sc3AgNbso3n74mVPA5LTZwkB9NlXf4XPamLxJE8h0gh73rM94xvwRT2CVInw==}

  make-fetch-happen@10.2.1:
    resolution: {integrity: sha512-NgOPbRiaQM10DYXvN3/hhGVI2M5MtITFryzBGxHM5p4wnFxsVCbxkrBrDsk+EZ5OB4jEOT7AjDxtdF+KVEFT7w==}
    engines: {node: ^12.13.0 || ^14.15.0 || >=16.0.0}

  make-fetch-happen@11.1.1:
    resolution: {integrity: sha512-rLWS7GCSTcEujjVBs2YqG7Y4643u8ucvCJeSRqiLYhesrDuzeuFIk37xREzAsfQaqzl8b9rNCE4m6J8tvX4Q8w==}
    engines: {node: ^14.17.0 || ^16.13.0 || >=18.0.0}

  make-fetch-happen@13.0.1:
    resolution: {integrity: sha512-cKTUFc/rbKUd/9meOvgrpJ2WrNzymt6jfRDdwg5UCnVzv9dTpEj9JS5m3wtziXVCjluIXyL8pcaukYqezIzZQA==}
    engines: {node: ^16.14.0 || >=18.0.0}

  map-age-cleaner@0.1.3:
    resolution: {integrity: sha512-bJzx6nMoP6PDLPBFmg7+xRKeFZvFboMrGlxmNj9ClvX53KrmvM5bXFXEWjbz4cz1AFn+jWJ9z/DJSz7hrs0w3w==}
    engines: {node: '>=6'}

  map-obj@1.0.1:
    resolution: {integrity: sha512-7N/q3lyZ+LVCp7PzuxrJr4KMbBE2hW7BT7YNia330OFxIf4d3r5zVpicP2650l7CPN6RM9zOJRl3NGpqSiw3Eg==}
    engines: {node: '>=0.10.0'}

  map-obj@4.3.0:
    resolution: {integrity: sha512-hdN1wVrZbb29eBGiGjJbeP8JbKjq1urkHJ/LIP/NY48MZ1QVXUsQBV1G1zvYFHn1XE06cwjBsOI2K3Ulnj1YXQ==}
    engines: {node: '>=8'}

  matcher@3.0.0:
    resolution: {integrity: sha512-OkeDaAZ/bQCxeFAozM55PKcKU0yJMPGifLwV4Qgjitu+5MoAfSQN4lsLJeXZ1b8w0x+/Emda6MZgXS1jvsapng==}
    engines: {node: '>=10'}

  mem@4.3.0:
    resolution: {integrity: sha512-qX2bG48pTqYRVmDB37rn/6PT7LcR8T7oAX3bf99u1Tt1nzxYfxkgqDwUwolPlXweM0XzBOBFzSx4kfp7KP1s/w==}
    engines: {node: '>=6'}

  meow@8.1.2:
    resolution: {integrity: sha512-r85E3NdZ+mpYk1C6RjPFEMSE+s1iZMuHtsHAqY0DT3jZczl0diWUZ8g6oU7h0M9cD2EL+PzaYghhCLzR0ZNn5Q==}
    engines: {node: '>=10'}

  merge-stream@2.0.0:
    resolution: {integrity: sha512-abv/qOcuPfk3URPfDzmZU1LKmuw8kT+0nIHvKrKgFrwifol/doWcdA4ZqsWQ8ENrFKkd67Mfpo/LovbIUsbt3w==}

  merge2@1.4.1:
    resolution: {integrity: sha512-8q7VEgMJW4J8tcfVPy8g09NcQwZdbwFEqhe/WZkoIzjn/3TGDwtOCYtXGxA3O8tPzpczCCDgv+P2P5y00ZJOOg==}
    engines: {node: '>= 8'}

  micromatch@4.0.7:
    resolution: {integrity: sha512-LPP/3KorzCwBxfeUuZmaR6bG2kdeHSbe0P2tY3FLRU4vYrjYz5hI4QZwV0njUx3jeuKe67YukQ1LSPZBKDqO/Q==}
    engines: {node: '>=8.6'}

  mime-db@1.52.0:
    resolution: {integrity: sha512-sPU4uV7dYlvtWJxwwxHD0PuihVNiE7TyAbQ5SWxDCB9mUYvOgroQOwYQQOKPJ8CIbE+1ETVlOoK1UC2nU3gYvg==}
    engines: {node: '>= 0.6'}

  mime-types@2.1.35:
    resolution: {integrity: sha512-ZDY+bPm5zTTF+YpCrAU9nK0UgICYPT0QtT1NZWFv4s++TNkcgVaT0g6+4R2uI4MjQjzysHB1zxuWL50hzaeXiw==}
    engines: {node: '>= 0.6'}

  mime@2.6.0:
    resolution: {integrity: sha512-USPkMeET31rOMiarsBNIHZKLGgvKc/LrjofAnBlOttf5ajRvqiRA8QsenbcooctK6d6Ts6aqZXBA+XbkKthiQg==}
    engines: {node: '>=4.0.0'}
    hasBin: true

  mimic-fn@2.1.0:
    resolution: {integrity: sha512-OqbOk5oEQeAZ8WXWydlu9HJjz9WVdEIvamMCcXmuqUYjTknH/sqsWvhQ3vgwKFRR1HpjvNBKQ37nbJgYzGqGcg==}
    engines: {node: '>=6'}

  mimic-fn@4.0.0:
    resolution: {integrity: sha512-vqiC06CuhBTUdZH+RYl8sFrL096vA45Ok5ISO6sE/Mr1jRbGH4Csnhi8f3wKVl7x8mO4Au7Ir9D3Oyv1VYMFJw==}
    engines: {node: '>=12'}

  mimic-response@1.0.1:
    resolution: {integrity: sha512-j5EctnkH7amfV/q5Hgmoal1g2QHFJRraOtmx0JpIqkxhBhI/lJSl1nMpQ45hVarwNETOoWEimndZ4QK0RHxuxQ==}
    engines: {node: '>=4'}

  mimic-response@3.1.0:
    resolution: {integrity: sha512-z0yWI+4FDrrweS8Zmt4Ej5HdJmky15+L2e6Wgn3+iK5fWzb6T3fhNFq2+MeTRb064c6Wr4N/wv0DzQTjNzHNGQ==}
    engines: {node: '>=10'}

  mimic-response@4.0.0:
    resolution: {integrity: sha512-e5ISH9xMYU0DzrT+jl8q2ze9D6eWBto+I8CNpe+VI+K2J/F/k3PdkdTdz4wvGVH4NTpo+NRYTVIuMQEMMcsLqg==}
    engines: {node: ^12.20.0 || ^14.13.1 || >=16.0.0}

  min-indent@1.0.1:
    resolution: {integrity: sha512-I9jwMn07Sy/IwOj3zVkVik2JTvgpaykDZEigL6Rx6N9LbMywwUSMtxET+7lVoDLLd3O3IXwJwvuuns8UB/HeAg==}
    engines: {node: '>=4'}

  minimatch@3.0.5:
    resolution: {integrity: sha512-tUpxzX0VAzJHjLu0xUfFv1gwVp9ba3IOuRAVH2EGuRW8a5emA2FlACLqiT/lDVtS1W+TGNwqz3sWaNyLgDJWuw==}

  minimatch@3.0.8:
    resolution: {integrity: sha512-6FsRAQsxQ61mw+qP1ZzbL9Bc78x2p5OqNgNpnoAFLTrX8n5Kxph0CsnhmKKNXTWjXqU5L0pGPR7hYk+XWZr60Q==}

  minimatch@3.1.2:
    resolution: {integrity: sha512-J7p63hRiAjw1NDEww1W7i37+ByIrOWO5XQQAzZ3VOcL0PNybwpfmV/N05zFAzwQ9USyEcX6t3UO+K5aqBQOIHw==}

  minimatch@5.0.1:
    resolution: {integrity: sha512-nLDxIFRyhDblz3qMuq+SoRZED4+miJ/G+tdDrjkkkRnjAsBexeGpgjLEQ0blJy7rHhR2b93rhQY4SvyWu9v03g==}
    engines: {node: '>=10'}

  minimatch@5.1.6:
    resolution: {integrity: sha512-lKwV/1brpG6mBUFHtb7NUmtABCb2WZZmm2wNiOA5hAb8VdCS4B3dtMWyvcoViccwAW/COERjXLt0zP1zXUN26g==}
    engines: {node: '>=10'}

  minimatch@8.0.4:
    resolution: {integrity: sha512-W0Wvr9HyFXZRGIDgCicunpQ299OKXs9RgZfaukz4qAW/pJhcpUfupc9c+OObPOFueNy8VSrZgEmDtk6Kh4WzDA==}
    engines: {node: '>=16 || 14 >=14.17'}

  minimatch@9.0.3:
    resolution: {integrity: sha512-RHiac9mvaRw0x3AYRgDC1CxAP7HTcNrrECeA8YYJeWnpo+2Q5CegtZjaotWTWxDG3UeGA1coE05iH1mPjT/2mg==}
    engines: {node: '>=16 || 14 >=14.17'}

  minimatch@9.0.4:
    resolution: {integrity: sha512-KqWh+VchfxcMNRAJjj2tnsSJdNbHsVgnkBhTNrW7AjVo6OvLtxw8zfT9oLw1JSohlFzJ8jCoTgaoXvJ+kHt6fw==}
    engines: {node: '>=16 || 14 >=14.17'}

  minimist-options@4.1.0:
    resolution: {integrity: sha512-Q4r8ghd80yhO/0j1O3B2BjweX3fiHg9cdOwjJd2J76Q135c+NDxGCqdYKQ1SKBuFfgWbAUzBfvYjPUEeNgqN1A==}
    engines: {node: '>= 6'}

  minimist@1.2.8:
    resolution: {integrity: sha512-2yyAR8qBkN3YuheJanUpWC5U3bb5osDywNB8RzDVlDwDHbocAJveqqj1u8+SVD7jkWT4yvsHCpWqqWqAxb0zCA==}

  minipass-collect@1.0.2:
    resolution: {integrity: sha512-6T6lH0H8OG9kITm/Jm6tdooIbogG9e0tLgpY6mphXSm/A9u8Nq1ryBG+Qspiub9LjWlBPsPS3tWQ/Botq4FdxA==}
    engines: {node: '>= 8'}

  minipass-collect@2.0.1:
    resolution: {integrity: sha512-D7V8PO9oaz7PWGLbCACuI1qEOsq7UKfLotx/C0Aet43fCUB/wfQ7DYeq2oR/svFJGYDHPr38SHATeaj/ZoKHKw==}
    engines: {node: '>=16 || 14 >=14.17'}

  minipass-fetch@2.1.2:
    resolution: {integrity: sha512-LT49Zi2/WMROHYoqGgdlQIZh8mLPZmOrN2NdJjMXxYe4nkN6FUyuPuOAOedNJDrx0IRGg9+4guZewtp8hE6TxA==}
    engines: {node: ^12.13.0 || ^14.15.0 || >=16.0.0}

  minipass-fetch@3.0.5:
    resolution: {integrity: sha512-2N8elDQAtSnFV0Dk7gt15KHsS0Fyz6CbYZ360h0WTYV1Ty46li3rAXVOQj1THMNLdmrD9Vt5pBPtWtVkpwGBqg==}
    engines: {node: ^14.17.0 || ^16.13.0 || >=18.0.0}

  minipass-flush@1.0.5:
    resolution: {integrity: sha512-JmQSYYpPUqX5Jyn1mXaRwOda1uQ8HP5KAT/oDSLCzt1BYRhQU0/hDtsB1ufZfEEzMZ9aAVmsBw8+FWsIXlClWw==}
    engines: {node: '>= 8'}

  minipass-json-stream@1.0.1:
    resolution: {integrity: sha512-ODqY18UZt/I8k+b7rl2AENgbWE8IDYam+undIJONvigAz8KR5GWblsFTEfQs0WODsjbSXWlm+JHEv8Gr6Tfdbg==}

  minipass-pipeline@1.2.4:
    resolution: {integrity: sha512-xuIq7cIOt09RPRJ19gdi4b+RiNvDFYe5JH+ggNvBqGqpQXcru3PcRmOZuHBKWK1Txf9+cQ+HMVN4d6z46LZP7A==}
    engines: {node: '>=8'}

  minipass-sized@1.0.3:
    resolution: {integrity: sha512-MbkQQ2CTiBMlA2Dm/5cY+9SWFEN8pzzOXi6rlM5Xxq0Yqbda5ZQy9sU75a673FE9ZK0Zsbr6Y5iP6u9nktfg2g==}
    engines: {node: '>=8'}

  minipass@3.3.6:
    resolution: {integrity: sha512-DxiNidxSEK+tHG6zOIklvNOwm3hvCrbUrdtzY74U6HKTJxvIDfOUL5W5P2Ghd3DTkhhKPYGqeNUIh5qcM4YBfw==}
    engines: {node: '>=8'}

  minipass@4.2.8:
    resolution: {integrity: sha512-fNzuVyifolSLFL4NzpF+wEF4qrgqaaKX0haXPQEdQ7NKAN+WecoKMHV09YcuL/DHxrUsYQOK3MiuDf7Ip2OXfQ==}
    engines: {node: '>=8'}

  minipass@5.0.0:
    resolution: {integrity: sha512-3FnjYuehv9k6ovOEbyOswadCDPX1piCfhV8ncmYtHOjuPwylVWsghTLo7rabjC3Rx5xD4HDx8Wm1xnMF7S5qFQ==}
    engines: {node: '>=8'}

  minipass@7.1.2:
    resolution: {integrity: sha512-qOOzS1cBTWYF4BH8fVePDBOO9iptMnGUEZwNc/cMWnTV2nVLZ7VoNWEPHkYczZA0pdoA7dl6e7FL659nX9S2aw==}
    engines: {node: '>=16 || 14 >=14.17'}

  minizlib@2.1.2:
    resolution: {integrity: sha512-bAxsR8BVfj60DWXHE3u30oHzfl4G7khkSuPW+qvpd7jFRHm7dLxOjUk1EHACJ/hxLY8phGJ0YhYHZo7jil7Qdg==}
    engines: {node: '>= 8'}

  mitt@3.0.0:
    resolution: {integrity: sha512-7dX2/10ITVyqh4aOSVI9gdape+t9l2/8QxHrFmUXu4EEUpdlxl6RudZUPZoc+zuY2hk1j7XxVroIVIan/pD/SQ==}

  mkdirp-classic@0.5.3:
    resolution: {integrity: sha512-gKLcREMhtuZRwRAfqP3RFW+TK4JqApVBtOIftVgjuABpAtpxhPGaDcfvbhNvD0B8iD1oUr/txX35NjcaY6Ns/A==}

  mkdirp@1.0.4:
    resolution: {integrity: sha512-vVqVZQyf3WLx2Shd0qJ9xuvqgAyKPLAiqITEtqW0oIUjzo3PePDd6fW9iFz30ef7Ysp/oiWqbhszeGWW2T6Gzw==}
    engines: {node: '>=10'}
    hasBin: true

  mlly@1.7.1:
    resolution: {integrity: sha512-rrVRZRELyQzrIUAVMHxP97kv+G786pHmOKzuFII8zDYahFBS7qnHh2AlYSl1GAHhaMPCz6/oHjVMcfFYgFYHgA==}

  mocha@10.4.0:
    resolution: {integrity: sha512-eqhGB8JKapEYcC4ytX/xrzKforgEc3j1pGlAXVy3eRwrtAy5/nIfT1SvgGzfN0XZZxeLq0aQWkOUAmqIJiv+bA==}
    engines: {node: '>= 14.0.0'}
    hasBin: true

  modify-values@1.0.1:
    resolution: {integrity: sha512-xV2bxeN6F7oYjZWTe/YPAy6MN2M+sL4u/Rlm2AHCIVGfo2p1yGmBHQ6vHehl4bRTZBdHu3TSkWdYgkwpYzAGSw==}
    engines: {node: '>=0.10.0'}

  moment@2.30.1:
    resolution: {integrity: sha512-uEmtNhbDOrWPFS+hdjFCBfy9f2YoyzRpwcl+DqpC6taX21FzsTLQVbMV/W7PzNSX6x/bhC1zA3c2UQ5NzH6how==}

  ms@2.0.0:
    resolution: {integrity: sha512-Tpp60P6IUJDTuOq/5Z8cdskzJujfwqfOTkrwIwj7IRISpnkJnT6SyJ4PCPnGMoFjC9ddhal5KVIYtAt97ix05A==}

  ms@2.1.2:
    resolution: {integrity: sha512-sGkPx+VjMtmA6MX27oA4FBFELFCZZ4S4XqeGOXCv68tT+jb3vk/RyaKWP0PTKyWtmLSM0b+adUTEvbs1PEaH2w==}

  ms@2.1.3:
    resolution: {integrity: sha512-6FlzubTLZG3J2a/NVCAleEhjzq5oxgHyaCU9yYXvcLsvoVaHJq/s5xXI6/XXP6tz7R9xAOtHnSO/tXtF3WRTlA==}

  multimatch@5.0.0:
    resolution: {integrity: sha512-ypMKuglUrZUD99Tk2bUQ+xNQj43lPEfAeX2o9cTteAmShXy2VHDJpuwu1o0xqoKCt9jLVAvwyFKdLTPXKAfJyA==}
    engines: {node: '>=10'}

  mute-stream@0.0.8:
    resolution: {integrity: sha512-nnbWWOkoWyUsTjKrhgD0dcz22mdkSnpYqbEjIm2nhwhuxlSkpywJmBo8h0ZqJdkp73mb90SssHkN4rsRaBAfAA==}

  mute-stream@1.0.0:
    resolution: {integrity: sha512-avsJQhyd+680gKXyG/sQc0nXaC6rBkPOfyHYcFb9+hdkqQkR9bdnkJ0AMZhke0oesPqIO+mFFJ+IdBc7mst4IA==}
    engines: {node: ^14.17.0 || ^16.13.0 || >=18.0.0}

  nanoid@3.3.7:
    resolution: {integrity: sha512-eSRppjcPIatRIMC1U6UngP8XFcz8MQWGQdt1MTBQ7NaAmvXDfvNxbvWV3x2y6CdEUciCSsDHDQZbhYaB8QEo2g==}
    engines: {node: ^10 || ^12 || ^13.7 || ^14 || >=15.0.1}
    hasBin: true

  natural-compare@1.4.0:
    resolution: {integrity: sha512-OWND8ei3VtNC9h7V60qff3SVobHr996CTwgxubgyQYEpg290h9J0buyECNNJexkFm5sOajh5G116RYA1c8ZMSw==}

  negotiator@0.6.3:
    resolution: {integrity: sha512-+EUsqGPLsM+j/zdChZjsnX51g4XrHFOIXwfnCVPGlQk/k5giakcKsuxCObBRu6DSm9opw/O6slWbJdghQM4bBg==}
    engines: {node: '>= 0.6'}

  neo-async@2.6.2:
    resolution: {integrity: sha512-Yd3UES5mWCSqR+qNT93S3UoYUkqAZ9lLg8a7g9rimsWmYGK8cVToA4/sF3RrshdyV3sAGMXVUmpMYOw+dLpOuw==}

  netmask@2.0.2:
    resolution: {integrity: sha512-dBpDMdxv9Irdq66304OLfEmQ9tbNRFnFTuZiLo+bD+r332bBmMJ8GBLXklIXXgxd3+v9+KUnZaUR5PJMa75Gsg==}
    engines: {node: '>= 0.4.0'}

  new-github-release-url@2.0.0:
    resolution: {integrity: sha512-NHDDGYudnvRutt/VhKFlX26IotXe1w0cmkDm6JGquh5bz/bDTw0LufSmH/GxTjEdpHEO+bVKFTwdrcGa/9XlKQ==}
    engines: {node: ^12.20.0 || ^14.13.1 || >=16.0.0}

  nice-try@1.0.5:
    resolution: {integrity: sha512-1nh45deeb5olNY7eX82BkPO7SSxR5SSYJiPTrTdFUVYwAl8CKMA5N9PjTYkHiRjisVcxcQ1HXdLhx2qxxJzLNQ==}

  nock@13.5.4:
    resolution: {integrity: sha512-yAyTfdeNJGGBFxWdzSKCBYxs5FxLbCg5X5Q4ets974hcQzG1+qCxvIyOo4j2Ry6MUlhWVMX4OoYDefAIIwupjw==}
    engines: {node: '>= 10.13'}

  node-abi@3.64.0:
    resolution: {integrity: sha512-lxowHVCx3o1zfKJthjWh6WI8Eyi4gdTaK9bUc3oTjYv9j8sp5gSiufkOvoYZ1LgmZKngWUkS5a8G1RSuLWtPgg==}
    engines: {node: '>=10'}

  node-addon-api@1.7.2:
    resolution: {integrity: sha512-ibPK3iA+vaY1eEjESkQkM0BbCqFOaZMiXRTtdB0u7b4djtY6JnsjvPdUHVMg6xQt3B8fpTTWHI9A+ADjM9frzg==}

  node-api-version@0.2.0:
    resolution: {integrity: sha512-fthTTsi8CxaBXMaBAD7ST2uylwvsnYxh2PfaScwpMhos6KlSFajXQPcM4ogNE1q2s3Lbz9GCGqeIHC+C6OZnKg==}

  node-domexception@1.0.0:
    resolution: {integrity: sha512-/jKZoMpw0F8GRwl4/eLROPA3cfcXtLApP0QzLmUT/HuPCZWyB7IY9ZrMeKw2O/nFIqPQB3PVM9aYm0F312AXDQ==}
    engines: {node: '>=10.5.0'}

  node-fetch@2.6.7:
    resolution: {integrity: sha512-ZjMPFEfVx5j+y2yF35Kzx5sF7kDzxuDj6ziH4FFbOp87zKDZNx8yExJIb05OGF4Nlt9IHFIMBkRl41VdvcNdbQ==}
    engines: {node: 4.x || >=6.0.0}
    peerDependencies:
      encoding: ^0.1.0
    peerDependenciesMeta:
      encoding:
        optional: true

  node-fetch@2.7.0:
    resolution: {integrity: sha512-c4FRfUm/dbcWZ7U+1Wq0AwCyFL+3nt2bEw05wfxSz+DWpWsitgmSgYmy2dQdWyKC1694ELPqMs/YzUSNozLt8A==}
    engines: {node: 4.x || >=6.0.0}
    peerDependencies:
      encoding: ^0.1.0
    peerDependenciesMeta:
      encoding:
        optional: true

  node-fetch@3.3.2:
    resolution: {integrity: sha512-dRB78srN/l6gqWulah9SrxeYnxeddIG30+GOqK/9OlLVyLg3HPnr6SqOWTWOXKRwC2eGYCkZ59NNuSgvSrpgOA==}
    engines: {node: ^12.20.0 || ^14.13.1 || >=16.0.0}

  node-gyp@10.1.0:
    resolution: {integrity: sha512-B4J5M1cABxPc5PwfjhbV5hoy2DP9p8lFXASnEN6hugXOa61416tnTZ29x9sSwAd0o99XNIcpvDDy1swAExsVKA==}
    engines: {node: ^16.14.0 || >=18.0.0}
    hasBin: true

  node-gyp@9.4.1:
    resolution: {integrity: sha512-OQkWKbjQKbGkMf/xqI1jjy3oCTgMKJac58G2+bjZb3fza6gW2YrCSdMQYaoTb70crvE//Gngr4f0AgVHmqHvBQ==}
    engines: {node: ^12.13 || ^14.13 || >=16}
    hasBin: true

  node-machine-id@1.1.12:
    resolution: {integrity: sha512-QNABxbrPa3qEIfrE6GOJ7BYIuignnJw7iQ2YPbc3Nla1HzRJjXzZOiikfF8m7eAMfichLt3M4VgLOetqgDmgGQ==}

  node-releases@2.0.14:
    resolution: {integrity: sha512-y10wOWt8yZpqXmOgRo77WaHEmhYQYGNA6y421PKsKYWEK8aW+cqAphborZDhqfyKrbZEN92CN1X2KbafY2s7Yw==}

  nopt@6.0.0:
    resolution: {integrity: sha512-ZwLpbTgdhuZUnZzjd7nb1ZV+4DoiC6/sfiVKok72ym/4Tlf+DFdlHYmT2JPmcNNWV6Pi3SDf1kT+A4r9RTuT9g==}
    engines: {node: ^12.13.0 || ^14.15.0 || >=16.0.0}
    hasBin: true

  nopt@7.2.1:
    resolution: {integrity: sha512-taM24ViiimT/XntxbPyJQzCG+p4EKOpgD3mxFwW38mGjVUrfERQOeY4EDHjdnptttfHuHQXFx+lTP08Q+mLa/w==}
    engines: {node: ^14.17.0 || ^16.13.0 || >=18.0.0}
    hasBin: true

  normalize-package-data@2.5.0:
    resolution: {integrity: sha512-/5CMN3T0R4XTj4DcGaexo+roZSdSFW/0AOOTROrjxzCG1wrWXEsGbRKevjlIL+ZDE4sZlJr5ED4YW0yqmkK+eA==}

  normalize-package-data@3.0.3:
    resolution: {integrity: sha512-p2W1sgqij3zMMyRC067Dg16bfzVH+w7hyegmpIvZ4JNjqtGOVAIvLmjBx3yP7YTe9vKJgkoNOPjwQGogDoMXFA==}
    engines: {node: '>=10'}

  normalize-package-data@5.0.0:
    resolution: {integrity: sha512-h9iPVIfrVZ9wVYQnxFgtw1ugSvGEMOlyPWWtm8BMJhnwyEL/FLbYbTY3V3PpjI/BUK67n9PEWDu6eHzu1fB15Q==}
    engines: {node: ^14.17.0 || ^16.13.0 || >=18.0.0}

  normalize-package-data@6.0.1:
    resolution: {integrity: sha512-6rvCfeRW+OEZagAB4lMLSNuTNYZWLVtKccK79VSTf//yTY5VOCgcpH80O+bZK8Neps7pUnd5G+QlMg1yV/2iZQ==}
    engines: {node: ^16.14.0 || >=18.0.0}

  normalize-path@3.0.0:
    resolution: {integrity: sha512-6eZs5Ls3WtCisHWp9S2GUy8dqkpGi4BVSz3GaqiE6ezub0512ESztXUwUB6C6IKbQkY2Pnb/mD4WYojCRwcwLA==}
    engines: {node: '>=0.10.0'}

  normalize-url@6.1.0:
    resolution: {integrity: sha512-DlL+XwOy3NxAQ8xuC0okPgK46iuVNAK01YN7RueYBqqFeGsBjV9XmCAzAdgt+667bCl5kPh9EqKKDwnaPG1I7A==}
    engines: {node: '>=10'}

  normalize-url@8.0.1:
    resolution: {integrity: sha512-IO9QvjUMWxPQQhs60oOu10CRkWCiZzSUkzbXGGV9pviYl1fXYcvkzQ5jV9z8Y6un8ARoVRl4EtC6v6jNqbaJ/w==}
    engines: {node: '>=14.16'}

  npm-bundled@1.1.2:
    resolution: {integrity: sha512-x5DHup0SuyQcmL3s7Rx/YQ8sbw/Hzg0rj48eN0dV7hf5cmQq5PXIeioroH3raV1QC1yh3uTYuMThvEQF3iKgGQ==}

  npm-bundled@3.0.1:
    resolution: {integrity: sha512-+AvaheE/ww1JEwRHOrn4WHNzOxGtVp+adrg2AeZS/7KuxGUYFuBta98wYpfHBbJp6Tg6j1NKSEVHNcfZzJHQwQ==}
    engines: {node: ^14.17.0 || ^16.13.0 || >=18.0.0}

  npm-install-checks@6.3.0:
    resolution: {integrity: sha512-W29RiK/xtpCGqn6f3ixfRYGk+zRyr+Ew9F2E20BfXxT5/euLdA/Nm7fO7OeTGuAmTs30cpgInyJ0cYe708YTZw==}
    engines: {node: ^14.17.0 || ^16.13.0 || >=18.0.0}

  npm-normalize-package-bin@1.0.1:
    resolution: {integrity: sha512-EPfafl6JL5/rU+ot6P3gRSCpPDW5VmIzX959Ob1+ySFUuuYHWHekXpwdUZcKP5C+DS4GEtdJluwBjnsNDl+fSA==}

  npm-normalize-package-bin@3.0.1:
    resolution: {integrity: sha512-dMxCf+zZ+3zeQZXKxmyuCKlIDPGuv8EF940xbkC4kQVDTtqoh6rJFO+JTKSA6/Rwi0getWmtuy4Itup0AMcaDQ==}
    engines: {node: ^14.17.0 || ^16.13.0 || >=18.0.0}

  npm-package-arg@10.1.0:
    resolution: {integrity: sha512-uFyyCEmgBfZTtrKk/5xDfHp6+MdrqGotX/VoOyEEl3mBwiEE5FlBaePanazJSVMPT7vKepcjYBY2ztg9A3yPIA==}
    engines: {node: ^14.17.0 || ^16.13.0 || >=18.0.0}

  npm-package-arg@11.0.2:
    resolution: {integrity: sha512-IGN0IAwmhDJwy13Wc8k+4PEbTPhpJnMtfR53ZbOyjkvmEcLS4nCwp6mvMWjS5sUjeiW3mpx6cHmuhKEu9XmcQw==}
    engines: {node: ^16.14.0 || >=18.0.0}

  npm-package-arg@8.1.1:
    resolution: {integrity: sha512-CsP95FhWQDwNqiYS+Q0mZ7FAEDytDZAkNxQqea6IaAFJTAY9Lhhqyl0irU/6PMc7BGfUmnsbHcqxJD7XuVM/rg==}
    engines: {node: '>=10'}

  npm-packlist@5.1.1:
    resolution: {integrity: sha512-UfpSvQ5YKwctmodvPPkK6Fwk603aoVsf8AEbmVKAEECrfvL8SSe1A2YIwrJ6xmTHAITKPwwZsWo7WwEbNk0kxw==}
    engines: {node: ^12.13.0 || ^14.15.0 || >=16.0.0}
    hasBin: true

  npm-packlist@8.0.2:
    resolution: {integrity: sha512-shYrPFIS/JLP4oQmAwDyk5HcyysKW8/JLTEA32S0Z5TzvpaeeX2yMFfoK1fjEBnCBvVyIB/Jj/GBFdm0wsgzbA==}
    engines: {node: ^14.17.0 || ^16.13.0 || >=18.0.0}

  npm-pick-manifest@9.0.1:
    resolution: {integrity: sha512-Udm1f0l2nXb3wxDpKjfohwgdFUSV50UVwzEIpDXVsbDMXVIEF81a/i0UhuQbhrPMMmdiq3+YMFLFIRVLs3hxQw==}
    engines: {node: ^16.14.0 || >=18.0.0}

  npm-registry-fetch@14.0.5:
    resolution: {integrity: sha512-kIDMIo4aBm6xg7jOttupWZamsZRkAqMqwqqbVXnUqstY5+tapvv6bkH/qMR76jdgV+YljEUCyWx3hRYMrJiAgA==}
    engines: {node: ^14.17.0 || ^16.13.0 || >=18.0.0}

  npm-registry-fetch@16.2.1:
    resolution: {integrity: sha512-8l+7jxhim55S85fjiDGJ1rZXBWGtRLi1OSb4Z3BPLObPuIaeKRlPRiYMSHU4/81ck3t71Z+UwDDl47gcpmfQQA==}
    engines: {node: ^16.14.0 || >=18.0.0}

  npm-run-path@2.0.2:
    resolution: {integrity: sha512-lJxZYlT4DW/bRUtFh1MQIWqmLwQfAxnqWG4HhEdjMlkrJYnJn0Jrr2u3mgxqaWsdiBc76TYkTG/mhrnYTuzfHw==}
    engines: {node: '>=4'}

  npm-run-path@4.0.1:
    resolution: {integrity: sha512-S48WzZW777zhNIrn7gxOlISNAqi9ZC/uQFnRdbeIHhZhCA6UqpkOT8T1G7BvfdgP4Er8gF4sUbaS0i7QvIfCWw==}
    engines: {node: '>=8'}

  npm-run-path@5.3.0:
    resolution: {integrity: sha512-ppwTtiJZq0O/ai0z7yfudtBpWIoxM8yE6nHi1X47eFR2EWORqfbu6CnPlNsjeN683eT0qG6H/Pyf9fCcvjnnnQ==}
    engines: {node: ^12.20.0 || ^14.13.1 || >=16.0.0}

  npmlog@6.0.2:
    resolution: {integrity: sha512-/vBvz5Jfr9dT/aFWd0FIRf+T/Q2WBsLENygUaFUqstqsycmZAP/t5BvFJTK0viFmSUxiUKTUplWy5vt+rvKIxg==}
    engines: {node: ^12.13.0 || ^14.15.0 || >=16.0.0}
    deprecated: This package is no longer supported.

  nwsapi@2.2.10:
    resolution: {integrity: sha512-QK0sRs7MKv0tKe1+5uZIQk/C8XGza4DAnztJG8iD+TpJIORARrCxczA738awHrZoHeTjSSoHqao2teO0dC/gFQ==}

  nx@19.2.3:
    resolution: {integrity: sha512-SvxFgk9PD2m6tXEaqB6DENOpe4jhov/Ili/2JmOnPAAIGUR6H9WajCzVuHfq3bvQxmGRvkQQRv/rfvAuLTme3g==}
    hasBin: true
    peerDependencies:
      '@swc-node/register': ^1.8.0
      '@swc/core': ^1.3.85
    peerDependenciesMeta:
      '@swc-node/register':
        optional: true
      '@swc/core':
        optional: true

  object-inspect@1.13.1:
    resolution: {integrity: sha512-5qoj1RUiKOMsCCNLV1CBiPYE10sziTsnmNxkAI/rZhiD63CF7IqdFGC/XzjWjpSgLf0LxXX3bDFIh0E18f6UhQ==}

  object-is@1.1.6:
    resolution: {integrity: sha512-F8cZ+KfGlSGi09lJT7/Nd6KJZ9ygtvYC0/UYYLI9nmQKLMnydpB9yvbv9K1uSkEu7FU9vYPmVwLg328tX+ot3Q==}
    engines: {node: '>= 0.4'}

  object-keys@1.1.1:
    resolution: {integrity: sha512-NuAESUOUMrlIXOfHKzD6bpPu3tYt3xvjNdRIQ+FeT0lNb4K8WR70CaDxhuNguS2XG+GjkyMwOzsN5ZktImfhLA==}
    engines: {node: '>= 0.4'}

  object.assign@4.1.5:
    resolution: {integrity: sha512-byy+U7gp+FVwmyzKPYhW2h5l3crpmGsxl7X2s8y43IgxvG4g3QZ6CffDtsNQy1WsmZpQbO+ybo0AlW7TY6DcBQ==}
    engines: {node: '>= 0.4'}

  once@1.4.0:
    resolution: {integrity: sha512-lNaJgI+2Q5URQBkccEKHTQOPaXdUxnZZElQTZY0MFUAuaEqe1E+Nyvgdz/aIyNi6Z9MzO5dv1H8n58/GELp3+w==}

  onetime@5.1.2:
    resolution: {integrity: sha512-kbpaSSGJTWdAY5KPVeMOKXSrPtr8C8C7wodJbcsd51jRnmD+GZu8Y0VoU6Dm5Z4vWr0Ig/1NKuWRKf7j5aaYSg==}
    engines: {node: '>=6'}

  onetime@6.0.0:
    resolution: {integrity: sha512-1FlR+gjXK7X+AsAHso35MnyN5KqGwJRi/31ft6x0M194ht7S+rWAvd7PHss9xSKMzE0asv1pyIHaJYq+BbacAQ==}
    engines: {node: '>=12'}

  open@10.1.0:
    resolution: {integrity: sha512-mnkeQ1qP5Ue2wd+aivTD3NHd/lZ96Lu0jgf0pwktLPtx6cTZiH7tyeGRRHs0zX0rbrahXPnXlUnbeXyaBBuIaw==}
    engines: {node: '>=18'}

  open@8.4.2:
    resolution: {integrity: sha512-7x81NCL719oNbsq/3mh+hVrAWmFuEYUqrq/Iw3kUzH8ReypT9QQ0BLoJS7/G9k6N81XjW4qHWtjWwe/9eLy1EQ==}
    engines: {node: '>=12'}

  optionator@0.9.4:
    resolution: {integrity: sha512-6IpQ7mKUxRcZNLIObR0hz7lxsapSSIYNZJwXPGeF0mTVqGKFIXj1DQcMoT22S3ROcLyY/rz0PWaWZ9ayWmad9g==}
    engines: {node: '>= 0.8.0'}

  ora@5.3.0:
    resolution: {integrity: sha512-zAKMgGXUim0Jyd6CXK9lraBnD3H5yPGBPPOkC23a2BG6hsm4Zu6OQSjQuEtV0BHDf4aKHcUFvJiGRrFuW3MG8g==}
    engines: {node: '>=10'}

  ora@5.4.1:
    resolution: {integrity: sha512-5b6Y85tPxZZ7QytO+BQzysW31HJku27cRIlkbAXaNx+BdcVi+LlRFmVXzeF6a7JCwJpyw5c4b+YSVImQIrBpuQ==}
    engines: {node: '>=10'}

  ora@8.0.1:
    resolution: {integrity: sha512-ANIvzobt1rls2BDny5fWZ3ZVKyD6nscLvfFRpQgfWsythlcsVUC9kL0zq6j2Z5z9wwp1kd7wpsD/T9qNPVLCaQ==}
    engines: {node: '>=18'}

  os-name@5.1.0:
    resolution: {integrity: sha512-YEIoAnM6zFmzw3PQ201gCVCIWbXNyKObGlVvpAVvraAeOHnlYVKFssbA/riRX5R40WA6kKrZ7Dr7dWzO3nKSeQ==}
    engines: {node: ^12.20.0 || ^14.13.1 || >=16.0.0}

  os-tmpdir@1.0.2:
    resolution: {integrity: sha512-D2FR03Vir7FIu45XBY20mTb+/ZSWB00sjU9jdQXt83gDrI4Ztz5Fs7/yy74g2N5SVQY4xY1qDr4rNddwYRVX0g==}
    engines: {node: '>=0.10.0'}

  p-cancelable@2.1.1:
    resolution: {integrity: sha512-BZOr3nRQHOntUjTrH8+Lh54smKHoHyur8We1V8DSMVrl5A2malOOwuJRnKRDjSnkoeBh4at6BwEnb5I7Jl31wg==}
    engines: {node: '>=8'}

  p-cancelable@3.0.0:
    resolution: {integrity: sha512-mlVgR3PGuzlo0MmTdk4cXqXWlwQDLnONTAg6sm62XkMJEiRxN3GL3SffkYvqwonbkJBcrI7Uvv5Zh9yjvn2iUw==}
    engines: {node: '>=12.20'}

  p-defer@1.0.0:
    resolution: {integrity: sha512-wB3wfAxZpk2AzOfUMJNL+d36xothRSyj8EXOa4f6GMqYDN9BJaaSISbsk+wS9abmnebVw95C2Kb5t85UmpCxuw==}
    engines: {node: '>=4'}

  p-finally@1.0.0:
    resolution: {integrity: sha512-LICb2p9CB7FS+0eR1oqWnHhp0FljGLZCWBE9aix0Uye9W8LTQPwMTYVGWQWIw9RdQiDg4+epXQODwIYJtSJaow==}
    engines: {node: '>=4'}

  p-is-promise@2.1.0:
    resolution: {integrity: sha512-Y3W0wlRPK8ZMRbNq97l4M5otioeA5lm1z7bkNkxCka8HSPjR0xRWmpCmc9utiaLP9Jb1eD8BgeIxTW4AIF45Pg==}
    engines: {node: '>=6'}

  p-limit@1.3.0:
    resolution: {integrity: sha512-vvcXsLAJ9Dr5rQOPk7toZQZJApBl2K4J6dANSsEuh6QI41JYcsS/qhTGa9ErIUUgK3WNQoJYvylxvjqmiqEA9Q==}
    engines: {node: '>=4'}

  p-limit@2.3.0:
    resolution: {integrity: sha512-//88mFWSJx8lxCzwdAABTJL2MyWB12+eIY7MDL2SqLmAkeKU9qxRvWuSyTjm3FUmpBEMuFfckAIqEaVGUDxb6w==}
    engines: {node: '>=6'}

  p-limit@3.1.0:
    resolution: {integrity: sha512-TYOanM3wGwNGsZN2cVTYPArw454xnXj5qmWF1bEoAc4+cU/ol7GVh7odevjp1FNHduHc3KZMcFduxU5Xc6uJRQ==}
    engines: {node: '>=10'}

  p-limit@4.0.0:
    resolution: {integrity: sha512-5b0R4txpzjPWVw/cXXUResoD4hb6U/x9BH08L7nw+GN1sezDzPdxeRvpc9c433fZhBan/wusjbCsqwqm4EIBIQ==}
    engines: {node: ^12.20.0 || ^14.13.1 || >=16.0.0}

  p-limit@5.0.0:
    resolution: {integrity: sha512-/Eaoq+QyLSiXQ4lyYV23f14mZRQcXnxfHrN0vCai+ak9G0pp9iEQukIIZq5NccEvwRB8PUnZT0KsOoDCINS1qQ==}
    engines: {node: '>=18'}

  p-locate@2.0.0:
    resolution: {integrity: sha512-nQja7m7gSKuewoVRen45CtVfODR3crN3goVQ0DDZ9N3yHxgpkuBhZqsaiotSQRrADUrne346peY7kT3TSACykg==}
    engines: {node: '>=4'}

  p-locate@4.1.0:
    resolution: {integrity: sha512-R79ZZ/0wAxKGu3oYMlz8jy/kbhsNrS7SKZ7PxEHBgJ5+F2mtFW2fK2cOtBh1cHYkQsbzFV7I+EoRKe6Yt0oK7A==}
    engines: {node: '>=8'}

  p-locate@5.0.0:
    resolution: {integrity: sha512-LaNjtRWUBY++zB5nE/NwcaoMylSPk+S+ZHNB1TzdbMJMny6dynpAGt7X/tl/QYq3TIeE6nxHppbo2LGymrG5Pw==}
    engines: {node: '>=10'}

  p-locate@6.0.0:
    resolution: {integrity: sha512-wPrq66Llhl7/4AGC6I+cqxT07LhXvWL08LNXz1fENOw0Ap4sRZZ/gZpTTJ5jpurzzzfS2W/Ge9BY3LgLjCShcw==}
    engines: {node: ^12.20.0 || ^14.13.1 || >=16.0.0}

  p-map-series@2.1.0:
    resolution: {integrity: sha512-RpYIIK1zXSNEOdwxcfe7FdvGcs7+y5n8rifMhMNWvaxRNMPINJHF5GDeuVxWqnfrcHPSCnp7Oo5yNXHId9Av2Q==}
    engines: {node: '>=8'}

  p-map@4.0.0:
    resolution: {integrity: sha512-/bjOqmgETBYB5BoEeGVea8dmvHb2m9GLy1E9W43yeyfP6QQCZGFNa+XRceJEuDB6zqr+gKpIAmlLebMpykw/MQ==}
    engines: {node: '>=10'}

  p-pipe@3.1.0:
    resolution: {integrity: sha512-08pj8ATpzMR0Y80x50yJHn37NF6vjrqHutASaX5LiH5npS9XPvrUmscd9MF5R4fuYRHOxQR1FfMIlF7AzwoPqw==}
    engines: {node: '>=8'}

  p-queue@6.6.2:
    resolution: {integrity: sha512-RwFpb72c/BhQLEXIZ5K2e+AhgNVmIejGlTgiB9MzZ0e93GRvqZ7uSi0dvRF7/XIXDeNkra2fNHBxTyPDGySpjQ==}
    engines: {node: '>=8'}

  p-reduce@2.1.0:
    resolution: {integrity: sha512-2USApvnsutq8uoxZBGbbWM0JIYLiEMJ9RlaN7fAzVNb9OZN0SHjjTTfIcb667XynS5Y1VhwDJVDa72TnPzAYWw==}
    engines: {node: '>=8'}

  p-timeout@3.2.0:
    resolution: {integrity: sha512-rhIwUycgwwKcP9yTOOFK/AKsAopjjCakVqLHePO3CC6Mir1Z99xT+R63jZxAT5lFZLa2inS5h+ZS2GvR99/FBg==}
    engines: {node: '>=8'}

  p-try@1.0.0:
    resolution: {integrity: sha512-U1etNYuMJoIz3ZXSrrySFjsXQTWOx2/jdi86L+2pRvph/qMKL6sbcCYdH23fqsbm8TH2Gn0OybpT4eSFlCVHww==}
    engines: {node: '>=4'}

  p-try@2.2.0:
    resolution: {integrity: sha512-R4nPAVTAU0B9D35/Gk3uJf/7XYbQcyohSKdvAxIRSNghFl4e71hVoGnBNQz9cWaXxO2I10KTC+3jMdvvoKw6dQ==}
    engines: {node: '>=6'}

  p-waterfall@2.1.1:
    resolution: {integrity: sha512-RRTnDb2TBG/epPRI2yYXsimO0v3BXC8Yd3ogr1545IaqKK17VGhbWVeGGN+XfCm/08OK8635nH31c8bATkHuSw==}
    engines: {node: '>=8'}

  pac-proxy-agent@7.0.1:
    resolution: {integrity: sha512-ASV8yU4LLKBAjqIPMbrgtaKIvxQri/yh2OpI+S6hVa9JRkUI3Y3NPFbfngDtY7oFtSMD3w31Xns89mDa3Feo5A==}
    engines: {node: '>= 14'}

  pac-resolver@7.0.1:
    resolution: {integrity: sha512-5NPgf87AT2STgwa2ntRMr45jTKrYBGkVU36yT0ig/n/GMAa3oPqhZfIQ2kMEimReg0+t9kZViDVZ83qfVUlckg==}
    engines: {node: '>= 14'}

  package-json@8.1.1:
    resolution: {integrity: sha512-cbH9IAIJHNj9uXi196JVsRlt7cHKak6u/e6AkL/bkRelZ7rlL3X1YKxsZwa36xipOEKAsdtmaG6aAJoM1fx2zA==}
    engines: {node: '>=14.16'}

  pacote@17.0.7:
    resolution: {integrity: sha512-sgvnoUMlkv9xHwDUKjKQFXVyUi8dtJGKp3vg6sYy+TxbDic5RjZCHF3ygv0EJgNRZ2GfRONjlKPUfokJ9lDpwQ==}
    engines: {node: ^16.14.0 || >=18.0.0}
    hasBin: true

  pako@1.0.11:
    resolution: {integrity: sha512-4hLB8Py4zZce5s4yd9XzopqwVv/yGNhV1Bl8NTmCq1763HeK2+EwVTv+leGeL13Dnh2wfbqowVPXCIO0z4taYw==}

  parent-module@1.0.1:
    resolution: {integrity: sha512-GQ2EWRpQV8/o+Aw8YqtfZZPfNRWZYkbidE9k5rpl/hC3vtHHBfGm2Ifi6qWV+coDGkrUKZAxE3Lot5kcsRlh+g==}
    engines: {node: '>=6'}

  parse-author@2.0.0:
    resolution: {integrity: sha512-yx5DfvkN8JsHL2xk2Os9oTia467qnvRgey4ahSm2X8epehBLx/gWLcy5KI+Y36ful5DzGbCS6RazqZGgy1gHNw==}
    engines: {node: '>=0.10.0'}

  parse-json@2.2.0:
    resolution: {integrity: sha512-QR/GGaKCkhwk1ePQNYDRKYZ3mwU9ypsKhB0XyFnLQdomyEqk3e8wpW3V5Jp88zbxK4n5ST1nqo+g9juTpownhQ==}
    engines: {node: '>=0.10.0'}

  parse-json@4.0.0:
    resolution: {integrity: sha512-aOIos8bujGN93/8Ox/jPLh7RwVnPEysynVFE+fQZyg6jKELEHwzgKdLRFHUgXJL6kylijVSBC4BvN9OmsB48Rw==}
    engines: {node: '>=4'}

  parse-json@5.2.0:
    resolution: {integrity: sha512-ayCKvm/phCGxOkYRSCM82iDwct8/EonSEgCSxWxD7ve6jHggsFl4fZVQBPRNgQoKiuV/odhFrGzQXZwbifC8Rg==}
    engines: {node: '>=8'}

  parse-json@7.1.1:
    resolution: {integrity: sha512-SgOTCX/EZXtZxBE5eJ97P4yGM5n37BwRU+YMsH4vNzFqJV/oWFXXCmwFlgWUM4PrakybVOueJJ6pwHqSVhTFDw==}
    engines: {node: '>=16'}

  parse-json@8.1.0:
    resolution: {integrity: sha512-rum1bPifK5SSar35Z6EKZuYPJx85pkNaFrxBK3mwdfSJ1/WKbYrjoW/zTPSjRRamfmVX1ACBIdFAO0VRErW/EA==}
    engines: {node: '>=18'}

  parse-passwd@1.0.0:
    resolution: {integrity: sha512-1Y1A//QUXEZK7YKz+rD9WydcE1+EuPr6ZBgKecAB8tmoW6UFv0NREVJe1p+jRxtThkcbbKkfwIbWJe/IeE6m2Q==}
    engines: {node: '>=0.10.0'}

  parse-path@7.0.0:
    resolution: {integrity: sha512-Euf9GG8WT9CdqwuWJGdf3RkUcTBArppHABkO7Lm8IzRQp0e2r/kkFnmhu4TSK30Wcu5rVAZLmfPKSBBi9tWFog==}

  parse-url@8.1.0:
    resolution: {integrity: sha512-xDvOoLU5XRrcOZvnI6b8zA6n9O9ejNk/GExuz1yBuWUGn9KA97GI6HTs6u02wKara1CeVmZhH+0TZFdWScR89w==}

  parse5@7.1.2:
    resolution: {integrity: sha512-Czj1WaSVpaoj0wbhMzLmWD69anp2WH7FXMB9n1Sy8/ZFF9jolSQVMu1Ij5WIyGmcBmhk7EOndpO4mIpihVqAXw==}

  path-exists@3.0.0:
    resolution: {integrity: sha512-bpC7GYwiDYQ4wYLe+FA8lhRjhQCMcQGuSgGGqDkg/QerRWw9CmGRT0iSOVRSZJ29NMLZgIzqaljJ63oaL4NIJQ==}
    engines: {node: '>=4'}

  path-exists@4.0.0:
    resolution: {integrity: sha512-ak9Qy5Q7jYb2Wwcey5Fpvg2KoAc/ZIhLSLOSBmRmygPsGwkVVt0fZa0qrtMz+m6tJTAHfZQ8FnmB4MG4LWy7/w==}
    engines: {node: '>=8'}

  path-exists@5.0.0:
    resolution: {integrity: sha512-RjhtfwJOxzcFmNOi6ltcbcu4Iu+FL3zEj83dk4kAS+fVpTxXLO1b38RvJgT/0QwvV/L3aY9TAnyv0EOqW4GoMQ==}
    engines: {node: ^12.20.0 || ^14.13.1 || >=16.0.0}

  path-is-absolute@1.0.1:
    resolution: {integrity: sha512-AVbw3UJ2e9bq64vSaS9Am0fje1Pa8pbGqTTsmXfaIiMpnr5DlDhfJOuLj9Sf95ZPVDAUerDfEk88MPmPe7UCQg==}
    engines: {node: '>=0.10.0'}

  path-key@2.0.1:
    resolution: {integrity: sha512-fEHGKCSmUSDPv4uoj8AlD+joPlq3peND+HRYyxFz4KPw4z926S/b8rIuFs2FYJg3BwsxJf6A9/3eIdLaYC+9Dw==}
    engines: {node: '>=4'}

  path-key@3.1.1:
    resolution: {integrity: sha512-ojmeN0qd+y0jszEtoY48r0Peq5dwMEkIlCOu6Q5f41lfkswXuKtYrhgoTpLnyIcHm24Uhqx+5Tqm2InSwLhE6Q==}
    engines: {node: '>=8'}

  path-key@4.0.0:
    resolution: {integrity: sha512-haREypq7xkM7ErfgIyA0z+Bj4AGKlMSdlQE2jvJo6huWD1EdkKYV+G/T4nq0YEF2vgTT8kqMFKo1uHn950r4SQ==}
    engines: {node: '>=12'}

  path-parse@1.0.7:
    resolution: {integrity: sha512-LDJzPVEEEPR+y48z93A0Ed0yXb8pAByGWo/k5YYdYgpY2/2EsOsksJrq7lOHxryrVOn1ejG6oAp8ahvOIQD8sw==}

  path-scurry@1.11.1:
    resolution: {integrity: sha512-Xa4Nw17FS9ApQFJ9umLiJS4orGjm7ZzwUrwamcGQuHSzDyth9boKDaycYdDcZDuqYATXw4HFXgaqWTctW/v1HA==}
    engines: {node: '>=16 || 14 >=14.18'}

  path-type@2.0.0:
    resolution: {integrity: sha512-dUnb5dXUf+kzhC/W/F4e5/SkluXIFf5VUHolW1Eg1irn1hGWjPGdsRcvYJ1nD6lhk8Ir7VM0bHJKsYTx8Jx9OQ==}
    engines: {node: '>=4'}

  path-type@3.0.0:
    resolution: {integrity: sha512-T2ZUsdZFHgA3u4e5PfPbjd7HDDpxPnQb5jN0SrDsjNSuVXHJqtwTnWqG0B1jZrgmJ/7lj1EmVIByWt1gxGkWvg==}
    engines: {node: '>=4'}

  path-type@4.0.0:
    resolution: {integrity: sha512-gDKb8aZMDeD/tZWs9P6+q0J9Mwkdl6xMV8TjnGP3qJVJ06bdMgkbBlLU8IdfOsIsFz2BW1rNVT3XuNEl8zPAvw==}
    engines: {node: '>=8'}

  path-type@5.0.0:
    resolution: {integrity: sha512-5HviZNaZcfqP95rwpv+1HDgUamezbqdSYTyzjTvwtJSnIH+3vnbmWsItli8OFEndS984VT55M3jduxZbX351gg==}
    engines: {node: '>=12'}

  pathe@1.1.2:
    resolution: {integrity: sha512-whLdWMYL2TwI08hn8/ZqAbrVemu0LNaNNJZX73O6qaIdCTfXutsLhMkjdENX0qhsQ9uIimo4/aQOmXkoon2nDQ==}

  pathval@1.1.1:
    resolution: {integrity: sha512-Dp6zGqpTdETdR63lehJYPeIOqpiNBNtc7BpWSLrOje7UaIsE5aY92r/AunQA7rsXvet3lrJ3JnZX29UPTKXyKQ==}

  pe-library@1.0.1:
    resolution: {integrity: sha512-nh39Mo1eGWmZS7y+mK/dQIqg7S1lp38DpRxkyoHf0ZcUs/HDc+yyTjuOtTvSMZHmfSLuSQaX945u05Y2Q6UWZg==}
    engines: {node: '>=14', npm: '>=7'}

  pend@1.2.0:
    resolution: {integrity: sha512-F3asv42UuXchdzt+xXqfW1OGlVBe+mxa2mqI0pg5yAHZPvFmY3Y6drSf/GQ1A86WgWEN9Kzh/WrgKa6iGcHXLg==}

  picocolors@1.0.1:
    resolution: {integrity: sha512-anP1Z8qwhkbmu7MFP5iTt+wQKXgwzf7zTyGlcdzabySa9vd0Xt392U0rVmz9poOaBj0uHJKyyo9/upk0HrEQew==}

  picomatch@2.3.1:
    resolution: {integrity: sha512-JU3teHTNjmE2VCGFzuY8EXzCDVwEqB2a8fsIvwaStHhAWJEeVd1o1QD80CU6+ZdEXXSLbSsuLwJjkCBWqRQUVA==}
    engines: {node: '>=8.6'}

  pidtree@0.6.0:
    resolution: {integrity: sha512-eG2dWTVw5bzqGRztnHExczNxt5VGsE6OwTeCG3fdUf9KBsZzO3R5OIIIzWR+iZA0NtZ+RDVdaoE2dK1cn6jH4g==}
    engines: {node: '>=0.10'}
    hasBin: true

  pify@2.3.0:
    resolution: {integrity: sha512-udgsAY+fTnvv7kI7aaxbqwWNb0AHiB0qBO89PZKPkoTmGOgdbrHDKD+0B2X4uTfJ/FT1R09r9gTsjUjNJotuog==}
    engines: {node: '>=0.10.0'}

  pify@3.0.0:
    resolution: {integrity: sha512-C3FsVNH1udSEX48gGX1xfvwTWfsYWj5U+8/uK15BGzIGrKoUpghX8hWZwa/OFnakBiiVNmBvemTJR5mcy7iPcg==}
    engines: {node: '>=4'}

  pify@4.0.1:
    resolution: {integrity: sha512-uB80kBFb/tfd68bVleG9T5GGsGPjJrLAUpR5PZIrhBnIaRTQRjqdJSsIKkOP6OAIFbj7GOrcudc5pNjZ+geV2g==}
    engines: {node: '>=6'}

  pify@5.0.0:
    resolution: {integrity: sha512-eW/gHNMlxdSP6dmG6uJip6FXN0EQBwm2clYYd8Wul42Cwu/DK8HEftzsapcNdYe2MfLiIwZqsDk2RDEsTE79hA==}
    engines: {node: '>=10'}

  pkg-dir@4.2.0:
    resolution: {integrity: sha512-HRDzbaKjC+AOWVXxAU/x54COGeIv9eb+6CkDSQoNTt4XyWoIJvuPsXizxu/Fr23EiekbtZwmh1IcIG/l/a10GQ==}
    engines: {node: '>=8'}

  pkg-types@1.1.1:
    resolution: {integrity: sha512-ko14TjmDuQJ14zsotODv7dBlwxKhUKQEhuhmbqo1uCi9BB0Z2alo/wAXg6q1dTR5TyuqYyWhjtfe/Tsh+X28jQ==}

  plist@3.1.0:
    resolution: {integrity: sha512-uysumyrvkUX0rX/dEVqt8gC3sTBzd4zoWfLeS29nb53imdaXVvLINYXTI2GNqzaMuvacNx4uJQ8+b3zXR0pkgQ==}
    engines: {node: '>=10.4.0'}

  possible-typed-array-names@1.0.0:
    resolution: {integrity: sha512-d7Uw+eZoloe0EHDIYoe+bQ5WXnGMOpmiZFTuMWCwpjzzkL2nTjcKiAk4hh8TjnGye2TwWOk3UXucZ+3rbmBa8Q==}
    engines: {node: '>= 0.4'}

  postcss@8.4.38:
    resolution: {integrity: sha512-Wglpdk03BSfXkHoQa3b/oulrotAkwrlLDRSOb9D0bN86FdRyE9lppSp33aHNPgBa0JKCoB+drFLZkQoRRYae5A==}
    engines: {node: ^10 || ^12 || >=14}

  postject@1.0.0-alpha.6:
    resolution: {integrity: sha512-b9Eb8h2eVqNE8edvKdwqkrY6O7kAwmI8kcnBv1NScolYJbo59XUF0noFq+lxbC1yN20bmC0WBEbDC5H/7ASb0A==}
    engines: {node: '>=14.0.0'}
    hasBin: true

  prelude-ls@1.2.1:
    resolution: {integrity: sha512-vkcDPrRZo1QZLbn5RLGPpg/WmIQ65qoWWhcGKf/b5eplkkarX0m9z8ppCat4mlOqUsWpyNuYgO3VRyrYHSzX5g==}
    engines: {node: '>= 0.8.0'}

  prettier@2.8.1:
    resolution: {integrity: sha512-lqGoSJBQNJidqCHE80vqZJHWHRFoNYsSpP9AjFhlhi9ODCJA541svILes/+/1GM3VaL/abZi7cpFzOpdR9UPKg==}
    engines: {node: '>=10.13.0'}
    hasBin: true

  prettier@3.3.2:
    resolution: {integrity: sha512-rAVeHYMcv8ATV5d508CFdn+8/pHPpXeIid1DdrPwXnaAdH7cqjVbpJaT5eq4yRAFU/lsbwYwSF/n5iNrdJHPQA==}
    engines: {node: '>=14'}
    hasBin: true

  pretty-format@27.5.1:
    resolution: {integrity: sha512-Qb1gy5OrP5+zDf2Bvnzdl3jsTf1qXVMazbvCoKhtKqVs4/YK4ozX4gKQJJVyNe+cajNPn0KoC0MC3FUmaHWEmQ==}
    engines: {node: ^10.13.0 || ^12.13.0 || ^14.15.0 || >=15.0.0}

  pretty-format@29.7.0:
    resolution: {integrity: sha512-Pdlw/oPxN+aXdmM9R00JVC9WVFoCLTKJvDVLgmJ+qAffBMxsV85l/Lu7sNx4zSzPyoL2euImuEwHhOXdEgNFZQ==}
    engines: {node: ^14.15.0 || ^16.10.0 || >=18.0.0}

  proc-log@3.0.0:
    resolution: {integrity: sha512-++Vn7NS4Xf9NacaU9Xq3URUuqZETPsf8L4j5/ckhaRYsfPeRyzGw+iDjFhV/Jr3uNmTvvddEJFWh5R1gRgUH8A==}
    engines: {node: ^14.17.0 || ^16.13.0 || >=18.0.0}

  proc-log@4.2.0:
    resolution: {integrity: sha512-g8+OnU/L2v+wyiVK+D5fA34J7EH8jZ8DDlvwhRCMxmMj7UCBvxiO1mGeN+36JXIKF4zevU4kRBd8lVgG9vLelA==}
    engines: {node: ^14.17.0 || ^16.13.0 || >=18.0.0}

  process-nextick-args@2.0.1:
    resolution: {integrity: sha512-3ouUOpQhtgrbOa17J7+uxOTpITYWaGP7/AhoR3+A+/1e9skrzelGi/dXzEYyvbxubEF6Wn2ypscTKiKJFFn1ag==}

  process@0.11.10:
    resolution: {integrity: sha512-cdGef/drWFoydD1JsMzuFf8100nZl+GT+yacc2bEced5f9Rjk4z+WtFUTBu9PhOi9j/jfmBPu0mMEY4wIdAF8A==}
    engines: {node: '>= 0.6.0'}

  progress@2.0.3:
    resolution: {integrity: sha512-7PiHtLll5LdnKIMw100I+8xJXR5gW2QwWYkT6iJva0bXitZKa/XMrSbdmg3r2Xnaidz9Qumd0VPaMrZlF9V9sA==}
    engines: {node: '>=0.4.0'}

  promise-inflight@1.0.1:
    resolution: {integrity: sha512-6zWPyEOFaQBJYcGMHBKTKJ3u6TBsnMFOIZSa6ce1e/ZrrsOlnHRHbabMjLiBYKp+n44X9eUI6VUPaukCXHuG4g==}
    peerDependencies:
      bluebird: '*'
    peerDependenciesMeta:
      bluebird:
        optional: true

  promise-retry@2.0.1:
    resolution: {integrity: sha512-y+WKFlBR8BGXnsNlIHFGPZmyDf3DFMoLhaflAnyZgV6rG6xu+JwesTo2Q9R6XwYmtmwAFCkAk3e35jEdoeh/3g==}
    engines: {node: '>=10'}

  promise.allsettled@1.0.7:
    resolution: {integrity: sha512-hezvKvQQmsFkOdrZfYxUxkyxl8mgFQeT259Ajj9PXdbg9VzBCWrItOev72JyWxkCD5VSSqAeHmlN3tWx4DlmsA==}
    engines: {node: '>= 0.4'}

  promzard@1.0.2:
    resolution: {integrity: sha512-2FPputGL+mP3jJ3UZg/Dl9YOkovB7DX0oOr+ck5QbZ5MtORtds8k/BZdn+02peDLI8/YWbmzx34k5fA+fHvCVQ==}
    engines: {node: ^14.17.0 || ^16.13.0 || >=18.0.0}

  propagate@2.0.1:
    resolution: {integrity: sha512-vGrhOavPSTz4QVNuBNdcNXePNdNMaO1xj9yBeH1ScQPjk/rhg9sSlCXPhMkFuaNNW/syTvYqsnbIJxMBfRbbag==}
    engines: {node: '>= 8'}

  proto-list@1.2.4:
    resolution: {integrity: sha512-vtK/94akxsTMhe0/cbfpR+syPuszcuwhqVjJq26CuNDgFGj682oRBXOP5MJpv2r7JtE8MsiepGIqvvOTBwn2vA==}

  protocols@2.0.1:
    resolution: {integrity: sha512-/XJ368cyBJ7fzLMwLKv1e4vLxOju2MNAIokcr7meSaNcVbWz/CPcW22cP04mwxOErdA5mwjA8Q6w/cdAQxVn7Q==}

  proxy-agent@6.3.0:
    resolution: {integrity: sha512-0LdR757eTj/JfuU7TL2YCuAZnxWXu3tkJbg4Oq3geW/qFNT/32T0sp2HnZ9O0lMR4q3vwAt0+xCA8SR0WAD0og==}
    engines: {node: '>= 14'}

  proxy-agent@6.3.1:
    resolution: {integrity: sha512-Rb5RVBy1iyqOtNl15Cw/llpeLH8bsb37gM1FUfKQ+Wck6xHlbAhWGUFiTRHtkjqGTA5pSHz6+0hrPW/oECihPQ==}
    engines: {node: '>= 14'}

  proxy-agent@6.4.0:
    resolution: {integrity: sha512-u0piLU+nCOHMgGjRbimiXmA9kM/L9EHh3zL81xCdp7m+Y2pHIsnmbdDoEDoAz5geaonNR6q6+yOPQs6n4T6sBQ==}
    engines: {node: '>= 14'}

  proxy-from-env@1.1.0:
    resolution: {integrity: sha512-D+zkORCbA9f1tdWRK0RaCR3GPv50cMxcrz4X8k5LTSUD1Dkw47mKJEZQNunItRTkWwgtaUSo1RVFRIG9ZXiFYg==}

  psl@1.9.0:
    resolution: {integrity: sha512-E/ZsdU4HLs/68gYzgGTkMicWTLPdAftJLfJFlLUAAKZGkStNU72sZjT66SnMDVOfOWY/YAoiD7Jxa9iHvngcag==}

  pump@3.0.0:
    resolution: {integrity: sha512-LwZy+p3SFs1Pytd/jYct4wpv49HiYCqd9Rlc5ZVdk0V+8Yzv6jR5Blk3TRmPL1ft69TxP0IMZGJ+WPFU2BFhww==}

  punycode@2.3.1:
    resolution: {integrity: sha512-vYt7UD1U9Wg6138shLtLOvdAu+8DsC/ilFtEVHcH+wydcSpNE20AfSOduf6MkRFahL5FY7X1oU7nKVZFtfq8Fg==}
    engines: {node: '>=6'}

  pupa@3.1.0:
    resolution: {integrity: sha512-FLpr4flz5xZTSJxSeaheeMKN/EDzMdK7b8PTOC6a5PYFKTucWbdqjgqaEyH0shFiSJrVB1+Qqi4Tk19ccU6Aug==}
    engines: {node: '>=12.20'}

  puppeteer-core@20.9.0:
    resolution: {integrity: sha512-H9fYZQzMTRrkboEfPmf7m3CLDN6JvbxXA3qTtS+dFt27tR+CsFHzPsT6pzp6lYL6bJbAPaR0HaPO6uSi+F94Pg==}
    engines: {node: '>=16.3.0'}
    peerDependencies:
      typescript: '>= 4.7.4'
    peerDependenciesMeta:
      typescript:
        optional: true

  query-selector-shadow-dom@1.0.1:
    resolution: {integrity: sha512-lT5yCqEBgfoMYpf3F2xQRK7zEr1rhIIZuceDK6+xRkJQ4NMbHTwXqk4NkwDwQMNqXgG9r9fyHnzwNVs6zV5KRw==}

  querystringify@2.2.0:
    resolution: {integrity: sha512-FIqgj2EUvTa7R50u0rGsyTftzjYmv/a3hO345bZNrqabNqjtgiDMgmo4mkUjd+nzU5oF3dClKqFIPUKybUyqoQ==}

  queue-microtask@1.2.3:
    resolution: {integrity: sha512-NuaNSa6flKT5JaSYQzJok04JzTL1CA6aGhv5rfLW3PgqA+M2ChpZQnAC8h8i4ZFkBS8X5RqkDBHA7r4hej3K9A==}

  queue-tick@1.0.1:
    resolution: {integrity: sha512-kJt5qhMxoszgU/62PLP1CJytzd2NKetjSRnyuj31fDd3Rlcz3fzlFdFLD1SItunPwyqEOkca6GbV612BWfaBag==}

  quick-lru@4.0.1:
    resolution: {integrity: sha512-ARhCpm70fzdcvNQfPoy49IaanKkTlRWF2JMzqhcJbhSFRZv7nPTvZJdcY7301IPmvW+/p0RgIWnQDLJxifsQ7g==}
    engines: {node: '>=8'}

  quick-lru@5.1.1:
    resolution: {integrity: sha512-WuyALRjWPDGtt/wzJiadO5AXY+8hZ80hVpe6MyivgraREW751X3SbhRvG3eLKOYN+8VEvqLcf3wdnt44Z4S4SA==}
    engines: {node: '>=10'}

  randombytes@2.1.0:
    resolution: {integrity: sha512-vYl3iOX+4CKUWuxGi9Ukhie6fsqXqS9FE2Zaic4tNFD2N2QQaXOMFbuKK4QmDHC0JO6B1Zp41J0LpT0oR68amQ==}

  rc@1.2.8:
    resolution: {integrity: sha512-y3bGgqKj3QBdxLbLkomlohkvsA8gdAiUQlSBJnBhfn+BPxg4bc62d8TcBW15wavDfgexCgccckhcZvywyQYPOw==}
    hasBin: true

  rcedit@3.1.0:
    resolution: {integrity: sha512-WRlRdY1qZbu1L11DklT07KuHfRk42l0NFFJdaExELEu4fEQ982bP5Z6OWGPj/wLLIuKRQDCxZJGAwoFsxhZhNA==}
    engines: {node: '>= 10.0.0'}

  react-is@17.0.2:
    resolution: {integrity: sha512-w2GsyukL62IJnlaff/nRegPQR94C/XXamvMWmSHRJ4y7Ts/4ocGRmTHvOs8PSE6pB3dWOrD/nueuU5sduBsQ4w==}

  react-is@18.3.1:
    resolution: {integrity: sha512-/LLMVyas0ljjAtoYiPqYiL8VWXzUUdThrmU5+n20DZv+a+ClRoevUzw5JxU+Ieh5/c87ytoTBV9G1FiKfNJdmg==}

  read-binary-file-arch@1.0.6:
    resolution: {integrity: sha512-BNg9EN3DD3GsDXX7Aa8O4p92sryjkmzYYgmgTAc6CA4uGLEDzFfxOxugu21akOxpcXHiEgsYkC6nPsQvLLLmEg==}
    hasBin: true

  read-cmd-shim@4.0.0:
    resolution: {integrity: sha512-yILWifhaSEEytfXI76kB9xEEiG1AiozaCJZ83A87ytjRiN+jVibXjedjCRNjoZviinhG+4UkalO3mWTd8u5O0Q==}
    engines: {node: ^14.17.0 || ^16.13.0 || >=18.0.0}

  read-config-file@6.3.2:
    resolution: {integrity: sha512-M80lpCjnE6Wt6zb98DoW8WHR09nzMSpu8XHtPkiTHrJ5Az9CybfeQhTJ8D7saeBHpGhLPIVyA8lcL6ZmdKwY6Q==}
    engines: {node: '>=12.0.0'}

  read-package-json-fast@3.0.2:
    resolution: {integrity: sha512-0J+Msgym3vrLOUB3hzQCuZHII0xkNGCtz/HJH9xZshwv9DbDwkw1KaE3gx/e2J5rpEY5rtOy6cyhKOPrkP7FZw==}
    engines: {node: ^14.17.0 || ^16.13.0 || >=18.0.0}

  read-package-json@6.0.4:
    resolution: {integrity: sha512-AEtWXYfopBj2z5N5PbkAOeNHRPUg5q+Nen7QLxV8M2zJq1ym6/lCz3fYNTCXe19puu2d06jfHhrP7v/S2PtMMw==}
    engines: {node: ^14.17.0 || ^16.13.0 || >=18.0.0}
    deprecated: This package is no longer supported. Please use @npmcli/package-json instead.

  read-package-json@7.0.1:
    resolution: {integrity: sha512-8PcDiZ8DXUjLf687Ol4BR8Bpm2umR7vhoZOzNRt+uxD9GpBh/K+CAAALVIiYFknmvlmyg7hM7BSNUXPaCCqd0Q==}
    engines: {node: ^16.14.0 || >=18.0.0}
    deprecated: This package is no longer supported. Please use @npmcli/package-json instead.

  read-package-up@11.0.0:
    resolution: {integrity: sha512-MbgfoNPANMdb4oRBNg5eqLbB2t2r+o5Ua1pNt8BqGp4I0FJZhuVSOj3PaBPni4azWuSzEdNn2evevzVmEk1ohQ==}
    engines: {node: '>=18'}

  read-pkg-up@10.0.0:
    resolution: {integrity: sha512-jgmKiS//w2Zs+YbX039CorlkOp8FIVbSAN8r8GJHDsGlmNPXo+VeHkqAwCiQVTTx5/LwLZTcEw59z3DvcLbr0g==}
    engines: {node: '>=16'}

  read-pkg-up@2.0.0:
    resolution: {integrity: sha512-1orxQfbWGUiTn9XsPlChs6rLie/AV9jwZTGmu2NZw/CUDJQchXJFYE0Fq5j7+n558T1JhDWLdhyd1Zj+wLY//w==}
    engines: {node: '>=4'}

  read-pkg-up@3.0.0:
    resolution: {integrity: sha512-YFzFrVvpC6frF1sz8psoHDBGF7fLPc+llq/8NB43oagqWkx8ar5zYtsTORtOjw9W2RHLpWP+zTWwBvf1bCmcSw==}
    engines: {node: '>=4'}

  read-pkg-up@7.0.1:
    resolution: {integrity: sha512-zK0TB7Xd6JpCLmlLmufqykGE+/TlOePD6qKClNW7hHDKFh/J7/7gCWGR7joEQEW1bKq3a3yUZSObOoWLFQ4ohg==}
    engines: {node: '>=8'}

  read-pkg@2.0.0:
    resolution: {integrity: sha512-eFIBOPW7FGjzBuk3hdXEuNSiTZS/xEMlH49HxMyzb0hyPfu4EhVjT2DH32K1hSSmVq4sebAWnZuuY5auISUTGA==}
    engines: {node: '>=4'}

  read-pkg@3.0.0:
    resolution: {integrity: sha512-BLq/cCO9two+lBgiTYNqD6GdtK8s4NpaWrl6/rCO9w0TUS8oJl7cmToOZfRYllKTISY6nt1U7jQ53brmKqY6BA==}
    engines: {node: '>=4'}

  read-pkg@5.2.0:
    resolution: {integrity: sha512-Ug69mNOpfvKDAc2Q8DRpMjjzdtrnv9HcSMX+4VsZxD1aZ6ZzrIE7rlzXBtWTyhULSMKg076AW6WR5iZpD0JiOg==}
    engines: {node: '>=8'}

  read-pkg@8.1.0:
    resolution: {integrity: sha512-PORM8AgzXeskHO/WEv312k9U03B8K9JSiWF/8N9sUuFjBa+9SF2u6K7VClzXwDXab51jCd8Nd36CNM+zR97ScQ==}
    engines: {node: '>=16'}

  read-pkg@9.0.1:
    resolution: {integrity: sha512-9viLL4/n1BJUCT1NXVTdS1jtm80yDEgR5T4yCelII49Mbj0v1rZdKqj7zCiYdbB0CuCgdrvHcNogAKTFPBocFA==}
    engines: {node: '>=18'}

  read@2.1.0:
    resolution: {integrity: sha512-bvxi1QLJHcaywCAEsAk4DG3nVoqiY2Csps3qzWalhj5hFqRn1d/OixkFXtLO1PrgHUcAP0FNaSY/5GYNfENFFQ==}
    engines: {node: ^14.17.0 || ^16.13.0 || >=18.0.0}

  read@3.0.1:
    resolution: {integrity: sha512-SLBrDU/Srs/9EoWhU5GdbAoxG1GzpQHo/6qiGItaoLJ1thmYpcNIM1qISEUvyHBzfGlWIyd6p2DNi1oV1VmAuw==}
    engines: {node: ^14.17.0 || ^16.13.0 || >=18.0.0}

  readable-stream@2.3.8:
    resolution: {integrity: sha512-8p0AUk4XODgIewSi0l8Epjs+EVnWiK7NoDIEGU0HhE7+ZyY8D1IMY7odu5lRrFXGg71L15KG8QrPmum45RTtdA==}

  readable-stream@3.6.2:
    resolution: {integrity: sha512-9u/sniCrY3D5WdsERHzHE4G2YCXqoG5FTHUiCC4SIbr6XcLZBY05ya9EKjYek9O5xOAwjGq+1JdGBAS7Q9ScoA==}
    engines: {node: '>= 6'}

  readable-stream@4.5.2:
    resolution: {integrity: sha512-yjavECdqeZ3GLXNgRXgeQEdz9fvDDkNKyHnbHRFtOr7/LcfgBcmct7t/ET+HaCTqfh06OzoAxrkN/IfjJBVe+g==}
    engines: {node: ^12.22.0 || ^14.17.0 || >=16.0.0}

  readdir-glob@1.1.3:
    resolution: {integrity: sha512-v05I2k7xN8zXvPD9N+z/uhXPaj0sUFCe2rcWZIpBsqxfP7xXFQ0tipAd/wjj1YxWyWtUS5IDJpOG82JKt2EAVA==}

  readdirp@3.6.0:
    resolution: {integrity: sha512-hOS089on8RduqdbhvQ5Z37A0ESjsqz6qnRcffsMU3495FuTdqSm+7bhJ29JvIOsBDEEnan5DPu9t3To9VRlMzA==}
    engines: {node: '>=8.10.0'}

  rechoir@0.6.2:
    resolution: {integrity: sha512-HFM8rkZ+i3zrV+4LQjwQ0W+ez98pApMGM3HUrN04j3CqzPOzl9nmP15Y8YXNm8QHGv/eacOVEjqhmWpkRV0NAw==}
    engines: {node: '>= 0.10'}

  rechoir@0.8.0:
    resolution: {integrity: sha512-/vxpCXddiX8NGfGO/mTafwjq4aFa/71pvamip0++IQk3zG8cbCj0fifNPrjjF1XMXUne91jL9OoxmdykoEtifQ==}
    engines: {node: '>= 10.13.0'}

  recursive-readdir@2.2.3:
    resolution: {integrity: sha512-8HrF5ZsXk5FAH9dgsx3BlUer73nIhuj+9OrQwEbLTPOBzGkL1lsFCR01am+v+0m2Cmbs1nP12hLDl5FA7EszKA==}
    engines: {node: '>=6.0.0'}

  redent@3.0.0:
    resolution: {integrity: sha512-6tDA8g98We0zd0GvVeMT9arEOnTw9qM03L9cJXaCjrip1OO764RDBLBfrB4cwzNGDj5OA5ioymC9GkizgWJDUg==}
    engines: {node: '>=8'}

  regenerator-runtime@0.14.1:
    resolution: {integrity: sha512-dYnhHh0nJoMfnkZs6GmmhFknAGRrLznOu5nc9ML+EJxGvrx6H7teuevqVqCuPcPK//3eDrrjQhehXVx9cnkGdw==}

  regexp.prototype.flags@1.5.2:
    resolution: {integrity: sha512-NcDiDkTLuPR+++OCKB0nWafEmhg/Da8aUPLPMQbK+bxKKCm1/S5he+AqYa4PlMCVBalb4/yxIRub6qkEx5yJbw==}
    engines: {node: '>= 0.4'}

  registry-auth-token@5.0.2:
    resolution: {integrity: sha512-o/3ikDxtXaA59BmZuZrJZDJv8NMDGSj+6j6XaeBmHw8eY1i1qd9+6H+LjVvQXx3HN6aRCGa1cUdJ9RaJZUugnQ==}
    engines: {node: '>=14'}

  registry-url@6.0.1:
    resolution: {integrity: sha512-+crtS5QjFRqFCoQmvGduwYWEBng99ZvmFvF+cUJkGYF1L1BfU8C6Zp9T7f5vPAwyLkUExpvK+ANVZmGU49qi4Q==}
    engines: {node: '>=12'}

  release-it@17.3.0:
    resolution: {integrity: sha512-7t9a2WEwqQKCdteshZUrO/3RX60plS5CzYAFr5+4Zj8qvRx1pFOFVglJSz4BeFAEd2yejpPxfI60+qRUzLEDZw==}
    engines: {node: ^18.18.0 || ^20.8.0 || ^22.0.0}
    hasBin: true

  require-directory@2.1.1:
    resolution: {integrity: sha512-fGxEI7+wsG9xrvdjsrlmL22OMTTiHRwAMroiEeMgq8gzoLC/PQr7RsRDSTLUg/bZAZtF+TVIkHc6/4RIKrui+Q==}
    engines: {node: '>=0.10.0'}

  requires-port@1.0.0:
    resolution: {integrity: sha512-KigOCHcocU3XODJxsu8i/j8T9tzT4adHiecwORRQ0ZZFcp7ahwXuRU1m+yuO90C5ZUyGeGfocHDI14M3L3yDAQ==}

  resedit@2.0.2:
    resolution: {integrity: sha512-UKTnq602iVe+W5SyRAQx/WdWMnlDiONfXBLFg/ur4QE4EQQ8eP7Jgm5mNXdK12kKawk1vvXPja2iXKqZiGDW6Q==}
    engines: {node: '>=14', npm: '>=7'}

  resolve-alpn@1.2.1:
    resolution: {integrity: sha512-0a1F4l73/ZFZOakJnQ3FvkJ2+gSTQWz/r2KE5OdDY0TxPm5h4GkqkWWfM47T7HsbnOtcJVEF4epCVy6u7Q3K+g==}

  resolve-cwd@3.0.0:
    resolution: {integrity: sha512-OrZaX2Mb+rJCpH/6CpSqt9xFVpN++x01XnN2ie9g6P5/3xelLAkXWVADpdz1IHD/KFfEXyE6V0U01OQ3UO2rEg==}
    engines: {node: '>=8'}

  resolve-dir@1.0.1:
    resolution: {integrity: sha512-R7uiTjECzvOsWSfdM0QKFNBVFcK27aHOUwdvK53BcW8zqnGdYp0Fbj82cy54+2A4P2tFM22J5kRfe1R+lM/1yg==}
    engines: {node: '>=0.10.0'}

  resolve-from@4.0.0:
    resolution: {integrity: sha512-pb/MYmXstAkysRFx8piNI1tGFNQIFA3vkE3Gq4EuA1dF6gHp/+vgZqsCGJapvy8N3Q+4o7FwvquPJcnZ7RYy4g==}
    engines: {node: '>=4'}

  resolve-from@5.0.0:
    resolution: {integrity: sha512-qYg9KP24dD5qka9J47d0aVky0N+b4fTU89LN9iDnjB5waksiC49rvMB0PrUJQGoTmH50XPiqOvAjDfaijGxYZw==}
    engines: {node: '>=8'}

  resolve-package@1.0.1:
    resolution: {integrity: sha512-rzB7NnQpOkPHBWFPP3prUMqOP6yg3HkRGgcvR+lDyvyHoY3fZLFLYDkPXh78SPVBAE6VTCk/V+j8we4djg6o4g==}
    engines: {node: '>=4', npm: '>=2'}

  resolve-pkg-maps@1.0.0:
    resolution: {integrity: sha512-seS2Tj26TBVOC2NIc2rOe2y2ZO7efxITtLZcGSOnHHNOQ7CkiUBfw0Iw2ck6xkIhPwLhKNLS8BO+hEpngQlqzw==}

  resolve@1.22.8:
    resolution: {integrity: sha512-oKWePCxqpd6FlLvGV1VU0x7bkPmmCNolxzjMf4NczoDnQcIWrAF+cPtZn5i6n+RfD2d9i0tzpKnG6Yk168yIyw==}
    hasBin: true

  responselike@2.0.1:
    resolution: {integrity: sha512-4gl03wn3hj1HP3yzgdI7d3lCkF95F21Pz4BPGvKHinyQzALR5CapwC8yIi0Rh58DEMQ/SguC03wFj2k0M/mHhw==}

  responselike@3.0.0:
    resolution: {integrity: sha512-40yHxbNcl2+rzXvZuVkrYohathsSJlMTXKryG5y8uciHv1+xDLHQpgjG64JUO9nrEq2jGLH6IZ8BcZyw3wrweg==}
    engines: {node: '>=14.16'}

  resq@1.11.0:
    resolution: {integrity: sha512-G10EBz+zAAy3zUd/CDoBbXRL6ia9kOo3xRHrMDsHljI0GDkhYlyjwoCx5+3eCC4swi1uCoZQhskuJkj7Gp57Bw==}

  restore-cursor@3.1.0:
    resolution: {integrity: sha512-l+sSefzHpj5qimhFSE5a8nufZYAM3sBSVMAPtYkmC+4EH2anSGaEMXSD0izRQbu9nfyQ9y5JrVmp7E8oZrUjvA==}
    engines: {node: '>=8'}

  restore-cursor@4.0.0:
    resolution: {integrity: sha512-I9fPXU9geO9bHOt9pHHOhOkYerIMsmVaWB0rA2AI9ERh/+x/i7MV5HKBNrg+ljO5eoPVgCcnFuRjJ9uH6I/3eg==}
    engines: {node: ^12.20.0 || ^14.13.1 || >=16.0.0}

  retry@0.12.0:
    resolution: {integrity: sha512-9LkiTwjUh6rT555DtE9rTX+BKByPfrMzEAtnlEtdEwr3Nkffwiihqe2bWADg+OQRjt9gl6ICdmB/ZFDCGAtSow==}
    engines: {node: '>= 4'}

  retry@0.13.1:
    resolution: {integrity: sha512-XQBQ3I8W1Cge0Seh+6gjj03LbmRFWuoszgK9ooCpwYIrhhoO80pfq4cUkU5DkknwfOfFteRwlZ56PYOGYyFWdg==}
    engines: {node: '>= 4'}

  reusify@1.0.4:
    resolution: {integrity: sha512-U9nH88a3fc/ekCF1l0/UP1IosiuIjyTh7hBvXVMHYgVcfGvt897Xguj2UOLDeI5BG2m7/uwyaLVT6fbtCwTyzw==}
    engines: {iojs: '>=1.0.0', node: '>=0.10.0'}

  rfdc@1.4.1:
    resolution: {integrity: sha512-q1b3N5QkRUWUl7iyylaaj3kOpIT0N2i9MqIEQXP73GVsN9cw3fdx8X63cEmWhJGi2PPCF23Ijp7ktmd39rawIA==}

  rgb2hex@0.2.5:
    resolution: {integrity: sha512-22MOP1Rh7sAo1BZpDG6R5RFYzR2lYEgwq7HEmyW2qcsOqR2lQKmn+O//xV3YG/0rrhMC6KVX2hU+ZXuaw9a5bw==}

  rimraf@3.0.2:
    resolution: {integrity: sha512-JZkJMZkAGFFPP2YqXZXPbMlMBgsxzE8ILs4lMIX/2o0L9UBw9O/Y3o6wFw/i9YLapcUJWwqbi3kdxIPdC62TIA==}
    deprecated: Rimraf versions prior to v4 are no longer supported
    hasBin: true

  rimraf@4.4.1:
    resolution: {integrity: sha512-Gk8NlF062+T9CqNGn6h4tls3k6T1+/nXdOcSZVikNVtlRdYpA7wRJJMoXmuvOnLW844rPjdQ7JgXCYM6PPC/og==}
    engines: {node: '>=14'}
    hasBin: true

  rimraf@5.0.7:
    resolution: {integrity: sha512-nV6YcJo5wbLW77m+8KjH8aB/7/rxQy9SZ0HY5shnwULfS+9nmTtVXAJET5NdZmCzA4fPI/Hm1wo/Po/4mopOdg==}
    engines: {node: '>=14.18'}
    hasBin: true

  roarr@2.15.4:
    resolution: {integrity: sha512-CHhPh+UNHD2GTXNYhPWLnU8ONHdI+5DI+4EYIAOaiD63rHeYlZvyh8P+in5999TTSFgUYuKUAjzRI4mdh/p+2A==}
    engines: {node: '>=8.0'}

  rollup@4.18.0:
    resolution: {integrity: sha512-QmJz14PX3rzbJCN1SG4Xe/bAAX2a6NpCP8ab2vfu2GiUr8AQcr2nCV/oEO3yneFarB67zk8ShlIyWb2LGTb3Sg==}
    engines: {node: '>=18.0.0', npm: '>=8.0.0'}
    hasBin: true

  rrweb-cssom@0.6.0:
    resolution: {integrity: sha512-APM0Gt1KoXBz0iIkkdB/kfvGOwC4UuJFeG/c+yV7wSc7q96cG/kJ0HiYCnzivD9SB53cLV1MlHFNfOuPaadYSw==}

  rrweb-cssom@0.7.1:
    resolution: {integrity: sha512-TrEMa7JGdVm0UThDJSx7ddw5nVm3UJS9o9CCIZ72B1vSyEZoziDqBYP3XIoi/12lKrJR8rE3jeFHMok2F/Mnsg==}

  run-applescript@7.0.0:
    resolution: {integrity: sha512-9by4Ij99JUr/MCFBUkDKLWK3G9HVXmabKz9U5MlIAIuvuzkiOicRYs8XJLxX+xahD+mLiiCYDqF9dKAgtzKP1A==}
    engines: {node: '>=18'}

  run-async@2.4.1:
    resolution: {integrity: sha512-tvVnVv01b8c1RrA6Ep7JkStj85Guv/YrMcwqYQnwjsAS2cTmmPGBBjAjpCW7RrSodNSoE2/qg9O4bceNvUuDgQ==}
    engines: {node: '>=0.12.0'}

  run-async@3.0.0:
    resolution: {integrity: sha512-540WwVDOMxA6dN6We19EcT9sc3hkXPw5mzRNGM3FkdN/vtE9NFvj5lFAPNwUDmJjXidm3v7TC1cTE7t17Ulm1Q==}
    engines: {node: '>=0.12.0'}

  run-parallel@1.2.0:
    resolution: {integrity: sha512-5l4VyZR86LZ/lDxZTR6jqL8AFE2S0IFLMP26AbjsLVADxHdhB/c0GUsH+y39UfCi3dzz8OlQuPmnaJOMoDHQBA==}

  rxjs@7.8.1:
    resolution: {integrity: sha512-AA3TVj+0A2iuIoQkWEK/tqFjBq2j+6PO6Y0zJcvzLAFhEFIO3HL0vls9hWLncZbAAbK0mar7oZ4V079I/qPMxg==}

  safaridriver@0.1.2:
    resolution: {integrity: sha512-4R309+gWflJktzPXBQCobbWEHlzC4aK3a+Ov3tz2Ib2aBxiwd11phkdIBH1l0EO22x24CJMUQkpKFumRriCSRg==}

  safe-array-concat@1.1.2:
    resolution: {integrity: sha512-vj6RsCsWBCf19jIeHEfkRMw8DPiBb+DMXklQ/1SGDHOMlHdPUkZXFQ2YdplS23zESTijAcurb1aSgJA3AgMu1Q==}
    engines: {node: '>=0.4'}

  safe-buffer@5.1.2:
    resolution: {integrity: sha512-Gd2UZBJDkXlY7GbJxfsE8/nvKkUEU1G38c1siN6QP6a9PT9MmHB8GnpscSmMJSoF8LOIrt8ud/wPtojys4G6+g==}

  safe-buffer@5.2.1:
    resolution: {integrity: sha512-rp3So07KcdmmKbGvgaNxQSJr7bGVSVk5S9Eq1F+ppbRo70+YeaDxkw5Dd8NPN+GD6bjnYm2VuPuCXmpuYvmCXQ==}

  safe-regex-test@1.0.3:
    resolution: {integrity: sha512-CdASjNJPvRa7roO6Ra/gLYBTzYzzPyyBXxIMdGW3USQLyjWEls2RgW5UBTXaQVp+OrpeCK3bLem8smtmheoRuw==}
    engines: {node: '>= 0.4'}

  safer-buffer@2.1.2:
    resolution: {integrity: sha512-YZo3K82SD7Riyi0E1EQPojLz7kpepnSQI9IyPbHHg1XXXevb5dJI7tpyN2ADxGcQbHG7vcyRHk0cbwqcQriUtg==}

  sanitize-filename@1.6.3:
    resolution: {integrity: sha512-y/52Mcy7aw3gRm7IrcGDFx/bCk4AhRh2eI9luHOQM86nZsqwiRkkq2GekHXBBD+SmPidc8i2PqtYZl+pWJ8Oeg==}

  sax@1.4.1:
    resolution: {integrity: sha512-+aWOz7yVScEGoKNd4PA10LZ8sk0A/z5+nXQG5giUO5rprX9jgYsTdov9qCchZiPIZezbZH+jRut8nPodFAX4Jg==}

  saxes@6.0.0:
    resolution: {integrity: sha512-xAg7SOnEhrm5zI3puOOKyy1OMcMlIJZYNJY7xLBwSze0UjhPLnWfj2GF2EpT0jmzaJKIWKHLsaSSajf35bcYnA==}
    engines: {node: '>=v12.22.7'}

  schema-utils@3.3.0:
    resolution: {integrity: sha512-pN/yOAvcC+5rQ5nERGuwrjLlYvLTbCibnZ1I7B1LaiAz9BRBlE9GMgE/eqV30P7aJQUf7Ddimy/RsbYO/GrVGg==}
    engines: {node: '>= 10.13.0'}

  semver-compare@1.0.0:
    resolution: {integrity: sha512-YM3/ITh2MJ5MtzaM429anh+x2jiLVjqILF4m4oyQB18W7Ggea7BfqdH/wGMK7dDiMghv/6WG7znWMwUDzJiXow==}

  semver-diff@4.0.0:
    resolution: {integrity: sha512-0Ju4+6A8iOnpL/Thra7dZsSlOHYAHIeMxfhWQRI1/VLcT3WDBZKKtQt/QkBOsiIN9ZpuvHE6cGZ0x4glCMmfiA==}
    engines: {node: '>=12'}

  semver-regex@4.0.5:
    resolution: {integrity: sha512-hunMQrEy1T6Jr2uEVjrAIqjwWcQTgOAcIM52C8MY1EZSD3DDNft04XzvYKPqjED65bNVVko0YI38nYeEHCX3yw==}
    engines: {node: '>=12'}

  semver@5.7.2:
    resolution: {integrity: sha512-cBznnQ9KjJqU67B52RMC65CMarK2600WFnbkcaiwWq3xy/5haFJlshgnpjovMVJ+Hff49d8GEn0b87C5pDQ10g==}
    hasBin: true

  semver@6.3.1:
    resolution: {integrity: sha512-BR7VvDCVHO+q2xBEWskxS6DJE1qRnb7DxzUrogb71CWoSficBxYsiAGd+Kl0mmq/MprG9yArRkyrQxTO6XjMzA==}
    hasBin: true

  semver@7.6.2:
    resolution: {integrity: sha512-FNAIBWCx9qcRhoHcgcJ0gvU7SN1lYU2ZXuSfl04bSC5OpvDHFyJCjdNHomPXxjQlCBU67YW64PzY7/VIEH7F2w==}
    engines: {node: '>=10'}
    hasBin: true

  serialize-error@11.0.3:
    resolution: {integrity: sha512-2G2y++21dhj2R7iHAdd0FIzjGwuKZld+7Pl/bTU6YIkrC2ZMbVUjm+luj6A6V34Rv9XfKJDKpTWu9W4Gse1D9g==}
    engines: {node: '>=14.16'}

  serialize-error@7.0.1:
    resolution: {integrity: sha512-8I8TjW5KMOKsZQTvoxjuSIa7foAwPWGOts+6o7sgjz41/qMD9VQHEDxi6PBvK2l0MXUmqZyNpUK+T2tQaaElvw==}
    engines: {node: '>=10'}

  serialize-javascript@6.0.0:
    resolution: {integrity: sha512-Qr3TosvguFt8ePWqsvRfrKyQXIiW+nGbYpy8XK24NQHE83caxWt+mIymTT19DGFbNWNLfEwsrkSmN64lVWB9ag==}

  serialize-javascript@6.0.2:
    resolution: {integrity: sha512-Saa1xPByTTq2gdeFZYLLo+RFE35NHZkAbqZeWNd3BpzppeVisAqpDjcp8dyf6uIvEqJRd46jemmyA4iFIeVk8g==}

  set-blocking@2.0.0:
    resolution: {integrity: sha512-KiKBS8AnWGEyLzofFfmvKwpdPzqiy16LvQfK3yv/fVH7Bj13/wl3JSR1J+rfgRE9q7xUJK4qvgS8raSOeLUehw==}

  set-function-length@1.2.2:
    resolution: {integrity: sha512-pgRc4hJ4/sNjWCSS9AmnS40x3bNMDTknHgL5UaMBTMyJnU90EgWh1Rz+MC9eFu4BuN/UwZjKQuY/1v3rM7HMfg==}
    engines: {node: '>= 0.4'}

  set-function-name@2.0.2:
    resolution: {integrity: sha512-7PGFlmtwsEADb0WYyvCMa1t+yke6daIG4Wirafur5kcf+MhUnPms1UeR0CKQdTZD81yESwMHbtn+TR+dMviakQ==}
    engines: {node: '>= 0.4'}

  setimmediate@1.0.5:
    resolution: {integrity: sha512-MATJdZp8sLqDl/68LfQmbP8zKPLQNV6BIZoIgrscFDQ+RsvK/BxeDQOgyxKKoh0y/8h3BqVFnCqQ/gd+reiIXA==}

  shallow-clone@3.0.1:
    resolution: {integrity: sha512-/6KqX+GVUdqPuPPd2LxDDxzX6CAbjJehAAOKlNpqqUpAqPM6HeL8f+o3a+JsyGjn2lv0WY8UsTgUJjU9Ok55NA==}
    engines: {node: '>=8'}

  shebang-command@1.2.0:
    resolution: {integrity: sha512-EV3L1+UQWGor21OmnvojK36mhg+TyIKDh3iFBKBohr5xeXIhNBcx8oWdgkTEEQ+BEFFYdLRuqMfd5L84N1V5Vg==}
    engines: {node: '>=0.10.0'}

  shebang-command@2.0.0:
    resolution: {integrity: sha512-kHxr2zZpYtdmrN1qDjrrX/Z1rR1kG8Dx+gkpK1G4eXmvXswmcE1hTWBWYUzlraYw1/yZp6YuDY77YtvbN0dmDA==}
    engines: {node: '>=8'}

  shebang-regex@1.0.0:
    resolution: {integrity: sha512-wpoSFAxys6b2a2wHZ1XpDSgD7N9iVjg29Ph9uV/uaP9Ex/KXlkTZTeddxDPSYQpgvzKLGJke2UU0AzoGCjNIvQ==}
    engines: {node: '>=0.10.0'}

  shebang-regex@3.0.0:
    resolution: {integrity: sha512-7++dFhtcx3353uBaq8DDR4NuxBetBzC7ZQOhmTQInHEd6bSrXdiEyzCvG07Z44UYdLShWUyXt5M/yhz8ekcb1A==}
    engines: {node: '>=8'}

  shelljs@0.8.5:
    resolution: {integrity: sha512-TiwcRcrkhHvbrZbnRcFYMLl30Dfov3HKqzp5tO5b4pt6G/SezKcYhmDg15zXVBswHmctSAQKznqNW2LO5tTDow==}
    engines: {node: '>=4'}
    hasBin: true

  shx@0.3.4:
    resolution: {integrity: sha512-N6A9MLVqjxZYcVn8hLmtneQWIJtp8IKzMP4eMnx+nqkvXoqinUPCbUFLp2UcWTEIUONhlk0ewxr/jaVGlc+J+g==}
    engines: {node: '>=6'}
    hasBin: true

  side-channel@1.0.6:
    resolution: {integrity: sha512-fDW/EZ6Q9RiO8eFG8Hj+7u/oW+XrPTIChwCOM2+th2A6OblDtYYIpve9m+KvI9Z4C9qSEXlaGR6bTEYHReuglA==}
    engines: {node: '>= 0.4'}

  siginfo@2.0.0:
    resolution: {integrity: sha512-ybx0WO1/8bSBLEWXZvEd7gMW3Sn3JFlW3TvX1nREbDLRNQNaeNN8WK0meBwPdAaOI7TtRRRJn/Es1zhrrCHu7g==}

  signal-exit@3.0.7:
    resolution: {integrity: sha512-wnD2ZE+l+SPC/uoS0vXeE9L1+0wuaMqKlfz9AMUo38JsyLSBWSFcHR1Rri62LZc12vLr1gb3jl7iwQhgwpAbGQ==}

  signal-exit@4.1.0:
    resolution: {integrity: sha512-bzyZ1e88w9O1iNJbKnOlvYTrWPDl46O1bG0D3XInv+9tkPrxrN8jUUTiFlDkkmKWgn1M6CfIA13SuGqOa9Korw==}
    engines: {node: '>=14'}

  sigstore@1.9.0:
    resolution: {integrity: sha512-0Zjz0oe37d08VeOtBIuB6cRriqXse2e8w+7yIy2XSXjshRKxbc2KkhXjL229jXSxEm7UbcjS76wcJDGQddVI9A==}
    engines: {node: ^14.17.0 || ^16.13.0 || >=18.0.0}
    hasBin: true

  sigstore@2.3.1:
    resolution: {integrity: sha512-8G+/XDU8wNsJOQS5ysDVO0Etg9/2uA5gR9l4ZwijjlwxBcrU6RPfwi2+jJmbP+Ap1Hlp/nVAaEO4Fj22/SL2gQ==}
    engines: {node: ^16.14.0 || >=18.0.0}

  simmerjs@0.5.6:
    resolution: {integrity: sha512-Z00zGHUp2IVSDUuni6gzBxVVQwAEZ7jVHnqL97+2RaHVWTYKfgCNyCvgm68Uc1M6X84hjatxvtOc24Y9ECLPWQ==}

  simple-update-notifier@2.0.0:
    resolution: {integrity: sha512-a2B9Y0KlNXl9u/vsW6sTIu9vGEpfKu2wRV6l1H3XEas/0gUIzGzBoP/IouTcUQbm9JWZLH3COxyn03TYlFax6w==}
    engines: {node: '>=10'}

  slash@3.0.0:
    resolution: {integrity: sha512-g9Q1haeby36OSStwb4ntCGGGaKsaVSjQ68fBxoQcutl5fS1vuY18H3wSt3jFyFtrkx+Kz0V1G85A4MyAdDMi2Q==}
    engines: {node: '>=8'}

  slash@5.1.0:
    resolution: {integrity: sha512-ZA6oR3T/pEyuqwMgAKT0/hAv8oAXckzbkmR0UkUosQ+Mc4RxGoJkRmwHgHufaenlyAgE1Mxgpdcrf75y6XcnDg==}
    engines: {node: '>=14.16'}

  slice-ansi@3.0.0:
    resolution: {integrity: sha512-pSyv7bSTC7ig9Dcgbw9AuRNUb5k5V6oDudjZoMBSr13qpLBG7tB+zgCkARjq7xIUgdz5P1Qe8u+rSGdouOOIyQ==}
    engines: {node: '>=8'}

  slice-ansi@4.0.0:
    resolution: {integrity: sha512-qMCMfhY040cVHT43K9BFygqYbUPFZKHOg7K73mtTWJRb8pyP3fzf4Ixd5SzdEJQ6MRUg/WBnOLxghZtKKurENQ==}
    engines: {node: '>=10'}

  slice-ansi@5.0.0:
    resolution: {integrity: sha512-FC+lgizVPfie0kkhqUScwRu1O/lF6NOgJmlCgK+/LYxDCTk8sGelYaHDhFcDN+Sn3Cv+3VSa4Byeo+IMCzpMgQ==}
    engines: {node: '>=12'}

  slice-ansi@7.1.0:
    resolution: {integrity: sha512-bSiSngZ/jWeX93BqeIAbImyTbEihizcwNjFoRUIY/T1wWQsfsm2Vw1agPKylXvQTU7iASGdHhyqRlqQzfz+Htg==}
    engines: {node: '>=18'}

  smart-buffer@4.2.0:
    resolution: {integrity: sha512-94hK0Hh8rPqQl2xXc3HsaBoOXKV20MToPkcXvwbISWLEs+64sBq5kFgn2kJDHb1Pry9yrP0dxrCI9RRci7RXKg==}
    engines: {node: '>= 6.0.0', npm: '>= 3.0.0'}

  socks-proxy-agent@7.0.0:
    resolution: {integrity: sha512-Fgl0YPZ902wEsAyiQ+idGd1A7rSFx/ayC1CQVMw5P+EQx2V0SgpGtf6OKFhVjPflPUl9YMmEOnmfjCdMUsygww==}
    engines: {node: '>= 10'}

  socks-proxy-agent@8.0.3:
    resolution: {integrity: sha512-VNegTZKhuGq5vSD6XNKlbqWhyt/40CgoEw8XxD6dhnm8Jq9IEa3nIa4HwnM8XOqU0CdB0BwWVXusqiFXfHB3+A==}
    engines: {node: '>= 14'}

  socks@2.8.3:
    resolution: {integrity: sha512-l5x7VUUWbjVFbafGLxPWkYsHIhEvmF85tbIeFZWc8ZPtoMyybuEhL7Jye/ooC4/d48FgOjSJXgsF/AJPYCW8Zw==}
    engines: {node: '>= 10.0.0', npm: '>= 3.0.0'}

  sort-keys@2.0.0:
    resolution: {integrity: sha512-/dPCrG1s3ePpWm6yBbxZq5Be1dXGLyLn9Z791chDC3NFrpkVbWGzkBwPN1knaciexFXgRJ7hzdnwZ4stHSDmjg==}
    engines: {node: '>=4'}

  source-map-js@1.2.0:
    resolution: {integrity: sha512-itJW8lvSA0TXEphiRoawsCksnlf8SyvmFzIhltqAHluXd88pkCd+cXJVHTDwdCr0IzwptSm035IHQktUu1QUMg==}
    engines: {node: '>=0.10.0'}

  source-map-support@0.5.21:
    resolution: {integrity: sha512-uBHU3L3czsIyYXKX88fdrGovxdSCoTGDRZ6SYXtSRxLZUzHg5P/66Ht6uoUlHu9EZod+inXhKo3qQgwXUT/y1w==}

  source-map@0.6.1:
    resolution: {integrity: sha512-UjgapumWlbMhkBgzT7Ykc5YXUT46F0iKu8SGXq0bcwP5dz/h0Plj6enJqjz1Zbq2l5WaqYnrVbwWOWMyF3F47g==}
    engines: {node: '>=0.10.0'}

  source-map@0.7.4:
    resolution: {integrity: sha512-l3BikUxvPOcn5E74dZiq5BGsTb5yEwhaTSzccU6t4sDOH8NWJCstKO5QT2CvtFoK6F0saL7p9xHAqHOlCPJygA==}
    engines: {node: '>= 8'}

  spacetrim@0.11.25:
    resolution: {integrity: sha512-SWxXDROciuJs9YEYXUBjot5k/cqNGPPbT3QmkInFne4AGc1y+76It+jqU8rfsXKt57RRiunzZn1m9+KfuuNklw==}

  spdx-correct@3.2.0:
    resolution: {integrity: sha512-kN9dJbvnySHULIluDHy32WHRUu3Og7B9sbY7tsFLctQkIqnMh3hErYgdMjTYuqmcXX+lK5T1lnUt3G7zNswmZA==}

  spdx-exceptions@2.5.0:
    resolution: {integrity: sha512-PiU42r+xO4UbUS1buo3LPJkjlO7430Xn5SVAhdpzzsPHsjbYVflnnFdATgabnLude+Cqu25p6N+g2lw/PFsa4w==}

  spdx-expression-parse@3.0.1:
    resolution: {integrity: sha512-cbqHunsQWnJNE6KhVSMsMeH5H/L9EpymbzqTQ3uLwNCLZ1Q481oWaofqH7nO6V07xlXwY6PhQdQ2IedWx/ZK4Q==}

  spdx-license-ids@3.0.18:
    resolution: {integrity: sha512-xxRs31BqRYHwiMzudOrpSiHtZ8i/GeionCBDSilhYRj+9gIcI8wCZTlXZKu9vZIVqViP3dcp9qE5G6AlIaD+TQ==}

  split2@3.2.2:
    resolution: {integrity: sha512-9NThjpgZnifTkJpzTZ7Eue85S49QwpNhZTq6GRJwObb6jnLFNGB7Qm73V5HewTROPyxD0C29xqmaI68bQtV+hg==}

  split2@4.2.0:
    resolution: {integrity: sha512-UcjcJOWknrNkF6PLX83qcHM6KHgVKNkV62Y8a5uYDVv9ydGQVwAHMKqHdJje1VTWpljG0WYpCDhrCdAOYH4TWg==}
    engines: {node: '>= 10.x'}

  split@1.0.1:
    resolution: {integrity: sha512-mTyOoPbrivtXnwnIxZRFYRrPNtEFKlpB2fvjSnCQUiAA6qAZzqwna5envK4uk6OIeP17CsdF3rSBGYVBsU0Tkg==}

  sprintf-js@1.0.3:
    resolution: {integrity: sha512-D9cPgkvLlV3t3IzL0D0YLvGA9Ahk4PcvVwUbN0dSGr1aP0Nrt4AEnTUbuGvquEC0mA64Gqt1fzirlRs5ibXx8g==}

  sprintf-js@1.1.3:
    resolution: {integrity: sha512-Oo+0REFV59/rz3gfJNKQiBlwfHaSESl1pcGyABQsnnIfWOFt6JNj5gCog2U6MLZ//IGYD+nA8nI+mTShREReaA==}

  ssri@10.0.6:
    resolution: {integrity: sha512-MGrFH9Z4NP9Iyhqn16sDtBpRRNJ0Y2hNa6D65h736fVSaPCHr4DM4sWUNvVaSuC+0OBGhwsrydQwmgfg5LncqQ==}
    engines: {node: ^14.17.0 || ^16.13.0 || >=18.0.0}

  ssri@9.0.1:
    resolution: {integrity: sha512-o57Wcn66jMQvfHG1FlYbWeZWW/dHZhJXjpIcTfXldXEk5nz5lStPo3mK0OJQfGR3RbZUlbISexbljkJzuEj/8Q==}
    engines: {node: ^12.13.0 || ^14.15.0 || >=16.0.0}

  stack-utils@2.0.6:
    resolution: {integrity: sha512-XlkWvfIm6RmsWtNJx+uqtKLS8eqFbxUg0ZzLXqY0caEy9l7hruX8IpiDnjsLavoBgqCCR71TqWO8MaXYheJ3RQ==}
    engines: {node: '>=10'}

  stackback@0.0.2:
    resolution: {integrity: sha512-1XMJE5fQo1jGH6Y/7ebnwPOBEkIEnT4QF32d5R1+VXdXveM0IBMJt8zfaxX1P3QhVwrYe+576+jkANtSS2mBbw==}

  stat-mode@1.0.0:
    resolution: {integrity: sha512-jH9EhtKIjuXZ2cWxmXS8ZP80XyC3iasQxMDV8jzhNJpfDb7VbQLVW4Wvsxz9QZvzV+G4YoSfBUVKDOyxLzi/sg==}
    engines: {node: '>= 6'}

  std-env@3.7.0:
    resolution: {integrity: sha512-JPbdCEQLj1w5GilpiHAx3qJvFndqybBysA3qUOnznweH4QbNYUsW/ea8QzSrnh0vNsezMMw5bcVool8lM0gwzg==}

  stdin-discarder@0.2.2:
    resolution: {integrity: sha512-UhDfHmA92YAlNnCfhmq0VeNL5bDbiZGg7sZ2IvPsXubGkiNa9EC+tUTsjBRsYUAz87btI6/1wf4XoVvQ3uRnmQ==}
    engines: {node: '>=18'}

  stop-iteration-iterator@1.0.0:
    resolution: {integrity: sha512-iCGQj+0l0HOdZ2AEeBADlsRC+vsnDsZsbdSiH1yNSjcfKM7fdpCMfqAL/dwF5BLiw/XhRft/Wax6zQbhq2BcjQ==}
    engines: {node: '>= 0.4'}

  stream-buffers@3.0.2:
    resolution: {integrity: sha512-DQi1h8VEBA/lURbSwFtEHnSTb9s2/pwLEaFuNhXwy1Dx3Sa0lOuYT2yNUr4/j2fs8oCAMANtrZ5OrPZtyVs3MQ==}
    engines: {node: '>= 0.10.0'}

  streamx@2.18.0:
    resolution: {integrity: sha512-LLUC1TWdjVdn1weXGcSxyTR3T4+acB6tVGXT95y0nGbca4t4o/ng1wKAGTljm9VicuCVLvRlqFYXYy5GwgM7sQ==}

  string-argv@0.3.2:
    resolution: {integrity: sha512-aqD2Q0144Z+/RqG52NeHEkZauTAUWJO8c6yTftGJKO3Tja5tUgIfmIl6kExvhtxSDP7fXB6DvzkfMpCd/F3G+Q==}
    engines: {node: '>=0.6.19'}

  string-width@4.2.3:
    resolution: {integrity: sha512-wKyQRQpjJ0sIp62ErSZdGsjMJWsap5oRNihHhu6G7JVO/9jIB6UyevL+tXuOqrng8j/cxKTWyWUwvSTriiZz/g==}
    engines: {node: '>=8'}

  string-width@5.1.2:
    resolution: {integrity: sha512-HnLOCR3vjcY8beoNLtcjZ5/nxn2afmME6lhrDrebokqMap+XbeW8n9TXpPDOqdGK5qcI3oT0GKTW6wC7EMiVqA==}
    engines: {node: '>=12'}

  string-width@7.1.0:
    resolution: {integrity: sha512-SEIJCWiX7Kg4c129n48aDRwLbFb2LJmXXFrWBG4NGaRtMQ3myKPKbwrD1BKqQn74oCoNMBVrfDEr5M9YxCsrkw==}
    engines: {node: '>=18'}

  string.prototype.trim@1.2.9:
    resolution: {integrity: sha512-klHuCNxiMZ8MlsOihJhJEBJAiMVqU3Z2nEXWfWnIqjN0gEFS9J9+IxKozWWtQGcgoa1WUZzLjKPTr4ZHNFTFxw==}
    engines: {node: '>= 0.4'}

  string.prototype.trimend@1.0.8:
    resolution: {integrity: sha512-p73uL5VCHCO2BZZ6krwwQE3kCzM7NKmis8S//xEC6fQonchbum4eP6kR4DLEjQFO3Wnj3Fuo8NM0kOSjVdHjZQ==}

  string.prototype.trimstart@1.0.8:
    resolution: {integrity: sha512-UXSH262CSZY1tfu3G3Secr6uGLCFVPMhIqHjlgCUtCCcgihYc/xKs9djMTMUOb2j1mVSeU8EU6NWc/iQKU6Gfg==}
    engines: {node: '>= 0.4'}

  string_decoder@1.1.1:
    resolution: {integrity: sha512-n/ShnvDi6FHbbVfviro+WojiFzv+s8MPMHBczVePfUpDJLwoLT0ht1l4YwBCbi8pJAveEEdnkHyPyTP/mzRfwg==}

  string_decoder@1.3.0:
    resolution: {integrity: sha512-hkRX8U1WjJFd8LsDJ2yQ/wWWxaopEsABU1XfkM8A+j0+85JAGppt16cr1Whg6KIbb4okU6Mql6BOj+uup/wKeA==}

  strip-ansi@6.0.1:
    resolution: {integrity: sha512-Y38VPSHcqkFrCpFnQ9vuSXmquuv5oXOKpGeT6aGrr3o3Gc9AlVa6JBfUSOCnbxGGZF+/0ooI7KrPuUSztUdU5A==}
    engines: {node: '>=8'}

  strip-ansi@7.1.0:
    resolution: {integrity: sha512-iq6eVVI64nQQTRYq2KtEg2d2uU7LElhTJwsH4YzIHZshxlgZms/wIc4VoDQTlG/IvVIrBKG06CrZnp0qv7hkcQ==}
    engines: {node: '>=12'}

  strip-bom@3.0.0:
    resolution: {integrity: sha512-vavAMRXOgBVNF6nyEEmL3DBK19iRpDcoIwW+swQ+CbGiu7lju6t+JklA1MHweoWtadgt4ISVUsXLyDq34ddcwA==}
    engines: {node: '>=4'}

  strip-bom@4.0.0:
    resolution: {integrity: sha512-3xurFv5tEgii33Zi8Jtp55wEIILR9eh34FAW00PZf+JnSsTmV/ioewSgQl97JHvgjoRGwPShsWm+IdrxB35d0w==}
    engines: {node: '>=8'}

  strip-eof@1.0.0:
    resolution: {integrity: sha512-7FCwGGmx8mD5xQd3RPUvnSpUXHM3BWuzjtpD4TXsfcZ9EL4azvVVUscFYwD9nx8Kh+uCBC00XBtAykoMHwTh8Q==}
    engines: {node: '>=0.10.0'}

  strip-final-newline@2.0.0:
    resolution: {integrity: sha512-BrpvfNAE3dcvq7ll3xVumzjKjZQ5tI1sEUIKr3Uoks0XUl45St3FlatVqef9prk4jRDzhW6WZg+3bk93y6pLjA==}
    engines: {node: '>=6'}

  strip-final-newline@3.0.0:
    resolution: {integrity: sha512-dOESqjYr96iWYylGObzd39EuNTa5VJxyvVAEm5Jnh7KGo75V43Hk1odPQkNDyXNmUR6k+gEiDVXnjB8HJ3crXw==}
    engines: {node: '>=12'}

  strip-indent@3.0.0:
    resolution: {integrity: sha512-laJTa3Jb+VQpaC6DseHhF7dXVqHTfJPCRDaEbid/drOhgitgYku/letMUqOXFoWV0zIIUbjpdH2t+tYj4bQMRQ==}
    engines: {node: '>=8'}

  strip-json-comments@2.0.1:
    resolution: {integrity: sha512-4gB8na07fecVVkOI6Rs4e7T6NOTki5EmL7TUduTs6bu3EdnSycntVJ4re8kgZA+wx9IueI2Y11bfbgwtzuE0KQ==}
    engines: {node: '>=0.10.0'}

  strip-json-comments@3.1.1:
    resolution: {integrity: sha512-6fPc+R4ihwqP6N/aIv2f1gMH8lOVtWQHoqC4yK6oSDVVocumAsfCqjkXnqiYMhmMwS/mEHLp7Vehlt3ql6lEig==}
    engines: {node: '>=8'}

  strip-literal@2.1.0:
    resolution: {integrity: sha512-Op+UycaUt/8FbN/Z2TWPBLge3jWrP3xj10f3fnYxf052bKuS3EKs1ZQcVGjnEMdsNVAM+plXRdmjrZ/KgG3Skw==}

  strip-outer@1.0.1:
    resolution: {integrity: sha512-k55yxKHwaXnpYGsOzg4Vl8+tDrWylxDEpknGjhTiZB8dFRU5rTo9CAzeycivxV3s+zlTKwrs6WxMxR95n26kwg==}
    engines: {node: '>=0.10.0'}

  strong-log-transformer@2.1.0:
    resolution: {integrity: sha512-B3Hgul+z0L9a236FAUC9iZsL+nVHgoCJnqCbN588DjYxvGXaXaaFbfmQ/JhvKjZwsOukuR72XbHv71Qkug0HxA==}
    engines: {node: '>=4'}
    hasBin: true

  sudo-prompt@9.2.1:
    resolution: {integrity: sha512-Mu7R0g4ig9TUuGSxJavny5Rv0egCEtpZRNMrZaYS1vxkiIxGiGUwoezU3LazIQ+KE04hTrTfNPgxU5gzi7F5Pw==}

  sumchecker@3.0.1:
    resolution: {integrity: sha512-MvjXzkz/BOfyVDkG0oFOtBxHX2u3gKbMHIF/dXblZsgD3BWOFLmHovIpZY7BykJdAjcqRCBi1WYBNdEC9yI7vg==}
    engines: {node: '>= 8.0'}

  super-regex@1.0.0:
    resolution: {integrity: sha512-CY8u7DtbvucKuquCmOFEKhr9Besln7n9uN8eFbwcoGYWXOMW07u2o8njWaiXt11ylS3qoGF55pILjRmPlbodyg==}
    engines: {node: '>=18'}

  supports-color@5.5.0:
    resolution: {integrity: sha512-QjVjwdXIt408MIiAqCX4oUKsgU2EqAGzs2Ppkm4aQYbjm+ZEWEcW4SfFNTr4uMNZma0ey4f5lgLrkB0aX0QMow==}
    engines: {node: '>=4'}

  supports-color@7.2.0:
    resolution: {integrity: sha512-qpCAvRl9stuOHveKsn7HncJRvv501qIacKzQlO/+Lwxc9+0q2wLyv4Dfvt80/DPn2pqOBsJdDiogXGR9+OvwRw==}
    engines: {node: '>=8'}

  supports-color@8.1.1:
    resolution: {integrity: sha512-MpUEN2OodtUzxvKQl72cUF7RQ5EiHsGvSsVG0ia9c5RbWGL2CI4C7EpPS8UTBIplnlzZiNuV56w+FuNxy3ty2Q==}
    engines: {node: '>=10'}

  supports-preserve-symlinks-flag@1.0.0:
    resolution: {integrity: sha512-ot0WnXS9fgdkgIcePe6RHNk1WA8+muPa6cSjeR3V8K27q9BB1rTE3R1p7Hv0z1ZyAc8s6Vvv8DIyWf681MAt0w==}
    engines: {node: '>= 0.4'}

  symbol-tree@3.2.4:
    resolution: {integrity: sha512-9QNk5KwDF+Bvz+PyObkmSYjI5ksVUYtjW7AU22r2NKcfLJcXp96hkDWU3+XndOsUb+AQ9QhfzfCT2O+CNWT5Tw==}

  tapable@2.2.1:
    resolution: {integrity: sha512-GNzQvQTOIP6RyTfE2Qxb8ZVlNmw0n88vp1szwWRimP02mnTsx3Wtn5qRdqY9w2XduFNUgvOwhNnQsjwCp+kqaQ==}
    engines: {node: '>=6'}

  tar-fs@3.0.4:
    resolution: {integrity: sha512-5AFQU8b9qLfZCX9zp2duONhPmZv0hGYiBPJsyUdqMjzq/mqVpy/rEUSeHk1+YitmxugaptgBh5oDGU3VsAJq4w==}

  tar-fs@3.0.6:
    resolution: {integrity: sha512-iokBDQQkUyeXhgPYaZxmczGPhnhXZ0CmrqI+MOb/WFGS9DW5wnfrLgtjUJBvz50vQ3qfRwJ62QVoCFu8mPVu5w==}

  tar-stream@2.2.0:
    resolution: {integrity: sha512-ujeqbceABgwMZxEJnk2HDY2DlnUZ+9oEcb1KzTVfYHio0UE6dG71n60d8D2I4qNvleWrrXpmjpt7vZeF1LnMZQ==}
    engines: {node: '>=6'}

  tar-stream@3.1.7:
    resolution: {integrity: sha512-qJj60CXt7IU1Ffyc3NJMjh6EkuCFej46zUqJ4J7pqYlThyd9bO0XBTmcOIhSzZJVWfsLks0+nle/j538YAW9RQ==}

  tar@6.2.1:
    resolution: {integrity: sha512-DZ4yORTwrbTj/7MZYq2w+/ZFdI6OZ/f9SFHR+71gIVUZhOQPHzVCLpvRnPgyaMpfWxxk/4ONva3GQSyNIKRv6A==}
    engines: {node: '>=10'}

  temp-dir@1.0.0:
    resolution: {integrity: sha512-xZFXEGbG7SNC3itwBzI3RYjq/cEhBkx2hJuKGIUOcEULmkQExXiHat2z/qkISYsuR+IKumhEfKKbV5qXmhICFQ==}
    engines: {node: '>=4'}

  temp-file@3.4.0:
    resolution: {integrity: sha512-C5tjlC/HCtVUOi3KWVokd4vHVViOmGjtLwIh4MuzPo/nMYTV/p1urt3RnMz2IWXDdKEGJH3k5+KPxtqRsUYGtg==}

  terser-webpack-plugin@5.3.10:
    resolution: {integrity: sha512-BKFPWlPDndPs+NGGCr1U59t0XScL5317Y0UReNrHaw9/FwhPENlq6bfgs+4yPfyP51vqC1bQ4rp1EfXW5ZSH9w==}
    engines: {node: '>= 10.13.0'}
    peerDependencies:
      '@swc/core': '*'
      esbuild: '*'
      uglify-js: '*'
      webpack: ^5.1.0
    peerDependenciesMeta:
      '@swc/core':
        optional: true
      esbuild:
        optional: true
      uglify-js:
        optional: true

  terser@5.31.1:
    resolution: {integrity: sha512-37upzU1+viGvuFtBo9NPufCb9dwM0+l9hMxYyWfBA+fbwrPqNJAhbZ6W47bBFnZHKHTUBnMvi87434qq+qnxOg==}
    engines: {node: '>=10'}
    hasBin: true

  test-exclude@6.0.0:
    resolution: {integrity: sha512-cAGWPIyOHU6zlmg88jwm7VRyXnMN7iV68OGAbYDk/Mh/xC/pzVPlQtY6ngoIH/5/tciuhGfvESU8GrHrcxD56w==}
    engines: {node: '>=8'}

  text-decoder@1.1.0:
    resolution: {integrity: sha512-TmLJNj6UgX8xcUZo4UDStGQtDiTzF7BzWlzn9g7UWrjkpHr5uJTK1ld16wZ3LXb2vb6jH8qU89dW5whuMdXYdw==}

  text-extensions@1.9.0:
    resolution: {integrity: sha512-wiBrwC1EhBelW12Zy26JeOUkQ5mRu+5o8rpsJk5+2t+Y5vE7e842qtZDQ2g1NpX/29HdyFeJ4nSIhI47ENSxlQ==}
    engines: {node: '>=0.10'}

  text-table@0.2.0:
    resolution: {integrity: sha512-N+8UisAXDGk8PFXP4HAzVR9nbfmVJ3zYLAWiTIoqC5v5isinhr+r5uaO8+7r3BMfuNIufIsA7RdpVgacC2cSpw==}

  through2@2.0.5:
    resolution: {integrity: sha512-/mrRod8xqpA+IHSLyGCQ2s8SPHiCDEeQJSep1jqLYeEUClOFG2Qsh+4FU6G9VeqpZnGW/Su8LQGc4YKni5rYSQ==}

  through@2.3.8:
    resolution: {integrity: sha512-w89qg7PI8wAdvX60bMDP+bFoD5Dvhm9oLheFp5O4a2QF0cSBGsBX4qZmadPMvVqlLJBBci+WqGGOAPvcDeNSVg==}

  time-span@5.1.0:
    resolution: {integrity: sha512-75voc/9G4rDIJleOo4jPvN4/YC4GRZrY8yy1uU4lwrB3XEQbWve8zXoO5No4eFrGcTAMYyoY67p8jRQdtA1HbA==}
    engines: {node: '>=12'}

  tinybench@2.8.0:
    resolution: {integrity: sha512-1/eK7zUnIklz4JUUlL+658n58XO2hHLQfSk1Zf2LKieUjxidN16eKFEoDEfjHc3ohofSSqK3X5yO6VGb6iW8Lw==}

  tinypool@0.8.4:
    resolution: {integrity: sha512-i11VH5gS6IFeLY3gMBQ00/MmLncVP7JLXOw1vlgkytLmJK7QnEr7NXf0LBdxfmNPAeyetukOk0bOYrJrFGjYJQ==}
    engines: {node: '>=14.0.0'}

  tinyspy@2.2.1:
    resolution: {integrity: sha512-KYad6Vy5VDWV4GH3fjpseMQ/XU2BhIYP7Vzd0LG44qRWm/Yt2WCOTicFdvmgo6gWaqooMQCawTtILVQJupKu7A==}
    engines: {node: '>=14.0.0'}

  tinyspy@3.0.0:
    resolution: {integrity: sha512-q5nmENpTHgiPVd1cJDDc9cVoYN5x4vCvwT3FMilvKPKneCBZAxn2YWQjDF0UMcE9k0Cay1gBiDfTMU0g+mPMQA==}
    engines: {node: '>=14.0.0'}

  tmp-promise@3.0.3:
    resolution: {integrity: sha512-RwM7MoPojPxsOBYnyd2hy0bxtIlVrihNs9pj5SUvY8Zz1sQcQG2tG1hSr8PDxfgEB8RNKDhqbIlroIarSNDNsQ==}

  tmp@0.0.33:
    resolution: {integrity: sha512-jRCJlojKnZ3addtTOjdIqoRuPEKBvNXcGYqzO6zWZX8KfKEpnGY5jfggJQ3EjKuu8D4bJRr0y+cYJFmYbImXGw==}
    engines: {node: '>=0.6.0'}

  tmp@0.2.3:
    resolution: {integrity: sha512-nZD7m9iCPC5g0pYmcaxogYKggSfLsdxl8of3Q/oIbqCqLLIO9IAF0GWjX1z9NZRHPiXv8Wex4yDCaZsgEw0Y8w==}
    engines: {node: '>=14.14'}

  to-fast-properties@2.0.0:
    resolution: {integrity: sha512-/OaKK0xYrs3DmxRYqL/yDc+FxFUVYhDlXMhRmv3z915w2HF1tnN1omB354j8VUGO/hbRzyD6Y3sA7v7GS/ceog==}
    engines: {node: '>=4'}

  to-regex-range@5.0.1:
    resolution: {integrity: sha512-65P7iz6X5yEr1cwcgvQxbbIw7Uk3gOy5dIdtZ4rDveLqhrdJP+Li/Hx6tyK0NEb+2GCyneCMJiGqrADCSNk8sQ==}
    engines: {node: '>=8.0'}

  tough-cookie@4.1.4:
    resolution: {integrity: sha512-Loo5UUvLD9ScZ6jh8beX1T6sO1w2/MpCRpEP7V280GKMVUQ0Jzar2U3UJPsrdbziLEMMhu3Ujnq//rhiFuIeag==}
    engines: {node: '>=6'}

  tr46@0.0.3:
    resolution: {integrity: sha512-N3WMsuqV66lT30CrXNbEjx4GEwlow3v6rr4mCcv6prnfwhS01rkgyFdjPNBYd9br7LpXV1+Emh01fHnq2Gdgrw==}

  tr46@5.0.0:
    resolution: {integrity: sha512-tk2G5R2KRwBd+ZN0zaEXpmzdKyOYksXwywulIX95MBODjSzMIuQnQ3m8JxgbhnL1LeVo7lqQKsYa1O3Htl7K5g==}
    engines: {node: '>=18'}

  trim-newlines@3.0.1:
    resolution: {integrity: sha512-c1PTsA3tYrIsLGkJkzHF+w9F2EyxfXGo4UyJc4pFL++FMjnq0HJS69T3M7d//gKrFKwy429bouPescbjecU+Zw==}
    engines: {node: '>=8'}

  trim-repeated@1.0.0:
    resolution: {integrity: sha512-pkonvlKk8/ZuR0D5tLW8ljt5I8kmxp2XKymhepUeOdCEfKpZaktSArkLHZt76OB1ZvO9bssUsDty4SWhLvZpLg==}
    engines: {node: '>=0.10.0'}

  truncate-utf8-bytes@1.0.2:
    resolution: {integrity: sha512-95Pu1QXQvruGEhv62XCMO3Mm90GscOCClvrIUwCM0PYOXK3kaF3l3sIHxx71ThJfcbM2O5Au6SO3AWCSEfW4mQ==}

  ts-api-utils@1.3.0:
    resolution: {integrity: sha512-UQMIo7pb8WRomKR1/+MFVLTroIvDVtMX3K6OUir8ynLyzB8Jeriont2bTAtmNPa1ekAgN7YPDyf6V+ygrdU+eQ==}
    engines: {node: '>=16'}
    peerDependencies:
      typescript: '>=4.2.0'

  ts-loader@9.5.1:
    resolution: {integrity: sha512-rNH3sK9kGZcH9dYzC7CewQm4NtxJTjSEVRJ2DyBZR7f8/wcta+iV44UPCXc5+nzDzivKtlzV6c9P4e+oFhDLYg==}
    engines: {node: '>=12.0.0'}
    peerDependencies:
      typescript: '*'
      webpack: ^5.0.0

  ts-node@10.9.2:
    resolution: {integrity: sha512-f0FFpIdcHgn8zcPSbf1dRevwt047YMnaiJM3u2w2RewrB+fob/zePZcrOyQoLMMO7aBIddLcQIEK5dYjkLnGrQ==}
    hasBin: true
    peerDependencies:
      '@swc/core': '>=1.2.50'
      '@swc/wasm': '>=1.2.50'
      '@types/node': '*'
      typescript: '>=2.7'
    peerDependenciesMeta:
      '@swc/core':
        optional: true
      '@swc/wasm':
        optional: true

  tsconfig-paths@4.2.0:
    resolution: {integrity: sha512-NoZ4roiN7LnbKn9QqE1amc9DJfzvZXxF4xDavcOWt1BPkdx+m+0gJuPM+S0vCe7zTJMYUP0R8pO2XMr+Y8oLIg==}
    engines: {node: '>=6'}

  tslib@2.6.3:
    resolution: {integrity: sha512-xNvxJEOUiWPGhUuUdQgAJPKOOJfGnIyKySOc09XkKsgdUV/3E2zvwZYdejjmRgPCgcym1juLH3226yA7sEFJKQ==}

  tsx@4.15.2:
    resolution: {integrity: sha512-kIZTOCmR37nEw0qxQks2dR+eZWSXydhTGmz7yx94vEiJtJGBTkUl0D/jt/5fey+CNdm6i3Cp+29WKRay9ScQUw==}
    engines: {node: '>=18.0.0'}
    hasBin: true

  tuf-js@1.1.7:
    resolution: {integrity: sha512-i3P9Kgw3ytjELUfpuKVDNBJvk4u5bXL6gskv572mcevPbSKCV3zt3djhmlEQ65yERjIbOSncy7U4cQJaB1CBCg==}
    engines: {node: ^14.17.0 || ^16.13.0 || >=18.0.0}

  tuf-js@2.2.1:
    resolution: {integrity: sha512-GwIJau9XaA8nLVbUXsN3IlFi7WmQ48gBUrl3FTkkL/XLu/POhBzfmX9hd33FNMX1qAsfl6ozO1iMmW9NC8YniA==}
    engines: {node: ^16.14.0 || >=18.0.0}

  type-check@0.4.0:
    resolution: {integrity: sha512-XleUoc9uwGXqjWwXaUTZAmzMcFZ5858QA2vvx1Ur5xIcixXIP+8LnFDgRplU30us6teqdlskFfu+ae4K79Ooew==}
    engines: {node: '>= 0.8.0'}

  type-detect@4.0.8:
    resolution: {integrity: sha512-0fr/mIH1dlO+x7TlcMy+bIDqKPsw/70tVyeHW787goQjhmqaZe10uwLujubK9q9Lg6Fiho1KUKDYz0Z7k7g5/g==}
    engines: {node: '>=4'}

  type-fest@0.13.1:
    resolution: {integrity: sha512-34R7HTnG0XIJcBSn5XhDd7nNFPRcXYRZrBB2O2jdKqYODldSzBAqzsWoZYYvduky73toYS/ESqxPvkDf/F0XMg==}
    engines: {node: '>=10'}

  type-fest@0.18.1:
    resolution: {integrity: sha512-OIAYXk8+ISY+qTOwkHtKqzAuxchoMiD9Udx+FSGQDuiRR+PJKJHc2NJAXlbhkGwTt/4/nKZxELY1w3ReWOL8mw==}
    engines: {node: '>=10'}

  type-fest@0.20.2:
    resolution: {integrity: sha512-Ne+eE4r0/iWnpAxD852z3A+N0Bt5RN//NjJwRd2VFHEmrywxf5vsZlh4R6lixl6B+wz/8d+maTSAkN1FIkI3LQ==}
    engines: {node: '>=10'}

  type-fest@0.21.3:
    resolution: {integrity: sha512-t0rzBq87m3fVcduHDUFhKmyyX+9eo6WQjZvf51Ea/M0Q7+T374Jp1aUiyUl0GKxp8M/OETVHSDvmkyPgvX+X2w==}
    engines: {node: '>=10'}

  type-fest@0.4.1:
    resolution: {integrity: sha512-IwzA/LSfD2vC1/YDYMv/zHP4rDF1usCwllsDpbolT3D4fUepIO7f9K70jjmUewU/LmGUKJcwcVtDCpnKk4BPMw==}
    engines: {node: '>=6'}

  type-fest@0.6.0:
    resolution: {integrity: sha512-q+MB8nYR1KDLrgr4G5yemftpMC7/QLqVndBmEEdqzmNj5dcFOO4Oo8qlwZE3ULT3+Zim1F8Kq4cBnikNhlCMlg==}
    engines: {node: '>=8'}

  type-fest@0.8.1:
    resolution: {integrity: sha512-4dbzIzqvjtgiM5rw1k5rEHtBANKmdudhGyBEajN01fEyhaAIhsoKNy6y7+IN93IfpFtwY9iqi7kD+xwKhQsNJA==}
    engines: {node: '>=8'}

  type-fest@1.4.0:
    resolution: {integrity: sha512-yGSza74xk0UG8k+pLh5oeoYirvIiWo5t0/o3zHHAO2tRDiZcxWP7fywNlXhqb6/r6sWvwi+RsyQMWhVLe4BVuA==}
    engines: {node: '>=10'}

  type-fest@2.13.0:
    resolution: {integrity: sha512-lPfAm42MxE4/456+QyIaaVBAwgpJb6xZ8PRu09utnhPdWwcyj9vgy6Sq0Z5yNbJ21EdxB5dRU/Qg8bsyAMtlcw==}
    engines: {node: '>=12.20'}

  type-fest@2.19.0:
    resolution: {integrity: sha512-RAH822pAdBgcNMAfWnCBU3CFZcfZ/i1eZjwFU/dsLKumyuuP3niueg2UAukXYF0E2AAoc82ZSSf9J0WQBinzHA==}
    engines: {node: '>=12.20'}

  type-fest@3.13.1:
    resolution: {integrity: sha512-tLq3bSNx+xSpwvAJnzrK0Ep5CLNWjvFTOp71URMaAEWBfRb9nnJiBoUe0tF8bI4ZFO3omgBR6NvnbzVUT3Ly4g==}
    engines: {node: '>=14.16'}

  type-fest@4.20.0:
    resolution: {integrity: sha512-MBh+PHUHHisjXf4tlx0CFWoMdjx8zCMLJHOjnV1prABYZFHqtFOyauCIK2/7w4oIfwkF8iNhLtnJEfVY2vn3iw==}
    engines: {node: '>=16'}

  typed-array-buffer@1.0.2:
    resolution: {integrity: sha512-gEymJYKZtKXzzBzM4jqa9w6Q1Jjm7x2d+sh19AdsD4wqnMPDYyvwpsIc2Q/835kHuo3BEQ7CjelGhfTsoBb2MQ==}
    engines: {node: '>= 0.4'}

  typed-array-byte-length@1.0.1:
    resolution: {integrity: sha512-3iMJ9q0ao7WE9tWcaYKIptkNBuOIcZCCT0d4MRvuuH88fEoEH62IuQe0OtraD3ebQEoTRk8XCBoknUNc1Y67pw==}
    engines: {node: '>= 0.4'}

  typed-array-byte-offset@1.0.2:
    resolution: {integrity: sha512-Ous0vodHa56FviZucS2E63zkgtgrACj7omjwd/8lTEMEPFFyjfixMZ1ZXenpgCFBBt4EC1J2XsyVS2gkG0eTFA==}
    engines: {node: '>= 0.4'}

  typed-array-length@1.0.6:
    resolution: {integrity: sha512-/OxDN6OtAk5KBpGb28T+HZc2M+ADtvRxXrKKbUwtsLgdoxgX13hyy7ek6bFRl5+aBs2yZzB0c4CnQfAtVypW/g==}
    engines: {node: '>= 0.4'}

  typedarray-to-buffer@3.1.5:
    resolution: {integrity: sha512-zdu8XMNEDepKKR+XYOXAVPtWui0ly0NtohUscw+UmaHiAWT8hrV1rr//H6V+0DvJ3OQ19S979M0laLfX8rm82Q==}

  typedarray@0.0.6:
    resolution: {integrity: sha512-/aCDEGatGvZ2BIk+HmLf4ifCJFwvKFNb9/JeZPMulfgFracn9QFcAf5GO8B/mweUjSoblS5In0cWhqpfs/5PQA==}

  typescript@5.4.5:
    resolution: {integrity: sha512-vcI4UpRgg81oIRUFwR0WSIHKt11nJ7SAVlYNIu+QpqeyXP+gpQJy/Z4+F0aGxSE4MqwjyXvW/TzgkLAx2AGHwQ==}
    engines: {node: '>=14.17'}
    hasBin: true

  ufo@1.5.3:
    resolution: {integrity: sha512-Y7HYmWaFwPUmkoQCUIAYpKqkOf+SbVj/2fJJZ4RJMCfZp0rTGwRbzQD+HghfnhKOjL9E01okqz+ncJskGYfBNw==}

  uglify-js@3.18.0:
    resolution: {integrity: sha512-SyVVbcNBCk0dzr9XL/R/ySrmYf0s372K6/hFklzgcp2lBFyXtw4I7BOdDjlLhE1aVqaI/SHWXWmYdlZxuyF38A==}
    engines: {node: '>=0.8.0'}
    hasBin: true

  unbox-primitive@1.0.2:
    resolution: {integrity: sha512-61pPlCD9h51VoreyJ0BReideM3MDKMKnh6+V9L08331ipq6Q8OFXZYiqP6n/tbHx4s5I9uRhcye6BrbkizkBDw==}

  unbzip2-stream@1.4.3:
    resolution: {integrity: sha512-mlExGW4w71ebDJviH16lQLtZS32VKqsSfk80GCfUlwT/4/hNRFsoscrF/c++9xinkMzECL1uL9DDwXqFWkruPg==}

  undici-types@5.26.5:
    resolution: {integrity: sha512-JlCMO+ehdEIKqlFxk6IfVoAUVmgz7cU7zD/h9XZ0qzeosSHmUJVOzSQvvYSYWXkFXC+IfLKSIffhv0sVZup6pA==}

  unicorn-magic@0.1.0:
    resolution: {integrity: sha512-lRfVq8fE8gz6QMBuDM6a+LO3IAzTi05H6gCVaUpir2E1Rwpo4ZUog45KpNXKC/Mn3Yb9UDuHumeFTo9iV/D9FQ==}
    engines: {node: '>=18'}

  unique-filename@2.0.1:
    resolution: {integrity: sha512-ODWHtkkdx3IAR+veKxFV+VBkUMcN+FaqzUUd7IZzt+0zhDZFPFxhlqwPF3YQvMHx1TD0tdgYl+kuPnJ8E6ql7A==}
    engines: {node: ^12.13.0 || ^14.15.0 || >=16.0.0}

  unique-filename@3.0.0:
    resolution: {integrity: sha512-afXhuC55wkAmZ0P18QsVE6kp8JaxrEokN2HGIoIVv2ijHQd419H0+6EigAFcIzXeMIkcIkNBpB3L/DXB3cTS/g==}
    engines: {node: ^14.17.0 || ^16.13.0 || >=18.0.0}

  unique-slug@3.0.0:
    resolution: {integrity: sha512-8EyMynh679x/0gqE9fT9oilG+qEt+ibFyqjuVTsZn1+CMxH+XLlpvr2UZx4nVcCwTpx81nICr2JQFkM+HPLq4w==}
    engines: {node: ^12.13.0 || ^14.15.0 || >=16.0.0}

  unique-slug@4.0.0:
    resolution: {integrity: sha512-WrcA6AyEfqDX5bWige/4NQfPZMtASNVxdmWR76WESYQVAACSgWcR6e9i0mofqqBxYFtL4oAxPIptY73/0YE1DQ==}
    engines: {node: ^14.17.0 || ^16.13.0 || >=18.0.0}

  unique-string@3.0.0:
    resolution: {integrity: sha512-VGXBUVwxKMBUznyffQweQABPRRW1vHZAbadFZud4pLFAqRGvv/96vafgjWFqzourzr8YonlQiPgH0YCJfawoGQ==}
    engines: {node: '>=12'}

  universal-user-agent@6.0.1:
    resolution: {integrity: sha512-yCzhz6FN2wU1NiiQRogkTQszlQSlpWaw8SvVegAc+bDxbzHgh1vX8uIe8OYyMH6DwH+sdTJsgMl36+mSMdRJIQ==}

  universalify@0.1.2:
    resolution: {integrity: sha512-rBJeI5CXAlmy1pV+617WB9J63U6XcazHHF2f2dbJix4XzpUF0RS3Zbj0FGIOCAva5P/d/GBOYaACQ1w+0azUkg==}
    engines: {node: '>= 4.0.0'}

  universalify@0.2.0:
    resolution: {integrity: sha512-CJ1QgKmNg3CwvAv/kOFmtnEN05f0D/cn9QntgNOQlQF9dgvVTHj3t+8JPdjqawCHk7V/KA+fbUqzZ9XWhcqPUg==}
    engines: {node: '>= 4.0.0'}

  universalify@2.0.1:
    resolution: {integrity: sha512-gptHNQghINnc/vTGIk0SOFGFNXw7JVrlRUtConJRlvaw6DuX0wO5Jeko9sWrMBhh+PsYAZ7oXAiOnf/UKogyiw==}
    engines: {node: '>= 10.0.0'}

  upath@2.0.1:
    resolution: {integrity: sha512-1uEe95xksV1O0CYKXo8vQvN1JEbtJp7lb7C5U9HMsIp6IVwntkH/oNUzyVNQSd4S1sYk2FpSSW44FqMc8qee5w==}
    engines: {node: '>=4'}

  update-browserslist-db@1.0.16:
    resolution: {integrity: sha512-KVbTxlBYlckhF5wgfyZXTWnMn7MMZjMu9XG8bPlliUOP9ThaF4QnhP8qrjrH7DRzHfSk0oQv1wToW+iA5GajEQ==}
    hasBin: true
    peerDependencies:
      browserslist: '>= 4.21.0'

  update-notifier@7.0.0:
    resolution: {integrity: sha512-Hv25Bh+eAbOLlsjJreVPOs4vd51rrtCrmhyOJtbpAojro34jS4KQaEp4/EvlHJX7jSO42VvEFpkastVyXyIsdQ==}
    engines: {node: '>=18'}

  uri-js@4.4.1:
    resolution: {integrity: sha512-7rKUyy33Q1yc98pQ1DAmLtwX109F7TIfWlW1Ydo8Wl1ii1SeHieeh0HHfPeL2fMXK6z0s8ecKs9frCuLJvndBg==}

  url-join@5.0.0:
    resolution: {integrity: sha512-n2huDr9h9yzd6exQVnH/jU5mr+Pfx08LRXXZhkLLetAMESRj+anQsTAh940iMrIetKAmry9coFuZQ2jY8/p3WA==}
    engines: {node: ^12.20.0 || ^14.13.1 || >=16.0.0}

  url-parse@1.5.10:
    resolution: {integrity: sha512-WypcfiRhfeUP9vvF0j6rw0J3hrWrw6iZv3+22h6iRMJ/8z1Tj6XfLP4DsUix5MhMPnXpiHDoKyoZ/bdCkwBCiQ==}

  userhome@1.0.0:
    resolution: {integrity: sha512-ayFKY3H+Pwfy4W98yPdtH1VqH4psDeyW8lYYFzfecR9d6hqLpqhecktvYR3SEEXt7vG0S1JEpciI3g94pMErig==}
    engines: {node: '>= 0.8.0'}

  username@5.1.0:
    resolution: {integrity: sha512-PCKbdWw85JsYMvmCv5GH3kXmM66rCd9m1hBEDutPNv94b/pqCMT4NtcKyeWYvLFiE8b+ha1Jdl8XAaUdPn5QTg==}
    engines: {node: '>=8'}

  utf8-byte-length@1.0.5:
    resolution: {integrity: sha512-Xn0w3MtiQ6zoz2vFyUVruaCL53O/DwUvkEeOvj+uulMm0BkUGYWmBYVyElqZaSLhY6ZD0ulfU3aBra2aVT4xfA==}

  util-deprecate@1.0.2:
    resolution: {integrity: sha512-EPD5q1uXyFxJpCrLnCc1nHnq3gOa6DZBocAIiI2TaSCA7VCJ1UJDMagCzIkXNsUYfD1daK//LTEQ8xiIbrHtcw==}

  uuid@9.0.1:
    resolution: {integrity: sha512-b+1eJOlsR9K8HJpow9Ok3fiWOWSIcIzXodvv0rQjVoOVNpWMpxf1wZNpt4y9h10odCNrqnYp1OBzRktckBe3sA==}
    hasBin: true

  v8-compile-cache-lib@3.0.1:
    resolution: {integrity: sha512-wa7YjyUGfNZngI/vtK0UHAN+lgDCxBPCylVXGp0zu59Fz5aiGtNXaq3DhIov063MorB+VfufLh3JlF2KdTK3xg==}

  validate-npm-package-license@3.0.4:
    resolution: {integrity: sha512-DpKm2Ui/xN7/HQKCtpZxoRWBhZ9Z0kqtygG8XCgNQ8ZlDnxuQmWhj566j8fN4Cu3/JmbhsDo7fcAJq4s9h27Ew==}

  validate-npm-package-name@3.0.0:
    resolution: {integrity: sha512-M6w37eVCMMouJ9V/sdPGnC5H4uDr73/+xdq0FBLO3TFFX1+7wiUY6Es328NN+y43tmY+doUdN9g9J21vqB7iLw==}

  validate-npm-package-name@5.0.0:
    resolution: {integrity: sha512-YuKoXDAhBYxY7SfOKxHBDoSyENFeW5VvIIQp2TGQuit8gpK6MnWaQelBKxso72DoxTZfZdcP3W90LqpSkgPzLQ==}
    engines: {node: ^14.17.0 || ^16.13.0 || >=18.0.0}

  verror@1.10.1:
    resolution: {integrity: sha512-veufcmxri4e3XSrT0xwfUR7kguIkaxBeosDg00yDWhk49wdwkSUrvvsm7nc75e1PUyvIeZj6nS8VQRYz2/S4Xg==}
    engines: {node: '>=0.6.0'}

  vite-node@1.6.0:
    resolution: {integrity: sha512-de6HJgzC+TFzOu0NTC4RAIsyf/DY/ibWDYQUcuEA84EMHhcefTUGkjFHKKEJhQN4A+6I0u++kr3l36ZF2d7XRw==}
    engines: {node: ^18.0.0 || >=20.0.0}
    hasBin: true

  vite@5.2.13:
    resolution: {integrity: sha512-SSq1noJfY9pR3I1TUENL3rQYDQCFqgD+lM6fTRAM8Nv6Lsg5hDLaXkjETVeBt+7vZBCMoibD+6IWnT2mJ+Zb/A==}
    engines: {node: ^18.0.0 || >=20.0.0}
    hasBin: true
    peerDependencies:
      '@types/node': ^18.0.0 || >=20.0.0
      less: '*'
      lightningcss: ^1.21.0
      sass: '*'
      stylus: '*'
      sugarss: '*'
      terser: ^5.4.0
    peerDependenciesMeta:
      '@types/node':
        optional: true
      less:
        optional: true
      lightningcss:
        optional: true
      sass:
        optional: true
      stylus:
        optional: true
      sugarss:
        optional: true
      terser:
        optional: true

  vitest@1.6.0:
    resolution: {integrity: sha512-H5r/dN06swuFnzNFhq/dnz37bPXnq8xB2xB5JOVk8K09rUtoeNN+LHWkoQ0A/i3hvbUKKcCei9KpbxqHMLhLLA==}
    engines: {node: ^18.0.0 || >=20.0.0}
    hasBin: true
    peerDependencies:
      '@edge-runtime/vm': '*'
      '@types/node': ^18.0.0 || >=20.0.0
      '@vitest/browser': 1.6.0
      '@vitest/ui': 1.6.0
      happy-dom: '*'
      jsdom: '*'
    peerDependenciesMeta:
      '@edge-runtime/vm':
        optional: true
      '@types/node':
        optional: true
      '@vitest/browser':
        optional: true
      '@vitest/ui':
        optional: true
      happy-dom:
        optional: true
      jsdom:
        optional: true

  w3c-xmlserializer@5.0.0:
    resolution: {integrity: sha512-o8qghlI8NZHU1lLPrpi2+Uq7abh4GGPpYANlalzWxyWteJOCsr/P+oPBA49TOLu5FTZO4d3F9MnWJfiMo4BkmA==}
    engines: {node: '>=18'}

  wait-port@1.1.0:
    resolution: {integrity: sha512-3e04qkoN3LxTMLakdqeWth8nih8usyg+sf1Bgdf9wwUkp05iuK1eSY/QpLvscT/+F/gA89+LpUmmgBtesbqI2Q==}
    engines: {node: '>=10'}
    hasBin: true

  watchpack@2.4.1:
    resolution: {integrity: sha512-8wrBCMtVhqcXP2Sup1ctSkga6uc2Bx0IIvKyT7yTFier5AXHooSI+QyQQAtTb7+E0IUCCKyTFmXqdqgum2XWGg==}
    engines: {node: '>=10.13.0'}

  wcwidth@1.0.1:
    resolution: {integrity: sha512-XHPEwS0q6TaxcvG85+8EYkbiCux2XtWG2mkc47Ng2A77BQu9+DqIOJldST4HgPkuea7dvKSj5VgX3P1d4rW8Tg==}

  web-streams-polyfill@3.3.3:
    resolution: {integrity: sha512-d2JWLCivmZYTSIoge9MsgFCZrt571BikcWGYkjC1khllbTeDlGqZ2D8vD8E/lJa8WGWbb7Plm8/XJYV7IJHZZw==}
    engines: {node: '>= 8'}

  webdriver@8.38.2:
    resolution: {integrity: sha512-NGfjW0BDYwFgOIzeojOcWGn3tYloQdvHr+Y2xKKYVqa9Rs0x1mzlTjU1kWtC4DaV8DltskwaPa7o+s8hTNpuyA==}
    engines: {node: ^16.13 || >=18}

  webdriverio@8.38.2:
    resolution: {integrity: sha512-r09y5UfivyYh5JOzT2SpJJ1zDmQl/R4OTH12opUqkjvp21BibCQm/uu1mrxGy4lzSHljrvqSVrrcGI+6UA1O8w==}
    engines: {node: ^16.13 || >=18}
    peerDependencies:
      devtools: ^8.14.0
    peerDependenciesMeta:
      devtools:
        optional: true

  webidl-conversions@3.0.1:
    resolution: {integrity: sha512-2JAn3z8AR6rjK8Sm8orRC0h/bcl/DqL7tRPdGZ4I1CjdF+EaMLmYxBHyXuKL849eucPFhvBoxMsflfOb8kxaeQ==}

  webidl-conversions@7.0.0:
    resolution: {integrity: sha512-VwddBukDzu71offAQR975unBIGqfKZpM+8ZX6ySk8nYhVoo5CYaZyzt3YBvYtRtO+aoGlqxPg/B87NGVZ/fu6g==}
    engines: {node: '>=12'}

  webpack-sources@3.2.3:
    resolution: {integrity: sha512-/DyMEOrDgLKKIG0fmvtz+4dUX/3Ghozwgm6iPp8KRhvn+eQf9+Q7GWxVNMk3+uCPWfdXYC4ExGBckIXdFEfH1w==}
    engines: {node: '>=10.13.0'}

  webpack@5.92.0:
    resolution: {integrity: sha512-Bsw2X39MYIgxouNATyVpCNVWBCuUwDgWtN78g6lSdPJRLaQ/PUVm/oXcaRAyY/sMFoKFQrsPeqvTizWtq7QPCA==}
    engines: {node: '>=10.13.0'}
    hasBin: true
    peerDependencies:
      webpack-cli: '*'
    peerDependenciesMeta:
      webpack-cli:
        optional: true

  whatwg-encoding@3.1.1:
    resolution: {integrity: sha512-6qN4hJdMwfYBtE3YBTTHhoeuUrDBPZmbQaxWAqSALV/MeEnR5z1xd8UKud2RAkFoPkmB+hli1TZSnyi84xz1vQ==}
    engines: {node: '>=18'}

  whatwg-mimetype@4.0.0:
    resolution: {integrity: sha512-QaKxh0eNIi2mE9p2vEdzfagOKHCcj1pJ56EEHGQOVxp8r9/iszLUUV7v89x9O1p/T+NlTM5W7jW6+cz4Fq1YVg==}
    engines: {node: '>=18'}

  whatwg-url@14.0.0:
    resolution: {integrity: sha512-1lfMEm2IEr7RIV+f4lUNPOqfFL+pO+Xw3fJSqmjX9AbXcXcYOkCe1P6+9VBZB6n94af16NfZf+sSk0JCBZC9aw==}
    engines: {node: '>=18'}

  whatwg-url@5.0.0:
    resolution: {integrity: sha512-saE57nupxk6v3HY35+jzBwYa0rKSy0XR8JSxZPwgLr7ys0IBzhGviA1/TUGJLmSVqs8pb9AnvICXEuOHLprYTw==}

  which-boxed-primitive@1.0.2:
    resolution: {integrity: sha512-bwZdv0AKLpplFY2KZRX6TvyuN7ojjr7lwkg6ml0roIy9YeuSr7JS372qlNW18UQYzgYK9ziGcerWqZOmEn9VNg==}

  which-collection@1.0.2:
    resolution: {integrity: sha512-K4jVyjnBdgvc86Y6BkaLZEN933SwYOuBFkdmBu9ZfkcAbdVbpITnDmjvZ/aQjRXQrv5EPkTnD1s39GiiqbngCw==}
    engines: {node: '>= 0.4'}

  which-typed-array@1.1.15:
    resolution: {integrity: sha512-oV0jmFtUky6CXfkqehVvBP/LSWJ2sy4vWMioiENyJLePrBO/yKyV9OyJySfAKosh+RYkIl5zJCNZ8/4JncrpdA==}
    engines: {node: '>= 0.4'}

  which@1.3.1:
    resolution: {integrity: sha512-HxJdYWq1MTIQbJ3nw0cqssHoTNU267KlrDuGZ1WYlxDStUtKUhOaJmh112/TZmHxxUfuJqPXSOm7tDyas0OSIQ==}
    hasBin: true

  which@2.0.2:
    resolution: {integrity: sha512-BLI3Tl1TW3Pvl70l3yq3Y64i+awpwXqsGBYWkkqMtnbXgrMD+yj7rhW0kuEDxzJaYXGjEW5ogapKNMEKNMjibA==}
    engines: {node: '>= 8'}
    hasBin: true

  which@4.0.0:
    resolution: {integrity: sha512-GlaYyEb07DPxYCKhKzplCWBJtvxZcZMrL+4UkrTSJHHPyZU4mYYTv3qaOe77H7EODLSSopAUFAc6W8U4yqvscg==}
    engines: {node: ^16.13.0 || >=18.0.0}
    hasBin: true

  why-is-node-running@2.2.2:
    resolution: {integrity: sha512-6tSwToZxTOcotxHeA+qGCq1mVzKR3CwcJGmVcY+QE8SHy6TnpFnh8PAvPNHYr7EcuVeG0QSMxtYCuO1ta/G/oA==}
    engines: {node: '>=8'}
    hasBin: true

  wide-align@1.1.5:
    resolution: {integrity: sha512-eDMORYaPNZ4sQIuuYPDHdQvf4gyCF9rEEV/yPxGfwPkRodwEgiMUUXTx/dex+Me0wxx53S+NgUHaP7y3MGlDmg==}

  widest-line@4.0.1:
    resolution: {integrity: sha512-o0cyEG0e8GPzT4iGHphIOh0cJOV8fivsXxddQasHPHfoZf1ZexrfeA21w2NaEN1RHE+fXlfISmOE8R9N3u3Qig==}
    engines: {node: '>=12'}

  wildcard-match@5.1.3:
    resolution: {integrity: sha512-a95hPUk+BNzSGLntNXYxsjz2Hooi5oL7xOfJR6CKwSsSALh7vUNuTlzsrZowtYy38JNduYFRVhFv19ocqNOZlg==}

  windows-release@5.1.1:
    resolution: {integrity: sha512-NMD00arvqcq2nwqc5Q6KtrSRHK+fVD31erE5FEMahAw5PmVCgD7MUXodq3pdZSUkqA9Cda2iWx6s1XYwiJWRmw==}
    engines: {node: ^12.20.0 || ^14.13.1 || >=16.0.0}

  word-wrap@1.2.5:
    resolution: {integrity: sha512-BN22B5eaMMI9UMtjrGd5g5eCYPpCPDUy0FJXbYsaT5zYxjFOckS53SQDE3pWkVoWpHXVb3BrYcEN4Twa55B5cA==}
    engines: {node: '>=0.10.0'}

  wordwrap@1.0.0:
    resolution: {integrity: sha512-gvVzJFlPycKc5dZN4yPkP8w7Dc37BtP1yczEneOb4uq34pXZcvrtRTmWV8W+Ume+XCxKgbjM+nevkyFPMybd4Q==}

  workerpool@6.2.1:
    resolution: {integrity: sha512-ILEIE97kDZvF9Wb9f6h5aXK4swSlKGUcOEGiIYb2OOu/IrDU9iwj0fD//SsA6E5ibwJxpEvhullJY4Sl4GcpAw==}

  wrap-ansi@6.2.0:
    resolution: {integrity: sha512-r6lPcBGxZXlIcymEu7InxDMhdW0KDxpLgoFLcguasxCaJ/SOIZwINatK9KY/tf+ZrlywOKU0UDj3ATXUBfxJXA==}
    engines: {node: '>=8'}

  wrap-ansi@7.0.0:
    resolution: {integrity: sha512-YVGIj2kamLSTxw6NsZjoBxfSwsn0ycdesmc4p+Q21c5zPuZ1pl+NfxVdxPtdHvmNVOQ6XSYG4AUtyt/Fi7D16Q==}
    engines: {node: '>=10'}

  wrap-ansi@8.1.0:
    resolution: {integrity: sha512-si7QWI6zUMq56bESFvagtmzMdGOtoxfR+Sez11Mobfc7tm+VkUckk9bW2UeffTGVUbOksxmSw0AA2gs8g71NCQ==}
    engines: {node: '>=12'}

  wrap-ansi@9.0.0:
    resolution: {integrity: sha512-G8ura3S+3Z2G+mkgNRq8dqaFZAuxfsxpBB8OCTGRTCtp+l/v9nbFNmCUP1BZMts3G1142MsZfn6eeUKrr4PD1Q==}
    engines: {node: '>=18'}

  wrappy@1.0.2:
    resolution: {integrity: sha512-l4Sp/DRseor9wL6EvV2+TuQn63dMkPjZ/sp9XkghTEbV9KlPS1xUsZ3u7/IQO4wxtcFB4bgpQPRcR3QCvezPcQ==}

  write-file-atomic@2.4.3:
    resolution: {integrity: sha512-GaETH5wwsX+GcnzhPgKcKjJ6M2Cq3/iZp1WyY/X1CSqrW+jVNM9Y7D8EC2sM4ZG/V8wZlSniJnCKWPmBYAucRQ==}

  write-file-atomic@3.0.3:
    resolution: {integrity: sha512-AvHcyZ5JnSfq3ioSyjrBkH9yW4m7Ayk8/9My/DD9onKeu/94fwrMocemO2QAJFAlnnDN+ZDS+ZjAR5ua1/PV/Q==}

  write-file-atomic@5.0.1:
    resolution: {integrity: sha512-+QU2zd6OTD8XWIJCbffaiQeH9U73qIqafo1x6V1snCWYGJf6cVE0cDR4D8xRzcEnfI21IFrUPzPGtcPf8AC+Rw==}
    engines: {node: ^14.17.0 || ^16.13.0 || >=18.0.0}

  write-json-file@3.2.0:
    resolution: {integrity: sha512-3xZqT7Byc2uORAatYiP3DHUUAVEkNOswEWNs9H5KXiicRTvzYzYqKjYc4G7p+8pltvAw641lVByKVtMpf+4sYQ==}
    engines: {node: '>=6'}

  write-pkg@4.0.0:
    resolution: {integrity: sha512-v2UQ+50TNf2rNHJ8NyWttfm/EJUBWMJcx6ZTYZr6Qp52uuegWw/lBkCtCbnYZEmPRNL61m+u67dAmGxo+HTULA==}
    engines: {node: '>=8'}

  ws@8.13.0:
    resolution: {integrity: sha512-x9vcZYTrFPC7aSIbj7sRCYo7L/Xb8Iy+pW0ng0wt2vCJv7M9HOMy0UoN3rr+IFC7hb7vXoqS+P9ktyLLLhO+LA==}
    engines: {node: '>=10.0.0'}
    peerDependencies:
      bufferutil: ^4.0.1
      utf-8-validate: '>=5.0.2'
    peerDependenciesMeta:
      bufferutil:
        optional: true
      utf-8-validate:
        optional: true

  ws@8.17.0:
    resolution: {integrity: sha512-uJq6108EgZMAl20KagGkzCKfMEjxmKvZHG7Tlq0Z6nOky7YF7aq4mOx6xK8TJ/i1LeK4Qus7INktacctDgY8Ow==}
    engines: {node: '>=10.0.0'}
    peerDependencies:
      bufferutil: ^4.0.1
      utf-8-validate: '>=5.0.2'
    peerDependenciesMeta:
      bufferutil:
        optional: true
      utf-8-validate:
        optional: true

  xdg-basedir@5.1.0:
    resolution: {integrity: sha512-GCPAHLvrIH13+c0SuacwvRYj2SxJXQ4kaVTT5xgL3kPrz56XxkF21IGhjSE1+W0aw7gpBWRGXLCPnPby6lSpmQ==}
    engines: {node: '>=12'}

  xml-name-validator@5.0.0:
    resolution: {integrity: sha512-EvGK8EJ3DhaHfbRlETOWAS5pO9MZITeauHKJyb8wyajUfQUenkIg2MvLDTZ4T/TgIcm3HU0TFBgWWboAZ30UHg==}
    engines: {node: '>=18'}

  xmlbuilder@15.1.1:
    resolution: {integrity: sha512-yMqGBqtXyeN1e3TGYvgNgDVZ3j84W4cwkOXQswghol6APgZWaff9lnbvN7MHYJOiXsvGPXtjTYJEiC9J2wv9Eg==}
    engines: {node: '>=8.0'}

  xmlchars@2.2.0:
    resolution: {integrity: sha512-JZnDKK8B0RCDw84FNdDAIpZK+JuJw+s7Lz8nksI7SIuU3UXJJslUthsi+uWBUYOwPFwW7W7PRLRfUKpxjtjFCw==}

  xtend@4.0.2:
    resolution: {integrity: sha512-LKYU1iAXJXUgAXn9URjiu+MWhyUXHsvfp7mcuYm9dSUKK0/CjtrUwFAxD82/mCWbtLsGjFIad0wIsod4zrTAEQ==}
    engines: {node: '>=0.4'}

  y18n@5.0.8:
    resolution: {integrity: sha512-0pfFzegeDWJHJIAmTLRP2DwHjdF5s7jo9tuztdQxAhINCdvS+3nGINqPd00AphqJR/0LhANUS6/+7SCb98YOfA==}
    engines: {node: '>=10'}

  yallist@4.0.0:
    resolution: {integrity: sha512-3wdGidZyq5PB084XLES5TpOSRA3wjXAlIWMhum2kRcv/41Sn2emQ0dycQW4uZXLejwKvg6EsvbdlVL+FYEct7A==}

  yaml@2.4.5:
    resolution: {integrity: sha512-aBx2bnqDzVOyNKfsysjA2ms5ZlnjSAW2eG3/L5G/CSujfjLJTJsEw1bGw8kCf04KodQWk1pxlGnZ56CRxiawmg==}
    engines: {node: '>= 14'}
    hasBin: true

  yargs-parser@20.2.4:
    resolution: {integrity: sha512-WOkpgNhPTlE73h4VFAFsOnomJVaovO8VqLDzy5saChRBFQFBoMYirowyW+Q9HB4HFF4Z7VZTiG3iSzJJA29yRA==}
    engines: {node: '>=10'}

  yargs-parser@20.2.9:
    resolution: {integrity: sha512-y11nGElTIV+CT3Zv9t7VKl+Q3hTQoT9a1Qzezhhl6Rp21gJ/IVTW7Z3y9EWXhuUBC2Shnf+DX0antecpAwSP8w==}
    engines: {node: '>=10'}

  yargs-parser@21.1.1:
    resolution: {integrity: sha512-tVpsJW7DdjecAiFpbIB1e3qxIQsE6NoPc5/eTdrbbIC4h0LVsWhnoa3g+m2HclBIujHzsxZ4VJVA+GUuc2/LBw==}
    engines: {node: '>=12'}

  yargs-unparser@2.0.0:
    resolution: {integrity: sha512-7pRTIA9Qc1caZ0bZ6RYRGbHJthJWuakf+WmHK0rVeLkNrrGhfoabBNdue6kdINI6r4if7ocq9aD/n7xwKOdzOA==}
    engines: {node: '>=10'}

  yargs@16.2.0:
    resolution: {integrity: sha512-D1mvvtDG0L5ft/jGWkLpG1+m0eQxOfaBvTNELraWj22wSVUMWxZUvYgJYcKh6jGGIkJFhH4IZPQhR4TKpc8mBw==}
    engines: {node: '>=10'}

  yargs@17.7.1:
    resolution: {integrity: sha512-cwiTb08Xuv5fqF4AovYacTFNxk62th7LKJ6BL9IGUpTJrWoU7/7WdQGTP2SjKf1dUNBGzDd28p/Yfs/GI6JrLw==}
    engines: {node: '>=12'}

  yargs@17.7.2:
    resolution: {integrity: sha512-7dSzzRQ++CKnNI/krKnYRV7JKKPUXMEh61soaHKg9mrWEhzFWhFnxPxGl+69cD1Ou63C13NUPCnmIcrvqCuM6w==}
    engines: {node: '>=12'}

  yarn-or-npm@3.0.1:
    resolution: {integrity: sha512-fTiQP6WbDAh5QZAVdbMQkecZoahnbOjClTQhzv74WX5h2Uaidj1isf9FDes11TKtsZ0/ZVfZsqZ+O3x6aLERHQ==}
    engines: {node: '>=8.6.0'}
    hasBin: true

  yauzl@2.10.0:
    resolution: {integrity: sha512-p4a9I6X6nu6IhoGmBqAcbJy1mlC4j27vEPZX9F4L4/vZT3Lyq1VkFHw/V/PUcB9Buo+DG3iHkT0x3Qya58zc3g==}

  yn@3.1.1:
    resolution: {integrity: sha512-Ux4ygGWsu2c7isFWe8Yu1YluJmqVhxqK2cLXNQA5AcC3QfbGNpM7fu0Y8b/z16pXLnFxZYvWhd3fhBY9DLmC6Q==}
    engines: {node: '>=6'}

  yocto-queue@0.1.0:
    resolution: {integrity: sha512-rVksvsnNCdJ/ohGc6xgPwyN8eheCxsiLM8mxuE/t/mOVqJewPuO1miLpTHQiRgTKCLexL4MeAFVagts7HmNZ2Q==}
    engines: {node: '>=10'}

  yocto-queue@1.0.0:
    resolution: {integrity: sha512-9bnSc/HEW2uRy67wc+T8UwauLuPJVn28jb+GtJY16iiKWyvmYJRXVT4UamsAEGQfPohgr2q4Tq0sQbQlxTfi1g==}
    engines: {node: '>=12.20'}

  zip-stream@4.1.1:
    resolution: {integrity: sha512-9qv4rlDiopXg4E69k+vMHjNN63YFMe9sZMrdlvKnCjlCRWeCBswPPMPUfx+ipsAWq1LXHe70RcbaHdJJpS6hyQ==}
    engines: {node: '>= 10'}

  zip-stream@6.0.1:
    resolution: {integrity: sha512-zK7YHHz4ZXpW89AHXUPbQVGKI7uvkd3hzusTdotCg1UxyaVtg0zFJSTfW/Dq5f7OBBVnq6cZIaC8Ti4hb6dtCA==}
    engines: {node: '>= 14'}

snapshots:

  7zip-bin@5.2.0: {}

  '@ampproject/remapping@2.3.0':
    dependencies:
      '@jridgewell/gen-mapping': 0.3.5
      '@jridgewell/trace-mapping': 0.3.25

  '@babel/code-frame@7.24.7':
    dependencies:
      '@babel/highlight': 7.24.7
      picocolors: 1.0.1

  '@babel/helper-string-parser@7.24.7': {}

  '@babel/helper-validator-identifier@7.24.7': {}

  '@babel/highlight@7.24.7':
    dependencies:
      '@babel/helper-validator-identifier': 7.24.7
      chalk: 2.4.2
      js-tokens: 4.0.0
      picocolors: 1.0.1

  '@babel/parser@7.24.7':
    dependencies:
      '@babel/types': 7.24.7

  '@babel/runtime@7.24.7':
    dependencies:
      regenerator-runtime: 0.14.1

  '@babel/types@7.24.7':
    dependencies:
      '@babel/helper-string-parser': 7.24.7
      '@babel/helper-validator-identifier': 7.24.7
      to-fast-properties: 2.0.0

  '@bcoe/v8-coverage@0.2.3': {}

  '@cspotcode/source-map-support@0.8.1':
    dependencies:
      '@jridgewell/trace-mapping': 0.3.9

  '@develar/schema-utils@2.6.5':
    dependencies:
      ajv: 6.12.6
      ajv-keywords: 3.5.2(ajv@6.12.6)

  '@electron-forge/cli@6.4.2(encoding@0.1.13)(enquirer@2.3.6)':
    dependencies:
      '@electron-forge/core': 6.4.2(encoding@0.1.13)(enquirer@2.3.6)
      '@electron-forge/shared-types': 6.4.2(enquirer@2.3.6)
      '@electron/get': 2.0.3
      chalk: 4.1.2
      commander: 4.1.1
      debug: 4.3.5
      fs-extra: 10.1.0
      listr2: 5.0.8(enquirer@2.3.6)
      semver: 7.6.2
    transitivePeerDependencies:
      - bluebird
      - encoding
      - enquirer
      - supports-color

  '@electron-forge/cli@7.4.0(encoding@0.1.13)':
    dependencies:
      '@electron-forge/core': 7.4.0(encoding@0.1.13)
      '@electron-forge/shared-types': 7.4.0
      '@electron/get': 3.0.0
      chalk: 4.1.2
      commander: 4.1.1
      debug: 4.3.5
      fs-extra: 10.1.0
      listr2: 7.0.2
      semver: 7.6.2
    transitivePeerDependencies:
      - bluebird
      - encoding
      - supports-color

  '@electron-forge/core-utils@6.4.2(enquirer@2.3.6)':
    dependencies:
      '@electron-forge/shared-types': 6.4.2(enquirer@2.3.6)
      '@electron/rebuild': 3.6.0
      '@malept/cross-spawn-promise': 2.0.0
      chalk: 4.1.2
      debug: 4.3.5
      find-up: 5.0.0
      fs-extra: 10.1.0
      log-symbols: 4.1.0
      semver: 7.6.2
      yarn-or-npm: 3.0.1
    transitivePeerDependencies:
      - bluebird
      - enquirer
      - supports-color

  '@electron-forge/core-utils@7.4.0':
    dependencies:
      '@electron-forge/shared-types': 7.4.0
      '@electron/rebuild': 3.6.0
      '@malept/cross-spawn-promise': 2.0.0
      chalk: 4.1.2
      debug: 4.3.5
      find-up: 5.0.0
      fs-extra: 10.1.0
      log-symbols: 4.1.0
      semver: 7.6.2
      yarn-or-npm: 3.0.1
    transitivePeerDependencies:
      - bluebird
      - supports-color

  '@electron-forge/core@6.4.2(encoding@0.1.13)(enquirer@2.3.6)':
    dependencies:
      '@electron-forge/core-utils': 6.4.2(enquirer@2.3.6)
      '@electron-forge/maker-base': 6.4.2(enquirer@2.3.6)
      '@electron-forge/plugin-base': 6.4.2(enquirer@2.3.6)
      '@electron-forge/publisher-base': 6.4.2(enquirer@2.3.6)
      '@electron-forge/shared-types': 6.4.2(enquirer@2.3.6)
      '@electron-forge/template-base': 6.4.2(enquirer@2.3.6)
      '@electron-forge/template-vite': 6.4.2(enquirer@2.3.6)
      '@electron-forge/template-vite-typescript': 6.4.2(enquirer@2.3.6)
      '@electron-forge/template-webpack': 6.4.2(enquirer@2.3.6)
      '@electron-forge/template-webpack-typescript': 6.4.2(enquirer@2.3.6)
      '@electron/get': 2.0.3
      '@electron/rebuild': 3.6.0
      '@malept/cross-spawn-promise': 2.0.0
      chalk: 4.1.2
      debug: 4.3.5
      electron-packager: 17.1.2
      fast-glob: 3.3.2
      filenamify: 4.3.0
      find-up: 5.0.0
      fs-extra: 10.1.0
      got: 11.8.6
      interpret: 3.1.1
      listr2: 5.0.8(enquirer@2.3.6)
      lodash: 4.17.21
      log-symbols: 4.1.0
      node-fetch: 2.7.0(encoding@0.1.13)
      progress: 2.0.3
      rechoir: 0.8.0
      resolve-package: 1.0.1
      semver: 7.6.2
      source-map-support: 0.5.21
      sudo-prompt: 9.2.1
      username: 5.1.0
      yarn-or-npm: 3.0.1
    transitivePeerDependencies:
      - bluebird
      - encoding
      - enquirer
      - supports-color

  '@electron-forge/core@7.4.0(encoding@0.1.13)':
    dependencies:
      '@electron-forge/core-utils': 7.4.0
      '@electron-forge/maker-base': 7.4.0
      '@electron-forge/plugin-base': 7.4.0
      '@electron-forge/publisher-base': 7.4.0
      '@electron-forge/shared-types': 7.4.0
      '@electron-forge/template-base': 7.4.0
      '@electron-forge/template-vite': 7.4.0
      '@electron-forge/template-vite-typescript': 7.4.0
      '@electron-forge/template-webpack': 7.4.0
      '@electron-forge/template-webpack-typescript': 7.4.0
      '@electron-forge/tracer': 7.4.0
      '@electron/get': 3.0.0
      '@electron/packager': 18.3.2
      '@electron/rebuild': 3.6.0
      '@malept/cross-spawn-promise': 2.0.0
      chalk: 4.1.2
      debug: 4.3.5
      fast-glob: 3.3.2
      filenamify: 4.3.0
      find-up: 5.0.0
      fs-extra: 10.1.0
      got: 11.8.6
      interpret: 3.1.1
      listr2: 7.0.2
      lodash: 4.17.21
      log-symbols: 4.1.0
      node-fetch: 2.7.0(encoding@0.1.13)
      progress: 2.0.3
      rechoir: 0.8.0
      resolve-package: 1.0.1
      semver: 7.6.2
      source-map-support: 0.5.21
      sudo-prompt: 9.2.1
      username: 5.1.0
      yarn-or-npm: 3.0.1
    transitivePeerDependencies:
      - bluebird
      - encoding
      - supports-color

  '@electron-forge/maker-base@6.4.2(enquirer@2.3.6)':
    dependencies:
      '@electron-forge/shared-types': 6.4.2(enquirer@2.3.6)
      fs-extra: 10.1.0
      which: 2.0.2
    transitivePeerDependencies:
      - bluebird
      - enquirer
      - supports-color

  '@electron-forge/maker-base@7.4.0':
    dependencies:
      '@electron-forge/shared-types': 7.4.0
      fs-extra: 10.1.0
      which: 2.0.2
    transitivePeerDependencies:
      - bluebird
      - supports-color

  '@electron-forge/plugin-base@6.4.2(enquirer@2.3.6)':
    dependencies:
      '@electron-forge/shared-types': 6.4.2(enquirer@2.3.6)
    transitivePeerDependencies:
      - bluebird
      - enquirer
      - supports-color

  '@electron-forge/plugin-base@7.4.0':
    dependencies:
      '@electron-forge/shared-types': 7.4.0
    transitivePeerDependencies:
      - bluebird
      - supports-color

  '@electron-forge/publisher-base@6.4.2(enquirer@2.3.6)':
    dependencies:
      '@electron-forge/shared-types': 6.4.2(enquirer@2.3.6)
    transitivePeerDependencies:
      - bluebird
      - enquirer
      - supports-color

  '@electron-forge/publisher-base@7.4.0':
    dependencies:
      '@electron-forge/shared-types': 7.4.0
    transitivePeerDependencies:
      - bluebird
      - supports-color

  '@electron-forge/shared-types@6.4.2(enquirer@2.3.6)':
    dependencies:
      '@electron/rebuild': 3.6.0
      electron-packager: 17.1.2
      listr2: 5.0.8(enquirer@2.3.6)
    transitivePeerDependencies:
      - bluebird
      - enquirer
      - supports-color

  '@electron-forge/shared-types@7.4.0':
    dependencies:
      '@electron-forge/tracer': 7.4.0
      '@electron/packager': 18.3.2
      '@electron/rebuild': 3.6.0
      listr2: 7.0.2
    transitivePeerDependencies:
      - bluebird
      - supports-color

  '@electron-forge/template-base@6.4.2(enquirer@2.3.6)':
    dependencies:
      '@electron-forge/shared-types': 6.4.2(enquirer@2.3.6)
      '@malept/cross-spawn-promise': 2.0.0
      debug: 4.3.5
      fs-extra: 10.1.0
      username: 5.1.0
    transitivePeerDependencies:
      - bluebird
      - enquirer
      - supports-color

  '@electron-forge/template-base@7.4.0':
    dependencies:
      '@electron-forge/shared-types': 7.4.0
      '@malept/cross-spawn-promise': 2.0.0
      debug: 4.3.5
      fs-extra: 10.1.0
      username: 5.1.0
    transitivePeerDependencies:
      - bluebird
      - supports-color

  '@electron-forge/template-vite-typescript@6.4.2(enquirer@2.3.6)':
    dependencies:
      '@electron-forge/shared-types': 6.4.2(enquirer@2.3.6)
      '@electron-forge/template-base': 6.4.2(enquirer@2.3.6)
      fs-extra: 10.1.0
    transitivePeerDependencies:
      - bluebird
      - enquirer
      - supports-color

  '@electron-forge/template-vite-typescript@7.4.0':
    dependencies:
      '@electron-forge/shared-types': 7.4.0
      '@electron-forge/template-base': 7.4.0
      fs-extra: 10.1.0
    transitivePeerDependencies:
      - bluebird
      - supports-color

  '@electron-forge/template-vite@6.4.2(enquirer@2.3.6)':
    dependencies:
      '@electron-forge/shared-types': 6.4.2(enquirer@2.3.6)
      '@electron-forge/template-base': 6.4.2(enquirer@2.3.6)
      fs-extra: 10.1.0
    transitivePeerDependencies:
      - bluebird
      - enquirer
      - supports-color

  '@electron-forge/template-vite@7.4.0':
    dependencies:
      '@electron-forge/shared-types': 7.4.0
      '@electron-forge/template-base': 7.4.0
      fs-extra: 10.1.0
    transitivePeerDependencies:
      - bluebird
      - supports-color

  '@electron-forge/template-webpack-typescript@6.4.2(enquirer@2.3.6)':
    dependencies:
      '@electron-forge/shared-types': 6.4.2(enquirer@2.3.6)
      '@electron-forge/template-base': 6.4.2(enquirer@2.3.6)
      fs-extra: 10.1.0
    transitivePeerDependencies:
      - bluebird
      - enquirer
      - supports-color

  '@electron-forge/template-webpack-typescript@7.4.0':
    dependencies:
      '@electron-forge/shared-types': 7.4.0
      '@electron-forge/template-base': 7.4.0
      fs-extra: 10.1.0
    transitivePeerDependencies:
      - bluebird
      - supports-color

  '@electron-forge/template-webpack@6.4.2(enquirer@2.3.6)':
    dependencies:
      '@electron-forge/shared-types': 6.4.2(enquirer@2.3.6)
      '@electron-forge/template-base': 6.4.2(enquirer@2.3.6)
      fs-extra: 10.1.0
    transitivePeerDependencies:
      - bluebird
      - enquirer
      - supports-color

  '@electron-forge/template-webpack@7.4.0':
    dependencies:
      '@electron-forge/shared-types': 7.4.0
      '@electron-forge/template-base': 7.4.0
      fs-extra: 10.1.0
    transitivePeerDependencies:
      - bluebird
      - supports-color

  '@electron-forge/tracer@7.4.0':
    dependencies:
      chrome-trace-event: 1.0.4

  '@electron/asar@3.2.10':
    dependencies:
      commander: 5.1.0
      glob: 7.2.3
      minimatch: 3.1.2

  '@electron/get@2.0.3':
    dependencies:
      debug: 4.3.5
      env-paths: 2.2.1
      fs-extra: 8.1.0
      got: 11.8.6
      progress: 2.0.3
      semver: 6.3.1
      sumchecker: 3.0.1
    optionalDependencies:
      global-agent: 3.0.0
    transitivePeerDependencies:
      - supports-color

  '@electron/get@3.0.0':
    dependencies:
      debug: 4.3.5
      env-paths: 2.2.1
      fs-extra: 8.1.0
      got: 11.8.6
      progress: 2.0.3
      semver: 6.3.1
      sumchecker: 3.0.1
    optionalDependencies:
      global-agent: 3.0.0
    transitivePeerDependencies:
      - supports-color

  '@electron/notarize@1.2.4':
    dependencies:
      debug: 4.3.5
      fs-extra: 9.1.0
    transitivePeerDependencies:
      - supports-color

  '@electron/notarize@2.2.1':
    dependencies:
      debug: 4.3.5
      fs-extra: 9.1.0
      promise-retry: 2.0.1
    transitivePeerDependencies:
      - supports-color

  '@electron/notarize@2.3.2':
    dependencies:
      debug: 4.3.5
      fs-extra: 9.1.0
      promise-retry: 2.0.1
    transitivePeerDependencies:
      - supports-color

  '@electron/osx-sign@1.0.5':
    dependencies:
      compare-version: 0.1.2
      debug: 4.3.5
      fs-extra: 10.1.0
      isbinaryfile: 4.0.10
      minimist: 1.2.8
      plist: 3.1.0
    transitivePeerDependencies:
      - supports-color

  '@electron/osx-sign@1.3.0':
    dependencies:
      compare-version: 0.1.2
      debug: 4.3.5
      fs-extra: 10.1.0
      isbinaryfile: 4.0.10
      minimist: 1.2.8
      plist: 3.1.0
    transitivePeerDependencies:
      - supports-color

  '@electron/packager@18.3.2':
    dependencies:
      '@electron/asar': 3.2.10
      '@electron/get': 3.0.0
      '@electron/notarize': 2.3.2
      '@electron/osx-sign': 1.3.0
      '@electron/universal': 2.0.1
      '@electron/windows-sign': 1.1.2
      debug: 4.3.5
      extract-zip: 2.0.1
      filenamify: 4.3.0
      fs-extra: 11.2.0
      galactus: 1.0.0
      get-package-info: 1.0.0
      junk: 3.1.0
      parse-author: 2.0.0
      plist: 3.1.0
      resedit: 2.0.2
      resolve: 1.22.8
      semver: 7.6.2
      yargs-parser: 21.1.1
    transitivePeerDependencies:
      - supports-color

  '@electron/rebuild@3.6.0':
    dependencies:
      '@malept/cross-spawn-promise': 2.0.0
      chalk: 4.1.2
      debug: 4.3.5
      detect-libc: 2.0.3
      fs-extra: 10.1.0
      got: 11.8.6
      node-abi: 3.64.0
      node-api-version: 0.2.0
      node-gyp: 9.4.1
      ora: 5.4.1
      read-binary-file-arch: 1.0.6
      semver: 7.6.2
      tar: 6.2.1
      yargs: 17.7.2
    transitivePeerDependencies:
      - bluebird
      - supports-color

  '@electron/universal@1.5.1':
    dependencies:
      '@electron/asar': 3.2.10
      '@malept/cross-spawn-promise': 1.1.1
      debug: 4.3.5
      dir-compare: 3.3.0
      fs-extra: 9.1.0
      minimatch: 3.1.2
      plist: 3.1.0
    transitivePeerDependencies:
      - supports-color

  '@electron/universal@2.0.1':
    dependencies:
      '@electron/asar': 3.2.10
      '@malept/cross-spawn-promise': 2.0.0
      debug: 4.3.5
      dir-compare: 4.2.0
      fs-extra: 11.2.0
      minimatch: 9.0.4
      plist: 3.1.0
    transitivePeerDependencies:
      - supports-color

  '@electron/windows-sign@1.1.2':
    dependencies:
      cross-dirname: 0.1.0
      debug: 4.3.5
      fs-extra: 11.2.0
      minimist: 1.2.8
      postject: 1.0.0-alpha.6
    transitivePeerDependencies:
      - supports-color

  '@esbuild/aix-ppc64@0.20.2':
    optional: true

  '@esbuild/aix-ppc64@0.21.5':
    optional: true

  '@esbuild/android-arm64@0.20.2':
    optional: true

  '@esbuild/android-arm64@0.21.5':
    optional: true

  '@esbuild/android-arm@0.20.2':
    optional: true

  '@esbuild/android-arm@0.21.5':
    optional: true

  '@esbuild/android-x64@0.20.2':
    optional: true

  '@esbuild/android-x64@0.21.5':
    optional: true

  '@esbuild/darwin-arm64@0.20.2':
    optional: true

  '@esbuild/darwin-arm64@0.21.5':
    optional: true

  '@esbuild/darwin-x64@0.20.2':
    optional: true

  '@esbuild/darwin-x64@0.21.5':
    optional: true

  '@esbuild/freebsd-arm64@0.20.2':
    optional: true

  '@esbuild/freebsd-arm64@0.21.5':
    optional: true

  '@esbuild/freebsd-x64@0.20.2':
    optional: true

  '@esbuild/freebsd-x64@0.21.5':
    optional: true

  '@esbuild/linux-arm64@0.20.2':
    optional: true

  '@esbuild/linux-arm64@0.21.5':
    optional: true

  '@esbuild/linux-arm@0.20.2':
    optional: true

  '@esbuild/linux-arm@0.21.5':
    optional: true

  '@esbuild/linux-ia32@0.20.2':
    optional: true

  '@esbuild/linux-ia32@0.21.5':
    optional: true

  '@esbuild/linux-loong64@0.20.2':
    optional: true

  '@esbuild/linux-loong64@0.21.5':
    optional: true

  '@esbuild/linux-mips64el@0.20.2':
    optional: true

  '@esbuild/linux-mips64el@0.21.5':
    optional: true

  '@esbuild/linux-ppc64@0.20.2':
    optional: true

  '@esbuild/linux-ppc64@0.21.5':
    optional: true

  '@esbuild/linux-riscv64@0.20.2':
    optional: true

  '@esbuild/linux-riscv64@0.21.5':
    optional: true

  '@esbuild/linux-s390x@0.20.2':
    optional: true

  '@esbuild/linux-s390x@0.21.5':
    optional: true

  '@esbuild/linux-x64@0.20.2':
    optional: true

  '@esbuild/linux-x64@0.21.5':
    optional: true

  '@esbuild/netbsd-x64@0.20.2':
    optional: true

  '@esbuild/netbsd-x64@0.21.5':
    optional: true

  '@esbuild/openbsd-x64@0.20.2':
    optional: true

  '@esbuild/openbsd-x64@0.21.5':
    optional: true

  '@esbuild/sunos-x64@0.20.2':
    optional: true

  '@esbuild/sunos-x64@0.21.5':
    optional: true

  '@esbuild/win32-arm64@0.20.2':
    optional: true

  '@esbuild/win32-arm64@0.21.5':
    optional: true

  '@esbuild/win32-ia32@0.20.2':
    optional: true

  '@esbuild/win32-ia32@0.21.5':
    optional: true

  '@esbuild/win32-x64@0.20.2':
    optional: true

  '@esbuild/win32-x64@0.21.5':
    optional: true

  '@eslint-community/eslint-utils@4.4.0(eslint@8.57.0)':
    dependencies:
      eslint: 8.57.0
      eslint-visitor-keys: 3.4.3

  '@eslint-community/regexpp@4.10.1': {}

  '@eslint/eslintrc@2.1.4':
    dependencies:
      ajv: 6.12.6
      debug: 4.3.5
      espree: 9.6.1
      globals: 13.24.0
      ignore: 5.3.1
      import-fresh: 3.3.0
      js-yaml: 4.1.0
      minimatch: 3.1.2
      strip-json-comments: 3.1.1
    transitivePeerDependencies:
      - supports-color

  '@eslint/js@8.57.0': {}

  '@eslint/js@9.5.0': {}

  '@gar/promisify@1.1.3': {}

  '@humanwhocodes/config-array@0.11.14':
    dependencies:
      '@humanwhocodes/object-schema': 2.0.3
      debug: 4.3.5
      minimatch: 3.1.2
    transitivePeerDependencies:
      - supports-color

  '@humanwhocodes/module-importer@1.0.1': {}

  '@humanwhocodes/object-schema@2.0.3': {}

  '@hutson/parse-repository-url@3.0.2': {}

  '@iarna/toml@2.2.5': {}

  '@inquirer/figures@1.0.3': {}

  '@isaacs/cliui@8.0.2':
    dependencies:
      string-width: 5.1.2
      string-width-cjs: string-width@4.2.3
      strip-ansi: 7.1.0
      strip-ansi-cjs: strip-ansi@6.0.1
      wrap-ansi: 8.1.0
      wrap-ansi-cjs: wrap-ansi@7.0.0

  '@istanbuljs/schema@0.1.3': {}

  '@jest/expect-utils@29.7.0':
    dependencies:
      jest-get-type: 29.6.3

  '@jest/schemas@29.6.3':
    dependencies:
      '@sinclair/typebox': 0.27.8

  '@jest/types@29.6.3':
    dependencies:
      '@jest/schemas': 29.6.3
      '@types/istanbul-lib-coverage': 2.0.6
      '@types/istanbul-reports': 3.0.4
      '@types/node': 20.14.3
      '@types/yargs': 17.0.32
      chalk: 4.1.2

  '@jridgewell/gen-mapping@0.3.5':
    dependencies:
      '@jridgewell/set-array': 1.2.1
      '@jridgewell/sourcemap-codec': 1.4.15
      '@jridgewell/trace-mapping': 0.3.25

  '@jridgewell/resolve-uri@3.1.2': {}

  '@jridgewell/set-array@1.2.1': {}

  '@jridgewell/source-map@0.3.6':
    dependencies:
      '@jridgewell/gen-mapping': 0.3.5
      '@jridgewell/trace-mapping': 0.3.25

  '@jridgewell/sourcemap-codec@1.4.15': {}

  '@jridgewell/trace-mapping@0.3.25':
    dependencies:
      '@jridgewell/resolve-uri': 3.1.2
      '@jridgewell/sourcemap-codec': 1.4.15

  '@jridgewell/trace-mapping@0.3.9':
    dependencies:
      '@jridgewell/resolve-uri': 3.1.2
      '@jridgewell/sourcemap-codec': 1.4.15

  '@lerna/create@8.1.3(encoding@0.1.13)(typescript@5.4.5)':
    dependencies:
      '@npmcli/run-script': 7.0.2
      '@nx/devkit': 19.2.3(nx@19.2.3)
      '@octokit/plugin-enterprise-rest': 6.0.1
      '@octokit/rest': 19.0.11(encoding@0.1.13)
      byte-size: 8.1.1
      chalk: 4.1.0
      clone-deep: 4.0.1
      cmd-shim: 6.0.1
      columnify: 1.6.0
      conventional-changelog-core: 5.0.1
      conventional-recommended-bump: 7.0.1
      cosmiconfig: 8.3.6(typescript@5.4.5)
      dedent: 0.7.0
      execa: 5.0.0
      fs-extra: 11.2.0
      get-stream: 6.0.0
      git-url-parse: 13.1.0
      glob-parent: 5.1.2
      globby: 11.1.0
      graceful-fs: 4.2.11
      has-unicode: 2.0.1
      ini: 1.3.8
      init-package-json: 5.0.0
      inquirer: 8.2.6
      is-ci: 3.0.1
      is-stream: 2.0.0
      js-yaml: 4.1.0
      libnpmpublish: 7.3.0
      load-json-file: 6.2.0
      lodash: 4.17.21
      make-dir: 4.0.0
      minimatch: 3.0.5
      multimatch: 5.0.0
      node-fetch: 2.6.7(encoding@0.1.13)
      npm-package-arg: 8.1.1
      npm-packlist: 5.1.1
      npm-registry-fetch: 14.0.5
      npmlog: 6.0.2
      nx: 19.2.3
      p-map: 4.0.0
      p-map-series: 2.1.0
      p-queue: 6.6.2
      p-reduce: 2.1.0
      pacote: 17.0.7
      pify: 5.0.0
      read-cmd-shim: 4.0.0
      read-package-json: 6.0.4
      resolve-from: 5.0.0
      rimraf: 4.4.1
      semver: 7.6.2
      signal-exit: 3.0.7
      slash: 3.0.0
      ssri: 9.0.1
      strong-log-transformer: 2.1.0
      tar: 6.2.1
      temp-dir: 1.0.0
      upath: 2.0.1
      uuid: 9.0.1
      validate-npm-package-license: 3.0.4
      validate-npm-package-name: 5.0.0
      write-file-atomic: 5.0.1
      write-pkg: 4.0.0
      yargs: 17.7.2
      yargs-parser: 21.1.1
    transitivePeerDependencies:
      - '@swc-node/register'
      - '@swc/core'
      - bluebird
      - debug
      - encoding
      - supports-color
      - typescript

  '@ljharb/through@2.3.13':
    dependencies:
      call-bind: 1.0.7

  '@malept/cross-spawn-promise@1.1.1':
    dependencies:
      cross-spawn: 7.0.3

  '@malept/cross-spawn-promise@2.0.0':
    dependencies:
      cross-spawn: 7.0.3

  '@malept/flatpak-bundler@0.4.0':
    dependencies:
      debug: 4.3.5
      fs-extra: 9.1.0
      lodash: 4.17.21
      tmp-promise: 3.0.3
    transitivePeerDependencies:
      - supports-color

  '@nodelib/fs.scandir@2.1.5':
    dependencies:
      '@nodelib/fs.stat': 2.0.5
      run-parallel: 1.2.0

  '@nodelib/fs.stat@2.0.5': {}

  '@nodelib/fs.walk@1.2.8':
    dependencies:
      '@nodelib/fs.scandir': 2.1.5
      fastq: 1.17.1

  '@npmcli/agent@2.2.2':
    dependencies:
      agent-base: 7.1.1
      http-proxy-agent: 7.0.2
      https-proxy-agent: 7.0.4
      lru-cache: 10.2.2
      socks-proxy-agent: 8.0.3
    transitivePeerDependencies:
      - supports-color

  '@npmcli/fs@2.1.2':
    dependencies:
      '@gar/promisify': 1.1.3
      semver: 7.6.2

  '@npmcli/fs@3.1.1':
    dependencies:
      semver: 7.6.2

  '@npmcli/git@5.0.7':
    dependencies:
      '@npmcli/promise-spawn': 7.0.2
      lru-cache: 10.2.2
      npm-pick-manifest: 9.0.1
      proc-log: 4.2.0
      promise-inflight: 1.0.1
      promise-retry: 2.0.1
      semver: 7.6.2
      which: 4.0.0
    transitivePeerDependencies:
      - bluebird

  '@npmcli/installed-package-contents@2.1.0':
    dependencies:
      npm-bundled: 3.0.1
      npm-normalize-package-bin: 3.0.1

  '@npmcli/move-file@2.0.1':
    dependencies:
      mkdirp: 1.0.4
      rimraf: 3.0.2

  '@npmcli/node-gyp@3.0.0': {}

  '@npmcli/promise-spawn@7.0.2':
    dependencies:
      which: 4.0.0

  '@npmcli/redact@1.1.0': {}

  '@npmcli/run-script@7.0.2':
    dependencies:
      '@npmcli/node-gyp': 3.0.0
      '@npmcli/promise-spawn': 7.0.2
      node-gyp: 10.1.0
      read-package-json-fast: 3.0.2
      which: 4.0.0
    transitivePeerDependencies:
      - supports-color

  '@nrwl/devkit@19.2.3(nx@19.2.3)':
    dependencies:
      '@nx/devkit': 19.2.3(nx@19.2.3)
    transitivePeerDependencies:
      - nx

  '@nrwl/tao@19.2.3':
    dependencies:
      nx: 19.2.3
      tslib: 2.6.3
    transitivePeerDependencies:
      - '@swc-node/register'
      - '@swc/core'
      - debug

  '@nx/devkit@19.2.3(nx@19.2.3)':
    dependencies:
      '@nrwl/devkit': 19.2.3(nx@19.2.3)
      ejs: 3.1.10
      enquirer: 2.3.6
      ignore: 5.3.1
      minimatch: 9.0.3
      nx: 19.2.3
      semver: 7.6.2
      tmp: 0.2.3
      tslib: 2.6.3
      yargs-parser: 21.1.1

  '@nx/nx-darwin-arm64@19.2.3':
    optional: true

  '@nx/nx-darwin-x64@19.2.3':
    optional: true

  '@nx/nx-freebsd-x64@19.2.3':
    optional: true

  '@nx/nx-linux-arm-gnueabihf@19.2.3':
    optional: true

  '@nx/nx-linux-arm64-gnu@19.2.3':
    optional: true

  '@nx/nx-linux-arm64-musl@19.2.3':
    optional: true

  '@nx/nx-linux-x64-gnu@19.2.3':
    optional: true

  '@nx/nx-linux-x64-musl@19.2.3':
    optional: true

  '@nx/nx-win32-arm64-msvc@19.2.3':
    optional: true

  '@nx/nx-win32-x64-msvc@19.2.3':
    optional: true

  '@octokit/auth-token@3.0.4': {}

  '@octokit/auth-token@4.0.0': {}

  '@octokit/core@4.2.4(encoding@0.1.13)':
    dependencies:
      '@octokit/auth-token': 3.0.4
      '@octokit/graphql': 5.0.6(encoding@0.1.13)
      '@octokit/request': 6.2.8(encoding@0.1.13)
      '@octokit/request-error': 3.0.3
      '@octokit/types': 9.3.2
      before-after-hook: 2.2.3
      universal-user-agent: 6.0.1
    transitivePeerDependencies:
      - encoding

  '@octokit/core@5.2.0':
    dependencies:
      '@octokit/auth-token': 4.0.0
      '@octokit/graphql': 7.1.0
      '@octokit/request': 8.4.0
      '@octokit/request-error': 5.1.0
      '@octokit/types': 13.5.0
      before-after-hook: 2.2.3
      universal-user-agent: 6.0.1

  '@octokit/endpoint@7.0.6':
    dependencies:
      '@octokit/types': 9.3.2
      is-plain-object: 5.0.0
      universal-user-agent: 6.0.1

  '@octokit/endpoint@9.0.5':
    dependencies:
      '@octokit/types': 13.5.0
      universal-user-agent: 6.0.1

  '@octokit/graphql@5.0.6(encoding@0.1.13)':
    dependencies:
      '@octokit/request': 6.2.8(encoding@0.1.13)
      '@octokit/types': 9.3.2
      universal-user-agent: 6.0.1
    transitivePeerDependencies:
      - encoding

  '@octokit/graphql@7.1.0':
    dependencies:
      '@octokit/request': 8.4.0
      '@octokit/types': 13.5.0
      universal-user-agent: 6.0.1

  '@octokit/openapi-types@18.1.1': {}

  '@octokit/openapi-types@22.2.0': {}

  '@octokit/plugin-enterprise-rest@6.0.1': {}

  '@octokit/plugin-paginate-rest@11.3.1(@octokit/core@5.2.0)':
    dependencies:
      '@octokit/core': 5.2.0
      '@octokit/types': 13.5.0

  '@octokit/plugin-paginate-rest@6.1.2(@octokit/core@4.2.4(encoding@0.1.13))':
    dependencies:
      '@octokit/core': 4.2.4(encoding@0.1.13)
      '@octokit/tsconfig': 1.0.2
      '@octokit/types': 9.3.2

  '@octokit/plugin-request-log@1.0.4(@octokit/core@4.2.4(encoding@0.1.13))':
    dependencies:
      '@octokit/core': 4.2.4(encoding@0.1.13)

  '@octokit/plugin-request-log@4.0.1(@octokit/core@5.2.0)':
    dependencies:
      '@octokit/core': 5.2.0

  '@octokit/plugin-rest-endpoint-methods@13.2.2(@octokit/core@5.2.0)':
    dependencies:
      '@octokit/core': 5.2.0
      '@octokit/types': 13.5.0

  '@octokit/plugin-rest-endpoint-methods@7.2.3(@octokit/core@4.2.4(encoding@0.1.13))':
    dependencies:
      '@octokit/core': 4.2.4(encoding@0.1.13)
      '@octokit/types': 10.0.0

  '@octokit/request-error@3.0.3':
    dependencies:
      '@octokit/types': 9.3.2
      deprecation: 2.3.1
      once: 1.4.0

  '@octokit/request-error@5.1.0':
    dependencies:
      '@octokit/types': 13.5.0
      deprecation: 2.3.1
      once: 1.4.0

  '@octokit/request@6.2.8(encoding@0.1.13)':
    dependencies:
      '@octokit/endpoint': 7.0.6
      '@octokit/request-error': 3.0.3
      '@octokit/types': 9.3.2
      is-plain-object: 5.0.0
      node-fetch: 2.7.0(encoding@0.1.13)
      universal-user-agent: 6.0.1
    transitivePeerDependencies:
      - encoding

  '@octokit/request@8.4.0':
    dependencies:
      '@octokit/endpoint': 9.0.5
      '@octokit/request-error': 5.1.0
      '@octokit/types': 13.5.0
      universal-user-agent: 6.0.1

  '@octokit/rest@19.0.11(encoding@0.1.13)':
    dependencies:
      '@octokit/core': 4.2.4(encoding@0.1.13)
      '@octokit/plugin-paginate-rest': 6.1.2(@octokit/core@4.2.4(encoding@0.1.13))
      '@octokit/plugin-request-log': 1.0.4(@octokit/core@4.2.4(encoding@0.1.13))
      '@octokit/plugin-rest-endpoint-methods': 7.2.3(@octokit/core@4.2.4(encoding@0.1.13))
    transitivePeerDependencies:
      - encoding

  '@octokit/rest@20.1.1':
    dependencies:
      '@octokit/core': 5.2.0
      '@octokit/plugin-paginate-rest': 11.3.1(@octokit/core@5.2.0)
      '@octokit/plugin-request-log': 4.0.1(@octokit/core@5.2.0)
      '@octokit/plugin-rest-endpoint-methods': 13.2.2(@octokit/core@5.2.0)

  '@octokit/tsconfig@1.0.2': {}

  '@octokit/types@10.0.0':
    dependencies:
      '@octokit/openapi-types': 18.1.1

  '@octokit/types@13.5.0':
    dependencies:
      '@octokit/openapi-types': 22.2.0

  '@octokit/types@9.3.2':
    dependencies:
      '@octokit/openapi-types': 18.1.1

  '@pkgjs/parseargs@0.11.0':
    optional: true

  '@pnpm/config.env-replace@1.1.0': {}

  '@pnpm/network.ca-file@1.0.2':
    dependencies:
      graceful-fs: 4.2.10

  '@pnpm/npm-conf@2.2.2':
    dependencies:
      '@pnpm/config.env-replace': 1.1.0
      '@pnpm/network.ca-file': 1.0.2
      config-chain: 1.1.13

  '@promptbook/utils@0.50.0-10':
    dependencies:
      moment: 2.30.1
      prettier: 2.8.1
      spacetrim: 0.11.25

  '@puppeteer/browsers@1.4.6(typescript@5.4.5)':
    dependencies:
      debug: 4.3.4(supports-color@8.1.1)
      extract-zip: 2.0.1
      progress: 2.0.3
      proxy-agent: 6.3.0
      tar-fs: 3.0.4
      unbzip2-stream: 1.4.3
      yargs: 17.7.1
    optionalDependencies:
      typescript: 5.4.5
    transitivePeerDependencies:
      - supports-color

  '@puppeteer/browsers@1.9.1':
    dependencies:
      debug: 4.3.4(supports-color@8.1.1)
      extract-zip: 2.0.1
      progress: 2.0.3
      proxy-agent: 6.3.1
      tar-fs: 3.0.4
      unbzip2-stream: 1.4.3
      yargs: 17.7.2
    transitivePeerDependencies:
      - supports-color

  '@rollup/plugin-commonjs@25.0.8(rollup@4.18.0)':
    dependencies:
      '@rollup/pluginutils': 5.1.0(rollup@4.18.0)
      commondir: 1.0.1
      estree-walker: 2.0.2
      glob: 8.1.0
      is-reference: 1.2.1
      magic-string: 0.30.10
    optionalDependencies:
      rollup: 4.18.0

  '@rollup/plugin-json@6.1.0(rollup@4.18.0)':
    dependencies:
      '@rollup/pluginutils': 5.1.0(rollup@4.18.0)
    optionalDependencies:
      rollup: 4.18.0

  '@rollup/plugin-node-resolve@15.2.3(rollup@4.18.0)':
    dependencies:
      '@rollup/pluginutils': 5.1.0(rollup@4.18.0)
      '@types/resolve': 1.20.2
      deepmerge: 4.3.1
      is-builtin-module: 3.2.1
      is-module: 1.0.0
      resolve: 1.22.8
    optionalDependencies:
      rollup: 4.18.0

  '@rollup/pluginutils@5.1.0(rollup@4.18.0)':
    dependencies:
      '@types/estree': 1.0.5
      estree-walker: 2.0.2
      picomatch: 2.3.1
    optionalDependencies:
      rollup: 4.18.0

  '@rollup/rollup-android-arm-eabi@4.18.0':
    optional: true

  '@rollup/rollup-android-arm64@4.18.0':
    optional: true

  '@rollup/rollup-darwin-arm64@4.18.0':
    optional: true

  '@rollup/rollup-darwin-x64@4.18.0':
    optional: true

  '@rollup/rollup-linux-arm-gnueabihf@4.18.0':
    optional: true

  '@rollup/rollup-linux-arm-musleabihf@4.18.0':
    optional: true

  '@rollup/rollup-linux-arm64-gnu@4.18.0':
    optional: true

  '@rollup/rollup-linux-arm64-musl@4.18.0':
    optional: true

  '@rollup/rollup-linux-powerpc64le-gnu@4.18.0':
    optional: true

  '@rollup/rollup-linux-riscv64-gnu@4.18.0':
    optional: true

  '@rollup/rollup-linux-s390x-gnu@4.18.0':
    optional: true

  '@rollup/rollup-linux-x64-gnu@4.18.0':
    optional: true

  '@rollup/rollup-linux-x64-musl@4.18.0':
    optional: true

  '@rollup/rollup-win32-arm64-msvc@4.18.0':
    optional: true

  '@rollup/rollup-win32-ia32-msvc@4.18.0':
    optional: true

  '@rollup/rollup-win32-x64-msvc@4.18.0':
    optional: true

  '@sigstore/bundle@1.1.0':
    dependencies:
      '@sigstore/protobuf-specs': 0.2.1

  '@sigstore/bundle@2.3.2':
    dependencies:
      '@sigstore/protobuf-specs': 0.3.2

  '@sigstore/core@1.1.0': {}

  '@sigstore/protobuf-specs@0.2.1': {}

  '@sigstore/protobuf-specs@0.3.2': {}

  '@sigstore/sign@1.0.0':
    dependencies:
      '@sigstore/bundle': 1.1.0
      '@sigstore/protobuf-specs': 0.2.1
      make-fetch-happen: 11.1.1
    transitivePeerDependencies:
      - supports-color

  '@sigstore/sign@2.3.2':
    dependencies:
      '@sigstore/bundle': 2.3.2
      '@sigstore/core': 1.1.0
      '@sigstore/protobuf-specs': 0.3.2
      make-fetch-happen: 13.0.1
      proc-log: 4.2.0
      promise-retry: 2.0.1
    transitivePeerDependencies:
      - supports-color

  '@sigstore/tuf@1.0.3':
    dependencies:
      '@sigstore/protobuf-specs': 0.2.1
      tuf-js: 1.1.7
    transitivePeerDependencies:
      - supports-color

  '@sigstore/tuf@2.3.4':
    dependencies:
      '@sigstore/protobuf-specs': 0.3.2
      tuf-js: 2.2.1
    transitivePeerDependencies:
      - supports-color

  '@sigstore/verify@1.2.1':
    dependencies:
      '@sigstore/bundle': 2.3.2
      '@sigstore/core': 1.1.0
      '@sigstore/protobuf-specs': 0.3.2

  '@sinclair/typebox@0.27.8': {}

  '@sindresorhus/is@4.6.0': {}

  '@sindresorhus/is@5.6.0': {}

  '@sindresorhus/merge-streams@2.3.0': {}

  '@szmarczak/http-timer@4.0.6':
    dependencies:
      defer-to-connect: 2.0.1

  '@szmarczak/http-timer@5.0.1':
    dependencies:
      defer-to-connect: 2.0.1

  '@testing-library/dom@8.20.1':
    dependencies:
      '@babel/code-frame': 7.24.7
      '@babel/runtime': 7.24.7
      '@types/aria-query': 5.0.4
      aria-query: 5.1.3
      chalk: 4.1.2
      dom-accessibility-api: 0.5.16
      lz-string: 1.5.0
      pretty-format: 27.5.1

  '@testing-library/webdriverio@3.2.1(webdriverio@8.38.2(encoding@0.1.13)(typescript@5.4.5))':
    dependencies:
      '@babel/runtime': 7.24.7
      '@testing-library/dom': 8.20.1
      simmerjs: 0.5.6
      webdriverio: 8.38.2(encoding@0.1.13)(typescript@5.4.5)

  '@tootallnate/once@2.0.0': {}

  '@tootallnate/quickjs-emscripten@0.23.0': {}

  '@tsconfig/node10@1.0.11': {}

  '@tsconfig/node12@1.0.11': {}

  '@tsconfig/node14@1.0.3': {}

  '@tsconfig/node16@1.0.4': {}

  '@tufjs/canonical-json@1.0.0': {}

  '@tufjs/canonical-json@2.0.0': {}

  '@tufjs/models@1.0.4':
    dependencies:
      '@tufjs/canonical-json': 1.0.0
      minimatch: 9.0.4

  '@tufjs/models@2.0.1':
    dependencies:
      '@tufjs/canonical-json': 2.0.0
      minimatch: 9.0.4

  '@types/aria-query@5.0.4': {}

  '@types/cacheable-request@6.0.3':
    dependencies:
      '@types/http-cache-semantics': 4.0.4
      '@types/keyv': 3.1.4
      '@types/node': 20.14.3
      '@types/responselike': 1.0.3

  '@types/debug@4.1.12':
    dependencies:
      '@types/ms': 0.7.34

  '@types/eslint-config-prettier@6.11.3': {}

  '@types/eslint-scope@3.7.7':
    dependencies:
      '@types/eslint': 8.56.10
      '@types/estree': 1.0.5

  '@types/eslint@8.56.10':
    dependencies:
      '@types/estree': 1.0.5
      '@types/json-schema': 7.0.15

  '@types/estree@1.0.5': {}

  '@types/fs-extra@9.0.13':
    dependencies:
      '@types/node': 20.14.2

  '@types/glob@7.2.0':
    dependencies:
      '@types/minimatch': 3.0.5
      '@types/node': 20.14.2

  '@types/http-cache-semantics@4.0.4': {}

  '@types/istanbul-lib-coverage@2.0.6': {}

  '@types/istanbul-lib-report@3.0.3':
    dependencies:
      '@types/istanbul-lib-coverage': 2.0.6

  '@types/istanbul-reports@3.0.4':
    dependencies:
      '@types/istanbul-lib-report': 3.0.3

  '@types/json-schema@7.0.15': {}

  '@types/keyv@3.1.4':
    dependencies:
      '@types/node': 20.14.3

  '@types/minimatch@3.0.5': {}

  '@types/minimist@1.2.5': {}

  '@types/mocha@10.0.6': {}

  '@types/ms@0.7.34': {}

<<<<<<< HEAD
  '@types/node-fetch@2.6.11':
    dependencies:
      '@types/node': 20.14.2
      form-data: 4.0.0

  '@types/node@18.19.34':
    dependencies:
      undici-types: 5.26.5

  '@types/node@20.14.2':
=======
  '@types/node@20.14.3':
>>>>>>> b1491abc
    dependencies:
      undici-types: 5.26.5

  '@types/normalize-package-data@2.4.4': {}

  '@types/plist@3.0.5':
    dependencies:
      '@types/node': 20.14.2
      xmlbuilder: 15.1.1
    optional: true

  '@types/resolve@1.20.2': {}

  '@types/responselike@1.0.3':
    dependencies:
      '@types/node': 20.14.3

  '@types/shelljs@0.8.15':
    dependencies:
      '@types/glob': 7.2.0
      '@types/node': 20.14.2

  '@types/stack-utils@2.0.3': {}

  '@types/verror@1.10.10':
    optional: true

  '@types/which@2.0.2': {}

  '@types/ws@8.5.10':
    dependencies:
      '@types/node': 20.14.3

  '@types/yargs-parser@21.0.3': {}

  '@types/yargs@17.0.32':
    dependencies:
      '@types/yargs-parser': 21.0.3

  '@types/yauzl@2.10.3':
    dependencies:
      '@types/node': 20.14.3
    optional: true

  '@typescript-eslint/eslint-plugin@7.13.1(@typescript-eslint/parser@7.13.1(eslint@8.57.0)(typescript@5.4.5))(eslint@8.57.0)(typescript@5.4.5)':
    dependencies:
<<<<<<< HEAD
      '@eslint-community/regexpp': 4.10.1
      '@typescript-eslint/parser': 7.13.0(eslint@8.57.0)(typescript@5.4.5)
      '@typescript-eslint/scope-manager': 7.13.0
      '@typescript-eslint/type-utils': 7.13.0(eslint@8.57.0)(typescript@5.4.5)
      '@typescript-eslint/utils': 7.13.0(eslint@8.57.0)(typescript@5.4.5)
      '@typescript-eslint/visitor-keys': 7.13.0
=======
      '@eslint-community/regexpp': 4.10.0
      '@typescript-eslint/parser': 7.13.1(eslint@8.57.0)(typescript@5.4.5)
      '@typescript-eslint/scope-manager': 7.13.1
      '@typescript-eslint/type-utils': 7.13.1(eslint@8.57.0)(typescript@5.4.5)
      '@typescript-eslint/utils': 7.13.1(eslint@8.57.0)(typescript@5.4.5)
      '@typescript-eslint/visitor-keys': 7.13.1
>>>>>>> b1491abc
      eslint: 8.57.0
      graphemer: 1.4.0
      ignore: 5.3.1
      natural-compare: 1.4.0
      ts-api-utils: 1.3.0(typescript@5.4.5)
    optionalDependencies:
      typescript: 5.4.5
    transitivePeerDependencies:
      - supports-color

  '@typescript-eslint/parser@7.13.1(eslint@8.57.0)(typescript@5.4.5)':
    dependencies:
      '@typescript-eslint/scope-manager': 7.13.1
      '@typescript-eslint/types': 7.13.1
      '@typescript-eslint/typescript-estree': 7.13.1(typescript@5.4.5)
      '@typescript-eslint/visitor-keys': 7.13.1
      debug: 4.3.5
      eslint: 8.57.0
    optionalDependencies:
      typescript: 5.4.5
    transitivePeerDependencies:
      - supports-color

  '@typescript-eslint/scope-manager@7.13.1':
    dependencies:
      '@typescript-eslint/types': 7.13.1
      '@typescript-eslint/visitor-keys': 7.13.1

<<<<<<< HEAD
  '@typescript-eslint/type-utils@7.13.0(eslint@8.57.0)(typescript@5.4.5)':
=======
  '@typescript-eslint/scope-manager@7.8.0':
    dependencies:
      '@typescript-eslint/types': 7.8.0
      '@typescript-eslint/visitor-keys': 7.8.0

  '@typescript-eslint/type-utils@7.13.1(eslint@8.57.0)(typescript@5.4.5)':
>>>>>>> b1491abc
    dependencies:
      '@typescript-eslint/typescript-estree': 7.13.1(typescript@5.4.5)
      '@typescript-eslint/utils': 7.13.1(eslint@8.57.0)(typescript@5.4.5)
      debug: 4.3.5
      eslint: 8.57.0
      ts-api-utils: 1.3.0(typescript@5.4.5)
    optionalDependencies:
      typescript: 5.4.5
    transitivePeerDependencies:
      - supports-color

  '@typescript-eslint/types@7.13.1': {}

<<<<<<< HEAD
  '@typescript-eslint/typescript-estree@7.13.0(typescript@5.4.5)':
=======
  '@typescript-eslint/types@7.8.0': {}

  '@typescript-eslint/typescript-estree@7.13.1(typescript@5.4.5)':
>>>>>>> b1491abc
    dependencies:
      '@typescript-eslint/types': 7.13.1
      '@typescript-eslint/visitor-keys': 7.13.1
      debug: 4.3.5
      globby: 11.1.0
      is-glob: 4.0.3
      minimatch: 9.0.4
      semver: 7.6.2
      ts-api-utils: 1.3.0(typescript@5.4.5)
    optionalDependencies:
      typescript: 5.4.5
    transitivePeerDependencies:
      - supports-color

<<<<<<< HEAD
  '@typescript-eslint/utils@7.13.0(eslint@8.57.0)(typescript@5.4.5)':
=======
  '@typescript-eslint/typescript-estree@7.8.0(typescript@5.4.5)':
    dependencies:
      '@typescript-eslint/types': 7.8.0
      '@typescript-eslint/visitor-keys': 7.8.0
      debug: 4.3.5
      globby: 11.1.0
      is-glob: 4.0.3
      minimatch: 9.0.4
      semver: 7.6.2
      ts-api-utils: 1.3.0(typescript@5.4.5)
    optionalDependencies:
      typescript: 5.4.5
    transitivePeerDependencies:
      - supports-color

  '@typescript-eslint/utils@7.13.1(eslint@8.57.0)(typescript@5.4.5)':
>>>>>>> b1491abc
    dependencies:
      '@eslint-community/eslint-utils': 4.4.0(eslint@8.57.0)
      '@typescript-eslint/scope-manager': 7.13.1
      '@typescript-eslint/types': 7.13.1
      '@typescript-eslint/typescript-estree': 7.13.1(typescript@5.4.5)
      eslint: 8.57.0
    transitivePeerDependencies:
      - supports-color
      - typescript

<<<<<<< HEAD
  '@typescript-eslint/visitor-keys@7.13.0':
=======
  '@typescript-eslint/utils@7.8.0(eslint@8.57.0)(typescript@5.4.5)':
    dependencies:
      '@eslint-community/eslint-utils': 4.4.0(eslint@8.57.0)
      '@types/json-schema': 7.0.15
      '@types/semver': 7.5.8
      '@typescript-eslint/scope-manager': 7.8.0
      '@typescript-eslint/types': 7.8.0
      '@typescript-eslint/typescript-estree': 7.8.0(typescript@5.4.5)
      eslint: 8.57.0
      semver: 7.6.0
    transitivePeerDependencies:
      - supports-color
      - typescript

  '@typescript-eslint/visitor-keys@7.13.1':
>>>>>>> b1491abc
    dependencies:
      '@typescript-eslint/types': 7.13.1
      eslint-visitor-keys: 3.4.3

  '@ungap/structured-clone@1.2.0': {}

<<<<<<< HEAD
  '@vitest/coverage-v8@1.6.0(vitest@1.6.0(@types/node@20.14.2)(jsdom@24.1.0)(terser@5.31.1))':
=======
  '@vitest/coverage-v8@1.6.0(vitest@1.6.0(@types/node@20.14.3)(jsdom@24.1.0))':
>>>>>>> b1491abc
    dependencies:
      '@ampproject/remapping': 2.3.0
      '@bcoe/v8-coverage': 0.2.3
      debug: 4.3.5
      istanbul-lib-coverage: 3.2.2
      istanbul-lib-report: 3.0.1
      istanbul-lib-source-maps: 5.0.4
      istanbul-reports: 3.1.7
      magic-string: 0.30.10
      magicast: 0.3.4
      picocolors: 1.0.1
      std-env: 3.7.0
      strip-literal: 2.1.0
      test-exclude: 6.0.0
<<<<<<< HEAD
      vitest: 1.6.0(@types/node@20.14.2)(jsdom@24.1.0)(terser@5.31.1)
=======
      vitest: 1.6.0(@types/node@20.14.3)(jsdom@24.1.0)
>>>>>>> b1491abc
    transitivePeerDependencies:
      - supports-color

  '@vitest/expect@1.6.0':
    dependencies:
      '@vitest/spy': 1.6.0
      '@vitest/utils': 1.6.0
      chai: 4.4.1

  '@vitest/runner@1.6.0':
    dependencies:
      '@vitest/utils': 1.6.0
      p-limit: 5.0.0
      pathe: 1.1.2

  '@vitest/snapshot@1.6.0':
    dependencies:
      magic-string: 0.30.10
      pathe: 1.1.2
      pretty-format: 29.7.0

  '@vitest/spy@1.6.0':
    dependencies:
      tinyspy: 2.2.1

  '@vitest/utils@1.6.0':
    dependencies:
      diff-sequences: 29.6.3
      estree-walker: 3.0.3
      loupe: 2.3.7
      pretty-format: 29.7.0

  '@wdio/cli@8.38.2(encoding@0.1.13)(typescript@5.4.5)':
    dependencies:
      '@types/node': 20.14.3
      '@vitest/snapshot': 1.6.0
      '@wdio/config': 8.38.2
      '@wdio/globals': 8.38.2(encoding@0.1.13)(typescript@5.4.5)
      '@wdio/logger': 8.38.0
      '@wdio/protocols': 8.38.0
      '@wdio/types': 8.38.2
      '@wdio/utils': 8.38.2
      async-exit-hook: 2.0.1
      chalk: 5.3.0
      chokidar: 3.6.0
      cli-spinners: 2.9.2
      dotenv: 16.4.5
      ejs: 3.1.10
      execa: 8.0.1
      import-meta-resolve: 4.1.0
      inquirer: 9.2.12
      lodash.flattendeep: 4.4.0
      lodash.pickby: 4.6.0
      lodash.union: 4.6.0
      read-pkg-up: 10.0.0
      recursive-readdir: 2.2.3
      webdriverio: 8.38.2(encoding@0.1.13)(typescript@5.4.5)
      yargs: 17.7.2
    transitivePeerDependencies:
      - bufferutil
      - devtools
      - encoding
      - supports-color
      - typescript
      - utf-8-validate

  '@wdio/config@8.38.2':
    dependencies:
      '@wdio/logger': 8.38.0
      '@wdio/types': 8.38.2
      '@wdio/utils': 8.38.2
      decamelize: 6.0.0
      deepmerge-ts: 5.1.0
      glob: 10.4.1
      import-meta-resolve: 4.1.0
    transitivePeerDependencies:
      - supports-color

  '@wdio/globals@8.38.2(encoding@0.1.13)(typescript@5.4.5)':
    optionalDependencies:
      expect-webdriverio: 4.15.1(encoding@0.1.13)(typescript@5.4.5)
      webdriverio: 8.38.2(encoding@0.1.13)(typescript@5.4.5)
    transitivePeerDependencies:
      - bufferutil
      - devtools
      - encoding
      - supports-color
      - typescript
      - utf-8-validate

  '@wdio/local-runner@8.38.2(encoding@0.1.13)(typescript@5.4.5)':
    dependencies:
      '@types/node': 20.14.2
      '@wdio/logger': 8.38.0
      '@wdio/repl': 8.24.12
      '@wdio/runner': 8.38.2(encoding@0.1.13)(typescript@5.4.5)
      '@wdio/types': 8.38.2
      async-exit-hook: 2.0.1
      split2: 4.2.0
      stream-buffers: 3.0.2
    transitivePeerDependencies:
      - bufferutil
      - devtools
      - encoding
      - supports-color
      - typescript
      - utf-8-validate

  '@wdio/logger@8.38.0':
    dependencies:
      chalk: 5.3.0
      loglevel: 1.9.1
      loglevel-plugin-prefix: 0.8.4
      strip-ansi: 7.1.0

  '@wdio/mocha-framework@8.38.2':
    dependencies:
      '@types/mocha': 10.0.6
      '@types/node': 20.14.2
      '@wdio/logger': 8.38.0
      '@wdio/types': 8.38.2
      '@wdio/utils': 8.38.2
      mocha: 10.4.0
    transitivePeerDependencies:
      - supports-color

  '@wdio/protocols@8.38.0': {}

  '@wdio/repl@8.24.12':
    dependencies:
      '@types/node': 20.14.3

  '@wdio/runner@8.38.2(encoding@0.1.13)(typescript@5.4.5)':
    dependencies:
      '@types/node': 20.14.2
      '@wdio/config': 8.38.2
      '@wdio/globals': 8.38.2(encoding@0.1.13)(typescript@5.4.5)
      '@wdio/logger': 8.38.0
      '@wdio/types': 8.38.2
      '@wdio/utils': 8.38.2
      deepmerge-ts: 5.1.0
      expect-webdriverio: 4.14.0(encoding@0.1.13)(typescript@5.4.5)
      gaze: 1.1.3
      webdriver: 8.38.2
      webdriverio: 8.38.2(encoding@0.1.13)(typescript@5.4.5)
    transitivePeerDependencies:
      - bufferutil
      - devtools
      - encoding
      - supports-color
      - typescript
      - utf-8-validate

  '@wdio/types@8.38.2':
    dependencies:
      '@types/node': 20.14.3

  '@wdio/utils@8.38.2':
    dependencies:
      '@puppeteer/browsers': 1.9.1
      '@wdio/logger': 8.38.0
      '@wdio/types': 8.38.2
      decamelize: 6.0.0
      deepmerge-ts: 5.1.0
      edgedriver: 5.6.0
      geckodriver: 4.4.1
      get-port: 7.1.0
      import-meta-resolve: 4.1.0
      locate-app: 2.4.15
      safaridriver: 0.1.2
      split2: 4.2.0
      wait-port: 1.1.0
    transitivePeerDependencies:
      - supports-color

  '@webassemblyjs/ast@1.12.1':
    dependencies:
      '@webassemblyjs/helper-numbers': 1.11.6
      '@webassemblyjs/helper-wasm-bytecode': 1.11.6

  '@webassemblyjs/floating-point-hex-parser@1.11.6': {}

  '@webassemblyjs/helper-api-error@1.11.6': {}

  '@webassemblyjs/helper-buffer@1.12.1': {}

  '@webassemblyjs/helper-numbers@1.11.6':
    dependencies:
      '@webassemblyjs/floating-point-hex-parser': 1.11.6
      '@webassemblyjs/helper-api-error': 1.11.6
      '@xtuc/long': 4.2.2

  '@webassemblyjs/helper-wasm-bytecode@1.11.6': {}

  '@webassemblyjs/helper-wasm-section@1.12.1':
    dependencies:
      '@webassemblyjs/ast': 1.12.1
      '@webassemblyjs/helper-buffer': 1.12.1
      '@webassemblyjs/helper-wasm-bytecode': 1.11.6
      '@webassemblyjs/wasm-gen': 1.12.1

  '@webassemblyjs/ieee754@1.11.6':
    dependencies:
      '@xtuc/ieee754': 1.2.0

  '@webassemblyjs/leb128@1.11.6':
    dependencies:
      '@xtuc/long': 4.2.2

  '@webassemblyjs/utf8@1.11.6': {}

  '@webassemblyjs/wasm-edit@1.12.1':
    dependencies:
      '@webassemblyjs/ast': 1.12.1
      '@webassemblyjs/helper-buffer': 1.12.1
      '@webassemblyjs/helper-wasm-bytecode': 1.11.6
      '@webassemblyjs/helper-wasm-section': 1.12.1
      '@webassemblyjs/wasm-gen': 1.12.1
      '@webassemblyjs/wasm-opt': 1.12.1
      '@webassemblyjs/wasm-parser': 1.12.1
      '@webassemblyjs/wast-printer': 1.12.1

  '@webassemblyjs/wasm-gen@1.12.1':
    dependencies:
      '@webassemblyjs/ast': 1.12.1
      '@webassemblyjs/helper-wasm-bytecode': 1.11.6
      '@webassemblyjs/ieee754': 1.11.6
      '@webassemblyjs/leb128': 1.11.6
      '@webassemblyjs/utf8': 1.11.6

  '@webassemblyjs/wasm-opt@1.12.1':
    dependencies:
      '@webassemblyjs/ast': 1.12.1
      '@webassemblyjs/helper-buffer': 1.12.1
      '@webassemblyjs/wasm-gen': 1.12.1
      '@webassemblyjs/wasm-parser': 1.12.1

  '@webassemblyjs/wasm-parser@1.12.1':
    dependencies:
      '@webassemblyjs/ast': 1.12.1
      '@webassemblyjs/helper-api-error': 1.11.6
      '@webassemblyjs/helper-wasm-bytecode': 1.11.6
      '@webassemblyjs/ieee754': 1.11.6
      '@webassemblyjs/leb128': 1.11.6
      '@webassemblyjs/utf8': 1.11.6

  '@webassemblyjs/wast-printer@1.12.1':
    dependencies:
      '@webassemblyjs/ast': 1.12.1
      '@xtuc/long': 4.2.2

  '@xmldom/xmldom@0.8.10': {}

  '@xtuc/ieee754@1.2.0': {}

  '@xtuc/long@4.2.2': {}

  '@yarnpkg/lockfile@1.1.0': {}

  '@yarnpkg/parsers@3.0.0-rc.46':
    dependencies:
      js-yaml: 3.14.1
      tslib: 2.6.3

  '@zip.js/zip.js@2.7.45': {}

  '@zkochan/js-yaml@0.0.7':
    dependencies:
      argparse: 2.0.1

  JSONStream@1.3.5:
    dependencies:
      jsonparse: 1.3.1
      through: 2.3.8

  abbrev@1.1.1: {}

  abbrev@2.0.0: {}

  abort-controller@3.0.0:
    dependencies:
      event-target-shim: 5.0.1

  acorn-import-attributes@1.9.5(acorn@8.11.3):
    dependencies:
      acorn: 8.11.3

  acorn-jsx@5.3.2(acorn@8.11.3):
    dependencies:
      acorn: 8.11.3

  acorn-walk@8.3.2: {}

  acorn@8.11.3: {}

  add-stream@1.0.0: {}

  agent-base@6.0.2:
    dependencies:
      debug: 4.3.5
    transitivePeerDependencies:
      - supports-color

  agent-base@7.1.1:
    dependencies:
      debug: 4.3.5
    transitivePeerDependencies:
      - supports-color

  agentkeepalive@4.5.0:
    dependencies:
      humanize-ms: 1.2.1

  aggregate-error@3.1.0:
    dependencies:
      clean-stack: 2.2.0
      indent-string: 4.0.0

  ajv-keywords@3.5.2(ajv@6.12.6):
    dependencies:
      ajv: 6.12.6

  ajv@6.12.6:
    dependencies:
      fast-deep-equal: 3.1.3
      fast-json-stable-stringify: 2.1.0
      json-schema-traverse: 0.4.1
      uri-js: 4.4.1

  ansi-align@3.0.1:
    dependencies:
      string-width: 4.2.3

  ansi-colors@4.1.1: {}

  ansi-colors@4.1.3: {}

  ansi-escapes@4.3.2:
    dependencies:
      type-fest: 0.21.3

  ansi-escapes@5.0.0:
    dependencies:
      type-fest: 1.4.0

  ansi-escapes@6.2.1: {}

  ansi-regex@5.0.1: {}

  ansi-regex@6.0.1: {}

  ansi-styles@3.2.1:
    dependencies:
      color-convert: 1.9.3

  ansi-styles@4.3.0:
    dependencies:
      color-convert: 2.0.1

  ansi-styles@5.2.0: {}

  ansi-styles@6.2.1: {}

  anymatch@3.1.3:
    dependencies:
      normalize-path: 3.0.0
      picomatch: 2.3.1

  app-builder-bin@4.0.0: {}

  app-builder-lib@24.13.0:
    dependencies:
      '@develar/schema-utils': 2.6.5
      '@electron/notarize': 2.2.1
      '@electron/osx-sign': 1.0.5
      '@electron/universal': 1.5.1
      '@malept/flatpak-bundler': 0.4.0
      '@types/fs-extra': 9.0.13
      async-exit-hook: 2.0.1
      bluebird-lst: 1.0.9
      builder-util: 24.9.4
      builder-util-runtime: 9.2.3
      chromium-pickle-js: 0.2.0
      debug: 4.3.5
      ejs: 3.1.10
      electron-publish: 24.13.0
      form-data: 4.0.0
      fs-extra: 10.1.0
      hosted-git-info: 4.1.0
      is-ci: 3.0.1
      isbinaryfile: 5.0.2
      js-yaml: 4.1.0
      lazy-val: 1.0.5
      minimatch: 5.1.6
      read-config-file: 6.3.2
      sanitize-filename: 1.6.3
      semver: 7.6.2
      tar: 6.2.1
      temp-file: 3.4.0
    transitivePeerDependencies:
      - supports-color

  app-builder-lib@24.13.3(dmg-builder@24.13.3(electron-builder-squirrel-windows@24.13.3))(electron-builder-squirrel-windows@24.13.3(dmg-builder@24.13.3)):
    dependencies:
      '@develar/schema-utils': 2.6.5
      '@electron/notarize': 2.2.1
      '@electron/osx-sign': 1.0.5
      '@electron/universal': 1.5.1
      '@malept/flatpak-bundler': 0.4.0
      '@types/fs-extra': 9.0.13
      async-exit-hook: 2.0.1
      bluebird-lst: 1.0.9
      builder-util: 24.13.1
      builder-util-runtime: 9.2.4
      chromium-pickle-js: 0.2.0
      debug: 4.3.5
      dmg-builder: 24.13.3(electron-builder-squirrel-windows@24.13.3)
      ejs: 3.1.10
      electron-builder-squirrel-windows: 24.13.3(dmg-builder@24.13.3)
      electron-publish: 24.13.1
      form-data: 4.0.0
      fs-extra: 10.1.0
      hosted-git-info: 4.1.0
      is-ci: 3.0.1
      isbinaryfile: 5.0.2
      js-yaml: 4.1.0
      lazy-val: 1.0.5
      minimatch: 5.1.6
      read-config-file: 6.3.2
      sanitize-filename: 1.6.3
      semver: 7.6.2
      tar: 6.2.1
      temp-file: 3.4.0
    transitivePeerDependencies:
      - supports-color

  aproba@2.0.0: {}

  archiver-utils@2.1.0:
    dependencies:
      glob: 7.2.3
      graceful-fs: 4.2.11
      lazystream: 1.0.1
      lodash.defaults: 4.2.0
      lodash.difference: 4.5.0
      lodash.flatten: 4.4.0
      lodash.isplainobject: 4.0.6
      lodash.union: 4.6.0
      normalize-path: 3.0.0
      readable-stream: 2.3.8

  archiver-utils@3.0.4:
    dependencies:
      glob: 7.2.3
      graceful-fs: 4.2.11
      lazystream: 1.0.1
      lodash.defaults: 4.2.0
      lodash.difference: 4.5.0
      lodash.flatten: 4.4.0
      lodash.isplainobject: 4.0.6
      lodash.union: 4.6.0
      normalize-path: 3.0.0
      readable-stream: 3.6.2

  archiver-utils@5.0.2:
    dependencies:
      glob: 10.4.1
      graceful-fs: 4.2.11
      is-stream: 2.0.1
      lazystream: 1.0.1
      lodash: 4.17.21
      normalize-path: 3.0.0
      readable-stream: 4.5.2

  archiver@5.3.2:
    dependencies:
      archiver-utils: 2.1.0
      async: 3.2.5
      buffer-crc32: 0.2.13
      readable-stream: 3.6.2
      readdir-glob: 1.1.3
      tar-stream: 2.2.0
      zip-stream: 4.1.1

  archiver@7.0.1:
    dependencies:
      archiver-utils: 5.0.2
      async: 3.2.5
      buffer-crc32: 1.0.0
      readable-stream: 4.5.2
      readdir-glob: 1.1.3
      tar-stream: 3.1.7
      zip-stream: 6.0.1

  are-we-there-yet@3.0.1:
    dependencies:
      delegates: 1.0.0
      readable-stream: 3.6.2

  arg@4.1.3: {}

  argparse@1.0.10:
    dependencies:
      sprintf-js: 1.0.3

  argparse@2.0.1: {}

  aria-query@5.1.3:
    dependencies:
      deep-equal: 2.2.3

  aria-query@5.3.0:
    dependencies:
      dequal: 2.0.3

  array-buffer-byte-length@1.0.1:
    dependencies:
      call-bind: 1.0.7
      is-array-buffer: 3.0.4

  array-differ@3.0.0: {}

  array-ify@1.0.0: {}

  array-union@2.1.0: {}

  array.prototype.map@1.0.7:
    dependencies:
      call-bind: 1.0.7
      define-properties: 1.2.1
      es-abstract: 1.23.3
      es-array-method-boxes-properly: 1.0.0
      es-object-atoms: 1.0.0
      is-string: 1.0.7

  arraybuffer.prototype.slice@1.0.3:
    dependencies:
      array-buffer-byte-length: 1.0.1
      call-bind: 1.0.7
      define-properties: 1.2.1
      es-abstract: 1.23.3
      es-errors: 1.3.0
      get-intrinsic: 1.2.4
      is-array-buffer: 3.0.4
      is-shared-array-buffer: 1.0.3

  arrify@1.0.1: {}

  arrify@2.0.1: {}

  assert-plus@1.0.0:
    optional: true

  assertion-error@1.1.0: {}

  ast-types@0.13.4:
    dependencies:
      tslib: 2.6.3

  astral-regex@2.0.0: {}

  async-exit-hook@2.0.1: {}

  async-retry@1.3.3:
    dependencies:
      retry: 0.13.1

  async@3.2.5: {}

  asynckit@0.4.0: {}

  at-least-node@1.0.0: {}

  author-regex@1.0.0: {}

  available-typed-arrays@1.0.7:
    dependencies:
      possible-typed-array-names: 1.0.0

  axios@1.7.2:
    dependencies:
      follow-redirects: 1.15.6
      form-data: 4.0.0
      proxy-from-env: 1.1.0
    transitivePeerDependencies:
      - debug

  b4a@1.6.6: {}

  balanced-match@1.0.2: {}

  bare-events@2.4.2:
    optional: true

  bare-fs@2.3.1:
    dependencies:
      bare-events: 2.4.2
      bare-path: 2.1.3
      bare-stream: 2.1.2
    optional: true

  bare-os@2.3.0:
    optional: true

  bare-path@2.1.3:
    dependencies:
      bare-os: 2.3.0
    optional: true

  bare-stream@2.1.2:
    dependencies:
      streamx: 2.18.0
    optional: true

  base64-js@1.5.1: {}

  basic-ftp@5.0.5: {}

  before-after-hook@2.2.3: {}

  binary-extensions@2.3.0: {}

  bl@4.1.0:
    dependencies:
      buffer: 5.7.1
      inherits: 2.0.4
      readable-stream: 3.6.2

  bluebird-lst@1.0.9:
    dependencies:
      bluebird: 3.7.2

  bluebird@3.7.2: {}

  boolean@3.2.0:
    optional: true

  boxen@7.1.1:
    dependencies:
      ansi-align: 3.0.1
      camelcase: 7.0.1
      chalk: 5.3.0
      cli-boxes: 3.0.0
      string-width: 5.1.2
      type-fest: 2.19.0
      widest-line: 4.0.1
      wrap-ansi: 8.1.0

  brace-expansion@1.1.11:
    dependencies:
      balanced-match: 1.0.2
      concat-map: 0.0.1

  brace-expansion@2.0.1:
    dependencies:
      balanced-match: 1.0.2

  braces@3.0.3:
    dependencies:
      fill-range: 7.1.1

  browser-stdout@1.3.1: {}

  browserslist@4.23.1:
    dependencies:
      caniuse-lite: 1.0.30001632
      electron-to-chromium: 1.4.799
      node-releases: 2.0.14
      update-browserslist-db: 1.0.16(browserslist@4.23.1)

  buffer-crc32@0.2.13: {}

  buffer-crc32@1.0.0: {}

  buffer-equal@1.0.1: {}

  buffer-from@1.1.2: {}

  buffer@5.7.1:
    dependencies:
      base64-js: 1.5.1
      ieee754: 1.2.1

  buffer@6.0.3:
    dependencies:
      base64-js: 1.5.1
      ieee754: 1.2.1

  builder-util-runtime@9.2.3:
    dependencies:
      debug: 4.3.5
      sax: 1.4.1
    transitivePeerDependencies:
      - supports-color

  builder-util-runtime@9.2.4:
    dependencies:
      debug: 4.3.5
      sax: 1.4.1
    transitivePeerDependencies:
      - supports-color

  builder-util-runtime@9.2.5-alpha.2:
    dependencies:
      debug: 4.3.5
      sax: 1.4.1
    transitivePeerDependencies:
      - supports-color

  builder-util@24.13.1:
    dependencies:
      7zip-bin: 5.2.0
      '@types/debug': 4.1.12
      app-builder-bin: 4.0.0
      bluebird-lst: 1.0.9
      builder-util-runtime: 9.2.4
      chalk: 4.1.2
      cross-spawn: 7.0.3
      debug: 4.3.5
      fs-extra: 10.1.0
      http-proxy-agent: 5.0.0
      https-proxy-agent: 5.0.1
      is-ci: 3.0.1
      js-yaml: 4.1.0
      source-map-support: 0.5.21
      stat-mode: 1.0.0
      temp-file: 3.4.0
    transitivePeerDependencies:
      - supports-color

  builder-util@24.9.4:
    dependencies:
      7zip-bin: 5.2.0
      '@types/debug': 4.1.12
      app-builder-bin: 4.0.0
      bluebird-lst: 1.0.9
      builder-util-runtime: 9.2.3
      chalk: 4.1.2
      cross-spawn: 7.0.3
      debug: 4.3.5
      fs-extra: 10.1.0
      http-proxy-agent: 5.0.0
      https-proxy-agent: 5.0.1
      is-ci: 3.0.1
      js-yaml: 4.1.0
      source-map-support: 0.5.21
      stat-mode: 1.0.0
      temp-file: 3.4.0
    transitivePeerDependencies:
      - supports-color

  builder-util@25.0.0-alpha.6:
    dependencies:
      7zip-bin: 5.2.0
      '@types/debug': 4.1.12
      app-builder-bin: 4.0.0
      bluebird-lst: 1.0.9
      builder-util-runtime: 9.2.5-alpha.2
      chalk: 4.1.2
      cross-spawn: 7.0.3
      debug: 4.3.5
      fs-extra: 10.1.0
      http-proxy-agent: 5.0.0
      https-proxy-agent: 5.0.1
      is-ci: 3.0.1
      js-yaml: 4.1.0
      source-map-support: 0.5.21
      stat-mode: 1.0.0
      temp-file: 3.4.0
    transitivePeerDependencies:
      - supports-color

  builtin-modules@3.3.0: {}

  builtins@1.0.3: {}

  builtins@5.1.0:
    dependencies:
      semver: 7.6.2

  bundle-name@4.1.0:
    dependencies:
      run-applescript: 7.0.0

  byte-size@8.1.1: {}

  cac@6.7.14: {}

  cacache@16.1.3:
    dependencies:
      '@npmcli/fs': 2.1.2
      '@npmcli/move-file': 2.0.1
      chownr: 2.0.0
      fs-minipass: 2.1.0
      glob: 8.1.0
      infer-owner: 1.0.4
      lru-cache: 7.18.3
      minipass: 3.3.6
      minipass-collect: 1.0.2
      minipass-flush: 1.0.5
      minipass-pipeline: 1.2.4
      mkdirp: 1.0.4
      p-map: 4.0.0
      promise-inflight: 1.0.1
      rimraf: 3.0.2
      ssri: 9.0.1
      tar: 6.2.1
      unique-filename: 2.0.1
    transitivePeerDependencies:
      - bluebird

  cacache@17.1.4:
    dependencies:
      '@npmcli/fs': 3.1.1
      fs-minipass: 3.0.3
      glob: 10.4.1
      lru-cache: 7.18.3
      minipass: 7.1.2
      minipass-collect: 1.0.2
      minipass-flush: 1.0.5
      minipass-pipeline: 1.2.4
      p-map: 4.0.0
      ssri: 10.0.6
      tar: 6.2.1
      unique-filename: 3.0.0

  cacache@18.0.3:
    dependencies:
      '@npmcli/fs': 3.1.1
      fs-minipass: 3.0.3
      glob: 10.4.1
      lru-cache: 10.2.2
      minipass: 7.1.2
      minipass-collect: 2.0.1
      minipass-flush: 1.0.5
      minipass-pipeline: 1.2.4
      p-map: 4.0.0
      ssri: 10.0.6
      tar: 6.2.1
      unique-filename: 3.0.0

  cacheable-lookup@5.0.4: {}

  cacheable-lookup@7.0.0: {}

  cacheable-request@10.2.14:
    dependencies:
      '@types/http-cache-semantics': 4.0.4
      get-stream: 6.0.1
      http-cache-semantics: 4.1.1
      keyv: 4.5.4
      mimic-response: 4.0.0
      normalize-url: 8.0.1
      responselike: 3.0.0

  cacheable-request@7.0.4:
    dependencies:
      clone-response: 1.0.3
      get-stream: 5.2.0
      http-cache-semantics: 4.1.1
      keyv: 4.5.4
      lowercase-keys: 2.0.0
      normalize-url: 6.1.0
      responselike: 2.0.1

  call-bind@1.0.7:
    dependencies:
      es-define-property: 1.0.0
      es-errors: 1.3.0
      function-bind: 1.1.2
      get-intrinsic: 1.2.4
      set-function-length: 1.2.2

  callsites@3.1.0: {}

  camelcase-keys@6.2.2:
    dependencies:
      camelcase: 5.3.1
      map-obj: 4.3.0
      quick-lru: 4.0.1

  camelcase@5.3.1: {}

  camelcase@6.3.0: {}

  camelcase@7.0.1: {}

  caniuse-lite@1.0.30001632: {}

  chai@4.4.1:
    dependencies:
      assertion-error: 1.1.0
      check-error: 1.0.3
      deep-eql: 4.1.4
      get-func-name: 2.0.2
      loupe: 2.3.7
      pathval: 1.1.1
      type-detect: 4.0.8

  chalk@2.4.2:
    dependencies:
      ansi-styles: 3.2.1
      escape-string-regexp: 1.0.5
      supports-color: 5.5.0

  chalk@4.1.0:
    dependencies:
      ansi-styles: 4.3.0
      supports-color: 7.2.0

  chalk@4.1.2:
    dependencies:
      ansi-styles: 4.3.0
      supports-color: 7.2.0

  chalk@5.3.0: {}

  chardet@0.7.0: {}

  check-error@1.0.3:
    dependencies:
      get-func-name: 2.0.2

  chokidar@3.5.3:
    dependencies:
      anymatch: 3.1.3
      braces: 3.0.3
      glob-parent: 5.1.2
      is-binary-path: 2.1.0
      is-glob: 4.0.3
      normalize-path: 3.0.0
      readdirp: 3.6.0
    optionalDependencies:
      fsevents: 2.3.3

  chokidar@3.6.0:
    dependencies:
      anymatch: 3.1.3
      braces: 3.0.3
      glob-parent: 5.1.2
      is-binary-path: 2.1.0
      is-glob: 4.0.3
      normalize-path: 3.0.0
      readdirp: 3.6.0
    optionalDependencies:
      fsevents: 2.3.3

  chownr@2.0.0: {}

  chrome-trace-event@1.0.4: {}

  chromium-bidi@0.4.16(devtools-protocol@0.0.1147663):
    dependencies:
      devtools-protocol: 0.0.1147663
      mitt: 3.0.0

  chromium-pickle-js@0.2.0: {}

  ci-info@3.9.0: {}

  clean-stack@2.2.0: {}

  cli-boxes@3.0.0: {}

  cli-cursor@3.1.0:
    dependencies:
      restore-cursor: 3.1.0

  cli-cursor@4.0.0:
    dependencies:
      restore-cursor: 4.0.0

  cli-spinners@2.6.1: {}

  cli-spinners@2.9.2: {}

  cli-truncate@2.1.0:
    dependencies:
      slice-ansi: 3.0.0
      string-width: 4.2.3

  cli-truncate@3.1.0:
    dependencies:
      slice-ansi: 5.0.0
      string-width: 5.1.2

  cli-truncate@4.0.0:
    dependencies:
      slice-ansi: 5.0.0
      string-width: 7.1.0

  cli-width@3.0.0: {}

  cli-width@4.1.0: {}

  cliui@7.0.4:
    dependencies:
      string-width: 4.2.3
      strip-ansi: 6.0.1
      wrap-ansi: 7.0.0

  cliui@8.0.1:
    dependencies:
      string-width: 4.2.3
      strip-ansi: 6.0.1
      wrap-ansi: 7.0.0

  clone-deep@4.0.1:
    dependencies:
      is-plain-object: 2.0.4
      kind-of: 6.0.3
      shallow-clone: 3.0.1

  clone-response@1.0.3:
    dependencies:
      mimic-response: 1.0.1

  clone@1.0.4: {}

  cmd-shim@6.0.1: {}

  color-convert@1.9.3:
    dependencies:
      color-name: 1.1.3

  color-convert@2.0.1:
    dependencies:
      color-name: 1.1.4

  color-name@1.1.3: {}

  color-name@1.1.4: {}

  color-support@1.1.3: {}

  colorette@2.0.20: {}

  columnify@1.6.0:
    dependencies:
      strip-ansi: 6.0.1
      wcwidth: 1.0.1

  combined-stream@1.0.8:
    dependencies:
      delayed-stream: 1.0.0

  commander@12.1.0: {}

  commander@2.20.3: {}

  commander@4.1.1: {}

  commander@5.1.0: {}

  commander@9.5.0: {}

  commondir@1.0.1: {}

  compare-func@2.0.0:
    dependencies:
      array-ify: 1.0.0
      dot-prop: 5.3.0

  compare-version@0.1.2: {}

  compare-versions@6.1.0: {}

  compress-commons@4.1.2:
    dependencies:
      buffer-crc32: 0.2.13
      crc32-stream: 4.0.3
      normalize-path: 3.0.0
      readable-stream: 3.6.2

  compress-commons@6.0.2:
    dependencies:
      crc-32: 1.2.2
      crc32-stream: 6.0.0
      is-stream: 2.0.1
      normalize-path: 3.0.0
      readable-stream: 4.5.2

  concat-map@0.0.1: {}

  concat-stream@2.0.0:
    dependencies:
      buffer-from: 1.1.2
      inherits: 2.0.4
      readable-stream: 3.6.2
      typedarray: 0.0.6

  confbox@0.1.7: {}

  config-chain@1.1.13:
    dependencies:
      ini: 1.3.8
      proto-list: 1.2.4

  config-file-ts@0.2.6:
    dependencies:
      glob: 10.4.1
      typescript: 5.4.5

  configstore@6.0.0:
    dependencies:
      dot-prop: 6.0.1
      graceful-fs: 4.2.11
      unique-string: 3.0.0
      write-file-atomic: 3.0.3
      xdg-basedir: 5.1.0

  console-control-strings@1.1.0: {}

  conventional-changelog-angular@7.0.0:
    dependencies:
      compare-func: 2.0.0

  conventional-changelog-core@5.0.1:
    dependencies:
      add-stream: 1.0.0
      conventional-changelog-writer: 6.0.1
      conventional-commits-parser: 4.0.0
      dateformat: 3.0.3
      get-pkg-repo: 4.2.1
      git-raw-commits: 3.0.0
      git-remote-origin-url: 2.0.0
      git-semver-tags: 5.0.1
      normalize-package-data: 3.0.3
      read-pkg: 3.0.0
      read-pkg-up: 3.0.0

  conventional-changelog-preset-loader@3.0.0: {}

  conventional-changelog-writer@6.0.1:
    dependencies:
      conventional-commits-filter: 3.0.0
      dateformat: 3.0.3
      handlebars: 4.7.8
      json-stringify-safe: 5.0.1
      meow: 8.1.2
      semver: 7.6.2
      split: 1.0.1

  conventional-commits-filter@3.0.0:
    dependencies:
      lodash.ismatch: 4.4.0
      modify-values: 1.0.1

  conventional-commits-parser@4.0.0:
    dependencies:
      JSONStream: 1.3.5
      is-text-path: 1.0.1
      meow: 8.1.2
      split2: 3.2.2

  conventional-recommended-bump@7.0.1:
    dependencies:
      concat-stream: 2.0.0
      conventional-changelog-preset-loader: 3.0.0
      conventional-commits-filter: 3.0.0
      conventional-commits-parser: 4.0.0
      git-raw-commits: 3.0.0
      git-semver-tags: 5.0.1
      meow: 8.1.2

  convert-hrtime@5.0.0: {}

  core-util-is@1.0.2:
    optional: true

  core-util-is@1.0.3: {}

  cosmiconfig@8.3.6(typescript@5.4.5):
    dependencies:
      import-fresh: 3.3.0
      js-yaml: 4.1.0
      parse-json: 5.2.0
      path-type: 4.0.0
    optionalDependencies:
      typescript: 5.4.5

  cosmiconfig@9.0.0(typescript@5.4.5):
    dependencies:
      env-paths: 2.2.1
      import-fresh: 3.3.0
      js-yaml: 4.1.0
      parse-json: 5.2.0
    optionalDependencies:
      typescript: 5.4.5

  crc-32@1.2.2: {}

  crc32-stream@4.0.3:
    dependencies:
      crc-32: 1.2.2
      readable-stream: 3.6.2

  crc32-stream@6.0.0:
    dependencies:
      crc-32: 1.2.2
      readable-stream: 4.5.2

  crc@3.8.0:
    dependencies:
      buffer: 5.7.1
    optional: true

  create-require@1.1.1: {}

  cross-dirname@0.1.0: {}

  cross-env@7.0.3:
    dependencies:
      cross-spawn: 7.0.3

  cross-fetch@4.0.0(encoding@0.1.13):
    dependencies:
      node-fetch: 2.7.0(encoding@0.1.13)
    transitivePeerDependencies:
      - encoding

  cross-spawn-windows-exe@1.2.0:
    dependencies:
      '@malept/cross-spawn-promise': 1.1.1
      is-wsl: 2.2.0
      which: 2.0.2

  cross-spawn@6.0.5:
    dependencies:
      nice-try: 1.0.5
      path-key: 2.0.1
      semver: 5.7.2
      shebang-command: 1.2.0
      which: 1.3.1

  cross-spawn@7.0.3:
    dependencies:
      path-key: 3.1.1
      shebang-command: 2.0.0
      which: 2.0.2

  crypto-random-string@4.0.0:
    dependencies:
      type-fest: 1.4.0

  css-shorthand-properties@1.1.1: {}

  css-value@0.0.1: {}

  cssstyle@4.0.1:
    dependencies:
      rrweb-cssom: 0.6.0

  dargs@7.0.0: {}

  data-uri-to-buffer@4.0.1: {}

  data-uri-to-buffer@6.0.2: {}

  data-urls@5.0.0:
    dependencies:
      whatwg-mimetype: 4.0.0
      whatwg-url: 14.0.0

  data-view-buffer@1.0.1:
    dependencies:
      call-bind: 1.0.7
      es-errors: 1.3.0
      is-data-view: 1.0.1

  data-view-byte-length@1.0.1:
    dependencies:
      call-bind: 1.0.7
      es-errors: 1.3.0
      is-data-view: 1.0.1

  data-view-byte-offset@1.0.0:
    dependencies:
      call-bind: 1.0.7
      es-errors: 1.3.0
      is-data-view: 1.0.1

  dateformat@3.0.3: {}

  debug@2.6.9:
    dependencies:
      ms: 2.0.0

  debug@4.3.4(supports-color@8.1.1):
    dependencies:
      ms: 2.1.2
    optionalDependencies:
      supports-color: 8.1.1

  debug@4.3.5:
    dependencies:
      ms: 2.1.2

  decamelize-keys@1.1.1:
    dependencies:
      decamelize: 1.2.0
      map-obj: 1.0.1

  decamelize@1.2.0: {}

  decamelize@4.0.0: {}

  decamelize@6.0.0: {}

  decimal.js@10.4.3: {}

  decompress-response@6.0.0:
    dependencies:
      mimic-response: 3.1.0

  dedent@0.7.0: {}

  deep-eql@4.1.4:
    dependencies:
      type-detect: 4.0.8

  deep-equal@2.2.3:
    dependencies:
      array-buffer-byte-length: 1.0.1
      call-bind: 1.0.7
      es-get-iterator: 1.1.3
      get-intrinsic: 1.2.4
      is-arguments: 1.1.1
      is-array-buffer: 3.0.4
      is-date-object: 1.0.5
      is-regex: 1.1.4
      is-shared-array-buffer: 1.0.3
      isarray: 2.0.5
      object-is: 1.1.6
      object-keys: 1.1.1
      object.assign: 4.1.5
      regexp.prototype.flags: 1.5.2
      side-channel: 1.0.6
      which-boxed-primitive: 1.0.2
      which-collection: 1.0.2
      which-typed-array: 1.1.15

  deep-extend@0.6.0: {}

  deep-is@0.1.4: {}

  deepmerge-ts@5.1.0: {}

  deepmerge@4.3.1: {}

  default-browser-id@5.0.0: {}

  default-browser@5.2.1:
    dependencies:
      bundle-name: 4.1.0
      default-browser-id: 5.0.0

  defaults@1.0.4:
    dependencies:
      clone: 1.0.4

  defer-to-connect@2.0.1: {}

  define-data-property@1.1.4:
    dependencies:
      es-define-property: 1.0.0
      es-errors: 1.3.0
      gopd: 1.0.1

  define-lazy-prop@2.0.0: {}

  define-lazy-prop@3.0.0: {}

  define-properties@1.2.1:
    dependencies:
      define-data-property: 1.1.4
      has-property-descriptors: 1.0.2
      object-keys: 1.1.1

  degenerator@5.0.1:
    dependencies:
      ast-types: 0.13.4
      escodegen: 2.1.0
      esprima: 4.0.1

  delayed-stream@1.0.0: {}

  delegates@1.0.0: {}

  deprecation@2.3.1: {}

  dequal@2.0.3: {}

  detect-indent@5.0.0: {}

  detect-libc@2.0.3: {}

  detect-node@2.1.0:
    optional: true

  devtools-protocol@0.0.1147663: {}

  devtools-protocol@0.0.1302984: {}

  diff-sequences@29.6.3: {}

  diff@4.0.2: {}

  diff@5.0.0: {}

  dir-compare@3.3.0:
    dependencies:
      buffer-equal: 1.0.1
      minimatch: 3.1.2

  dir-compare@4.2.0:
    dependencies:
      minimatch: 3.1.2
      p-limit: 3.1.0

  dir-glob@3.0.1:
    dependencies:
      path-type: 4.0.0

  dmg-builder@24.13.0:
    dependencies:
      app-builder-lib: 24.13.0
      builder-util: 24.9.4
      builder-util-runtime: 9.2.3
      fs-extra: 10.1.0
      iconv-lite: 0.6.3
      js-yaml: 4.1.0
    optionalDependencies:
      dmg-license: 1.0.11
    transitivePeerDependencies:
      - supports-color

  dmg-builder@24.13.3(electron-builder-squirrel-windows@24.13.3):
    dependencies:
      app-builder-lib: 24.13.3(dmg-builder@24.13.3(electron-builder-squirrel-windows@24.13.3))(electron-builder-squirrel-windows@24.13.3(dmg-builder@24.13.3))
      builder-util: 24.13.1
      builder-util-runtime: 9.2.4
      fs-extra: 10.1.0
      iconv-lite: 0.6.3
      js-yaml: 4.1.0
    optionalDependencies:
      dmg-license: 1.0.11
    transitivePeerDependencies:
      - electron-builder-squirrel-windows
      - supports-color

  dmg-license@1.0.11:
    dependencies:
      '@types/plist': 3.0.5
      '@types/verror': 1.10.10
      ajv: 6.12.6
      crc: 3.8.0
      iconv-corefoundation: 1.1.7
      plist: 3.1.0
      smart-buffer: 4.2.0
      verror: 1.10.1
    optional: true

  doctrine@3.0.0:
    dependencies:
      esutils: 2.0.3

  dom-accessibility-api@0.5.16: {}

  dot-prop@5.3.0:
    dependencies:
      is-obj: 2.0.0

  dot-prop@6.0.1:
    dependencies:
      is-obj: 2.0.0

  dotenv-expand@10.0.0: {}

  dotenv-expand@5.1.0: {}

  dotenv@16.3.2: {}

  dotenv@16.4.5: {}

  dotenv@9.0.2: {}

  duplexer@0.1.2: {}

  eastasianwidth@0.2.0: {}

  edge-paths@3.0.5:
    dependencies:
      '@types/which': 2.0.2
      which: 2.0.2

  edgedriver@5.6.0:
    dependencies:
      '@wdio/logger': 8.38.0
      '@zip.js/zip.js': 2.7.45
      decamelize: 6.0.0
      edge-paths: 3.0.5
      node-fetch: 3.3.2
      which: 4.0.0

  ejs@3.1.10:
    dependencies:
      jake: 10.9.1

  electron-builder-squirrel-windows@24.13.3(dmg-builder@24.13.3):
    dependencies:
      app-builder-lib: 24.13.3(dmg-builder@24.13.3(electron-builder-squirrel-windows@24.13.3))(electron-builder-squirrel-windows@24.13.3(dmg-builder@24.13.3))
      archiver: 5.3.2
      builder-util: 24.13.1
      fs-extra: 10.1.0
    transitivePeerDependencies:
      - dmg-builder
      - supports-color

  electron-builder@24.13.0:
    dependencies:
      app-builder-lib: 24.13.0
      builder-util: 24.9.4
      builder-util-runtime: 9.2.3
      chalk: 4.1.2
      dmg-builder: 24.13.0
      fs-extra: 10.1.0
      is-ci: 3.0.1
      lazy-val: 1.0.5
      read-config-file: 6.3.2
      simple-update-notifier: 2.0.0
      yargs: 17.7.2
    transitivePeerDependencies:
      - supports-color

  electron-builder@24.13.3(electron-builder-squirrel-windows@24.13.3(dmg-builder@24.13.3)):
    dependencies:
      app-builder-lib: 24.13.3(dmg-builder@24.13.3(electron-builder-squirrel-windows@24.13.3))(electron-builder-squirrel-windows@24.13.3(dmg-builder@24.13.3))
      builder-util: 24.13.1
      builder-util-runtime: 9.2.4
      chalk: 4.1.2
      dmg-builder: 24.13.3(electron-builder-squirrel-windows@24.13.3)
      fs-extra: 10.1.0
      is-ci: 3.0.1
      lazy-val: 1.0.5
      read-config-file: 6.3.2
      simple-update-notifier: 2.0.0
      yargs: 17.7.2
    transitivePeerDependencies:
      - electron-builder-squirrel-windows
      - supports-color

  electron-packager@17.1.2:
    dependencies:
      '@electron/asar': 3.2.10
      '@electron/get': 2.0.3
      '@electron/notarize': 1.2.4
      '@electron/osx-sign': 1.3.0
      '@electron/universal': 1.5.1
      cross-spawn-windows-exe: 1.2.0
      debug: 4.3.5
      extract-zip: 2.0.1
      filenamify: 4.3.0
      fs-extra: 11.2.0
      galactus: 1.0.0
      get-package-info: 1.0.0
      junk: 3.1.0
      parse-author: 2.0.0
      plist: 3.1.0
      rcedit: 3.1.0
      resolve: 1.22.8
      semver: 7.6.2
      yargs-parser: 21.1.1
    transitivePeerDependencies:
      - supports-color

  electron-publish@24.13.0:
    dependencies:
      '@types/fs-extra': 9.0.13
      builder-util: 24.9.4
      builder-util-runtime: 9.2.3
      chalk: 4.1.2
      fs-extra: 10.1.0
      lazy-val: 1.0.5
      mime: 2.6.0
    transitivePeerDependencies:
      - supports-color

  electron-publish@24.13.1:
    dependencies:
      '@types/fs-extra': 9.0.13
      builder-util: 24.13.1
      builder-util-runtime: 9.2.4
      chalk: 4.1.2
      fs-extra: 10.1.0
      lazy-val: 1.0.5
      mime: 2.6.0
    transitivePeerDependencies:
      - supports-color

  electron-to-chromium@1.4.799: {}

  electron@25.9.8:
    dependencies:
      '@electron/get': 2.0.3
      '@types/node': 18.19.34
      extract-zip: 2.0.1
    transitivePeerDependencies:
      - supports-color

  electron@26.6.10:
    dependencies:
<<<<<<< HEAD
      '@electron/get': 2.0.3
      '@types/node': 18.19.34
      extract-zip: 2.0.1
    transitivePeerDependencies:
      - supports-color
=======
      jake: 10.9.1

  electron-to-chromium@1.4.803: {}
>>>>>>> b1491abc

  electron@29.4.2:
    dependencies:
      '@electron/get': 2.0.3
      '@types/node': 20.14.3
      extract-zip: 2.0.1
    transitivePeerDependencies:
      - supports-color

  emoji-regex@10.3.0: {}

  emoji-regex@8.0.0: {}

  emoji-regex@9.2.2: {}

  encoding@0.1.13:
    dependencies:
      iconv-lite: 0.6.3
    optional: true

  end-of-stream@1.4.4:
    dependencies:
      once: 1.4.0

  enhanced-resolve@5.17.0:
    dependencies:
      graceful-fs: 4.2.11
      tapable: 2.2.1

  enquirer@2.3.6:
    dependencies:
      ansi-colors: 4.1.3

  entities@4.5.0: {}

  env-paths@2.2.1: {}

  envinfo@7.8.1: {}

  err-code@2.0.3: {}

  error-ex@1.3.2:
    dependencies:
      is-arrayish: 0.2.1

  es-abstract@1.23.3:
    dependencies:
      array-buffer-byte-length: 1.0.1
      arraybuffer.prototype.slice: 1.0.3
      available-typed-arrays: 1.0.7
      call-bind: 1.0.7
      data-view-buffer: 1.0.1
      data-view-byte-length: 1.0.1
      data-view-byte-offset: 1.0.0
      es-define-property: 1.0.0
      es-errors: 1.3.0
      es-object-atoms: 1.0.0
      es-set-tostringtag: 2.0.3
      es-to-primitive: 1.2.1
      function.prototype.name: 1.1.6
      get-intrinsic: 1.2.4
      get-symbol-description: 1.0.2
      globalthis: 1.0.4
      gopd: 1.0.1
      has-property-descriptors: 1.0.2
      has-proto: 1.0.3
      has-symbols: 1.0.3
      hasown: 2.0.2
      internal-slot: 1.0.7
      is-array-buffer: 3.0.4
      is-callable: 1.2.7
      is-data-view: 1.0.1
      is-negative-zero: 2.0.3
      is-regex: 1.1.4
      is-shared-array-buffer: 1.0.3
      is-string: 1.0.7
      is-typed-array: 1.1.13
      is-weakref: 1.0.2
      object-inspect: 1.13.1
      object-keys: 1.1.1
      object.assign: 4.1.5
      regexp.prototype.flags: 1.5.2
      safe-array-concat: 1.1.2
      safe-regex-test: 1.0.3
      string.prototype.trim: 1.2.9
      string.prototype.trimend: 1.0.8
      string.prototype.trimstart: 1.0.8
      typed-array-buffer: 1.0.2
      typed-array-byte-length: 1.0.1
      typed-array-byte-offset: 1.0.2
      typed-array-length: 1.0.6
      unbox-primitive: 1.0.2
      which-typed-array: 1.1.15

  es-array-method-boxes-properly@1.0.0: {}

  es-define-property@1.0.0:
    dependencies:
      get-intrinsic: 1.2.4

  es-errors@1.3.0: {}

  es-get-iterator@1.1.3:
    dependencies:
      call-bind: 1.0.7
      get-intrinsic: 1.2.4
      has-symbols: 1.0.3
      is-arguments: 1.1.1
      is-map: 2.0.3
      is-set: 2.0.3
      is-string: 1.0.7
      isarray: 2.0.5
      stop-iteration-iterator: 1.0.0

  es-module-lexer@1.5.3: {}

  es-object-atoms@1.0.0:
    dependencies:
      es-errors: 1.3.0

  es-set-tostringtag@2.0.3:
    dependencies:
      get-intrinsic: 1.2.4
      has-tostringtag: 1.0.2
      hasown: 2.0.2

  es-to-primitive@1.2.1:
    dependencies:
      is-callable: 1.2.7
      is-date-object: 1.0.5
      is-symbol: 1.0.4

  es6-error@4.1.1:
    optional: true

  esbuild@0.20.2:
    optionalDependencies:
      '@esbuild/aix-ppc64': 0.20.2
      '@esbuild/android-arm': 0.20.2
      '@esbuild/android-arm64': 0.20.2
      '@esbuild/android-x64': 0.20.2
      '@esbuild/darwin-arm64': 0.20.2
      '@esbuild/darwin-x64': 0.20.2
      '@esbuild/freebsd-arm64': 0.20.2
      '@esbuild/freebsd-x64': 0.20.2
      '@esbuild/linux-arm': 0.20.2
      '@esbuild/linux-arm64': 0.20.2
      '@esbuild/linux-ia32': 0.20.2
      '@esbuild/linux-loong64': 0.20.2
      '@esbuild/linux-mips64el': 0.20.2
      '@esbuild/linux-ppc64': 0.20.2
      '@esbuild/linux-riscv64': 0.20.2
      '@esbuild/linux-s390x': 0.20.2
      '@esbuild/linux-x64': 0.20.2
      '@esbuild/netbsd-x64': 0.20.2
      '@esbuild/openbsd-x64': 0.20.2
      '@esbuild/sunos-x64': 0.20.2
      '@esbuild/win32-arm64': 0.20.2
      '@esbuild/win32-ia32': 0.20.2
      '@esbuild/win32-x64': 0.20.2

  esbuild@0.21.5:
    optionalDependencies:
      '@esbuild/aix-ppc64': 0.21.5
      '@esbuild/android-arm': 0.21.5
      '@esbuild/android-arm64': 0.21.5
      '@esbuild/android-x64': 0.21.5
      '@esbuild/darwin-arm64': 0.21.5
      '@esbuild/darwin-x64': 0.21.5
      '@esbuild/freebsd-arm64': 0.21.5
      '@esbuild/freebsd-x64': 0.21.5
      '@esbuild/linux-arm': 0.21.5
      '@esbuild/linux-arm64': 0.21.5
      '@esbuild/linux-ia32': 0.21.5
      '@esbuild/linux-loong64': 0.21.5
      '@esbuild/linux-mips64el': 0.21.5
      '@esbuild/linux-ppc64': 0.21.5
      '@esbuild/linux-riscv64': 0.21.5
      '@esbuild/linux-s390x': 0.21.5
      '@esbuild/linux-x64': 0.21.5
      '@esbuild/netbsd-x64': 0.21.5
      '@esbuild/openbsd-x64': 0.21.5
      '@esbuild/sunos-x64': 0.21.5
      '@esbuild/win32-arm64': 0.21.5
      '@esbuild/win32-ia32': 0.21.5
      '@esbuild/win32-x64': 0.21.5

  escalade@3.1.2: {}

  escape-goat@4.0.0: {}

  escape-string-regexp@1.0.5: {}

  escape-string-regexp@2.0.0: {}

  escape-string-regexp@4.0.0: {}

  escape-string-regexp@5.0.0: {}

  escodegen@2.1.0:
    dependencies:
      esprima: 4.0.1
      estraverse: 5.3.0
      esutils: 2.0.3
    optionalDependencies:
      source-map: 0.6.1

  eslint-config-prettier@9.1.0(eslint@8.57.0):
    dependencies:
      eslint: 8.57.0

  eslint-plugin-vitest@0.5.4(@typescript-eslint/eslint-plugin@7.13.1(@typescript-eslint/parser@7.13.1(eslint@8.57.0)(typescript@5.4.5))(eslint@8.57.0)(typescript@5.4.5))(eslint@8.57.0)(typescript@5.4.5)(vitest@1.6.0(@types/node@20.14.3)(jsdom@24.1.0)):
    dependencies:
      '@typescript-eslint/utils': 7.13.0(eslint@8.57.0)(typescript@5.4.5)
      eslint: 8.57.0
    optionalDependencies:
<<<<<<< HEAD
      '@typescript-eslint/eslint-plugin': 7.13.0(@typescript-eslint/parser@7.13.0(eslint@8.57.0)(typescript@5.4.5))(eslint@8.57.0)(typescript@5.4.5)
      vitest: 1.6.0(@types/node@20.14.2)(jsdom@24.1.0)(terser@5.31.1)
=======
      '@typescript-eslint/eslint-plugin': 7.13.1(@typescript-eslint/parser@7.13.1(eslint@8.57.0)(typescript@5.4.5))(eslint@8.57.0)(typescript@5.4.5)
      vitest: 1.6.0(@types/node@20.14.3)(jsdom@24.1.0)
>>>>>>> b1491abc
    transitivePeerDependencies:
      - supports-color
      - typescript

  eslint-plugin-wdio@8.37.0: {}

  eslint-scope@5.1.1:
    dependencies:
      esrecurse: 4.3.0
      estraverse: 4.3.0

  eslint-scope@7.2.2:
    dependencies:
      esrecurse: 4.3.0
      estraverse: 5.3.0

  eslint-visitor-keys@3.4.3: {}

  eslint@8.57.0:
    dependencies:
      '@eslint-community/eslint-utils': 4.4.0(eslint@8.57.0)
      '@eslint-community/regexpp': 4.10.1
      '@eslint/eslintrc': 2.1.4
      '@eslint/js': 8.57.0
      '@humanwhocodes/config-array': 0.11.14
      '@humanwhocodes/module-importer': 1.0.1
      '@nodelib/fs.walk': 1.2.8
      '@ungap/structured-clone': 1.2.0
      ajv: 6.12.6
      chalk: 4.1.2
      cross-spawn: 7.0.3
      debug: 4.3.5
      doctrine: 3.0.0
      escape-string-regexp: 4.0.0
      eslint-scope: 7.2.2
      eslint-visitor-keys: 3.4.3
      espree: 9.6.1
      esquery: 1.5.0
      esutils: 2.0.3
      fast-deep-equal: 3.1.3
      file-entry-cache: 6.0.1
      find-up: 5.0.0
      glob-parent: 6.0.2
      globals: 13.24.0
      graphemer: 1.4.0
      ignore: 5.3.1
      imurmurhash: 0.1.4
      is-glob: 4.0.3
      is-path-inside: 3.0.3
      js-yaml: 4.1.0
      json-stable-stringify-without-jsonify: 1.0.1
      levn: 0.4.1
      lodash.merge: 4.6.2
      minimatch: 3.1.2
      natural-compare: 1.4.0
      optionator: 0.9.4
      strip-ansi: 6.0.1
      text-table: 0.2.0
    transitivePeerDependencies:
      - supports-color

  espree@9.6.1:
    dependencies:
      acorn: 8.11.3
      acorn-jsx: 5.3.2(acorn@8.11.3)
      eslint-visitor-keys: 3.4.3

  esprima@4.0.1: {}

  esquery@1.5.0:
    dependencies:
      estraverse: 5.3.0

  esrecurse@4.3.0:
    dependencies:
      estraverse: 5.3.0

  estraverse@4.3.0: {}

  estraverse@5.3.0: {}

  estree-walker@2.0.2: {}

  estree-walker@3.0.3:
    dependencies:
      '@types/estree': 1.0.5

  esutils@2.0.3: {}

  event-target-shim@5.0.1: {}

  eventemitter3@4.0.7: {}

  eventemitter3@5.0.1: {}

  events@3.3.0: {}

  execa@1.0.0:
    dependencies:
      cross-spawn: 6.0.5
      get-stream: 4.1.0
      is-stream: 1.1.0
      npm-run-path: 2.0.2
      p-finally: 1.0.0
      signal-exit: 3.0.7
      strip-eof: 1.0.0

  execa@5.0.0:
    dependencies:
      cross-spawn: 7.0.3
      get-stream: 6.0.0
      human-signals: 2.1.0
      is-stream: 2.0.0
      merge-stream: 2.0.0
      npm-run-path: 4.0.1
      onetime: 5.1.2
      signal-exit: 3.0.7
      strip-final-newline: 2.0.0

  execa@5.1.1:
    dependencies:
      cross-spawn: 7.0.3
      get-stream: 6.0.1
      human-signals: 2.1.0
      is-stream: 2.0.1
      merge-stream: 2.0.0
      npm-run-path: 4.0.1
      onetime: 5.1.2
      signal-exit: 3.0.7
      strip-final-newline: 2.0.0

  execa@8.0.1:
    dependencies:
      cross-spawn: 7.0.3
      get-stream: 8.0.1
      human-signals: 5.0.0
      is-stream: 3.0.0
      merge-stream: 2.0.0
      npm-run-path: 5.3.0
      onetime: 6.0.0
      signal-exit: 4.1.0
      strip-final-newline: 3.0.0

<<<<<<< HEAD
  expand-tilde@2.0.2:
    dependencies:
      homedir-polyfill: 1.0.3

  expect-webdriverio@4.14.0(encoding@0.1.13)(typescript@5.4.5):
=======
  expect-webdriverio@4.15.1(encoding@0.1.13)(typescript@5.4.5):
>>>>>>> b1491abc
    dependencies:
      '@vitest/snapshot': 1.6.0
      expect: 29.7.0
      jest-matcher-utils: 29.7.0
      lodash.isequal: 4.5.0
    optionalDependencies:
      '@wdio/globals': 8.38.2(encoding@0.1.13)(typescript@5.4.5)
      '@wdio/logger': 8.38.0
      webdriverio: 8.38.2(encoding@0.1.13)(typescript@5.4.5)
    transitivePeerDependencies:
      - bufferutil
      - devtools
      - encoding
      - supports-color
      - typescript
      - utf-8-validate

  expect@29.7.0:
    dependencies:
      '@jest/expect-utils': 29.7.0
      jest-get-type: 29.6.3
      jest-matcher-utils: 29.7.0
      jest-message-util: 29.7.0
      jest-util: 29.7.0

  exponential-backoff@3.1.1: {}

  external-editor@3.1.0:
    dependencies:
      chardet: 0.7.0
      iconv-lite: 0.4.24
      tmp: 0.0.33

  extract-zip@2.0.1:
    dependencies:
      debug: 4.3.5
      get-stream: 5.2.0
      yauzl: 2.10.0
    optionalDependencies:
      '@types/yauzl': 2.10.3
    transitivePeerDependencies:
      - supports-color

  extsprintf@1.4.1:
    optional: true

  fast-copy@3.0.2: {}

  fast-deep-equal@2.0.1: {}

  fast-deep-equal@3.1.3: {}

  fast-fifo@1.3.2: {}

  fast-glob@3.3.2:
    dependencies:
      '@nodelib/fs.stat': 2.0.5
      '@nodelib/fs.walk': 1.2.8
      glob-parent: 5.1.2
      merge2: 1.4.1
      micromatch: 4.0.7

  fast-json-stable-stringify@2.1.0: {}

  fast-levenshtein@2.0.6: {}

  fastq@1.17.1:
    dependencies:
      reusify: 1.0.4

  fd-slicer@1.1.0:
    dependencies:
      pend: 1.2.0

  fetch-blob@3.2.0:
    dependencies:
      node-domexception: 1.0.0
      web-streams-polyfill: 3.3.3

  figures@3.2.0:
    dependencies:
      escape-string-regexp: 1.0.5

  figures@5.0.0:
    dependencies:
      escape-string-regexp: 5.0.0
      is-unicode-supported: 1.3.0

  file-entry-cache@6.0.1:
    dependencies:
      flat-cache: 3.2.0

  filelist@1.0.4:
    dependencies:
      minimatch: 5.1.6

  filename-reserved-regex@2.0.0: {}

  filenamify@4.3.0:
    dependencies:
      filename-reserved-regex: 2.0.0
      strip-outer: 1.0.1
      trim-repeated: 1.0.0

  fill-range@7.1.1:
    dependencies:
      to-regex-range: 5.0.1

  find-up-simple@1.0.0: {}

  find-up@2.1.0:
    dependencies:
      locate-path: 2.0.0

  find-up@4.1.0:
    dependencies:
      locate-path: 5.0.0
      path-exists: 4.0.0

  find-up@5.0.0:
    dependencies:
      locate-path: 6.0.0
      path-exists: 4.0.0

  find-up@6.3.0:
    dependencies:
      locate-path: 7.2.0
      path-exists: 5.0.0

  find-versions@6.0.0:
    dependencies:
      semver-regex: 4.0.5
      super-regex: 1.0.0

  flat-cache@3.2.0:
    dependencies:
      flatted: 3.3.1
      keyv: 4.5.4
      rimraf: 3.0.2

  flat@5.0.2: {}

  flatted@3.3.1: {}

  flora-colossus@2.0.0:
    dependencies:
      debug: 4.3.5
      fs-extra: 10.1.0
    transitivePeerDependencies:
      - supports-color

  follow-redirects@1.15.6: {}

  for-each@0.3.3:
    dependencies:
      is-callable: 1.2.7

  foreground-child@3.2.0:
    dependencies:
      cross-spawn: 7.0.3
      signal-exit: 4.1.0

  form-data-encoder@2.1.4: {}

  form-data@4.0.0:
    dependencies:
      asynckit: 0.4.0
      combined-stream: 1.0.8
      mime-types: 2.1.35

  formdata-polyfill@4.0.10:
    dependencies:
      fetch-blob: 3.2.0

  front-matter@4.0.2:
    dependencies:
      js-yaml: 3.14.1

  fs-constants@1.0.0: {}

  fs-extra@10.1.0:
    dependencies:
      graceful-fs: 4.2.11
      jsonfile: 6.1.0
      universalify: 2.0.1

  fs-extra@11.2.0:
    dependencies:
      graceful-fs: 4.2.11
      jsonfile: 6.1.0
      universalify: 2.0.1

  fs-extra@8.1.0:
    dependencies:
      graceful-fs: 4.2.11
      jsonfile: 4.0.0
      universalify: 0.1.2

  fs-extra@9.1.0:
    dependencies:
      at-least-node: 1.0.0
      graceful-fs: 4.2.11
      jsonfile: 6.1.0
      universalify: 2.0.1

  fs-minipass@2.1.0:
    dependencies:
      minipass: 3.3.6

  fs-minipass@3.0.3:
    dependencies:
      minipass: 7.1.2

  fs.realpath@1.0.0: {}

  fsevents@2.3.3:
    optional: true

  function-bind@1.1.2: {}

  function-timeout@1.0.2: {}

  function.prototype.name@1.1.6:
    dependencies:
      call-bind: 1.0.7
      define-properties: 1.2.1
      es-abstract: 1.23.3
      functions-have-names: 1.2.3

  functions-have-names@1.2.3: {}

  galactus@1.0.0:
    dependencies:
      debug: 4.3.5
      flora-colossus: 2.0.0
      fs-extra: 10.1.0
    transitivePeerDependencies:
      - supports-color

  gauge@4.0.4:
    dependencies:
      aproba: 2.0.0
      color-support: 1.1.3
      console-control-strings: 1.1.0
      has-unicode: 2.0.1
      signal-exit: 3.0.7
      string-width: 4.2.3
      strip-ansi: 6.0.1
      wide-align: 1.1.5

  gaze@1.1.3:
    dependencies:
      globule: 1.3.4

  geckodriver@4.4.1:
    dependencies:
      '@wdio/logger': 8.38.0
      '@zip.js/zip.js': 2.7.45
      decamelize: 6.0.0
      http-proxy-agent: 7.0.2
      https-proxy-agent: 7.0.4
      node-fetch: 3.3.2
      tar-fs: 3.0.6
      which: 4.0.0
    transitivePeerDependencies:
      - supports-color

  get-caller-file@2.0.5: {}

  get-east-asian-width@1.2.0: {}

  get-func-name@2.0.2: {}

  get-installed-path@2.1.1:
    dependencies:
      global-modules: 1.0.0

  get-intrinsic@1.2.4:
    dependencies:
      es-errors: 1.3.0
      function-bind: 1.1.2
      has-proto: 1.0.3
      has-symbols: 1.0.3
      hasown: 2.0.2

  get-package-info@1.0.0:
    dependencies:
      bluebird: 3.7.2
      debug: 2.6.9
      lodash.get: 4.4.2
      read-pkg-up: 2.0.0
    transitivePeerDependencies:
      - supports-color

  get-pkg-repo@4.2.1:
    dependencies:
      '@hutson/parse-repository-url': 3.0.2
      hosted-git-info: 4.1.0
      through2: 2.0.5
      yargs: 16.2.0

  get-port@5.1.1: {}

  get-port@7.1.0: {}

  get-stream@4.1.0:
    dependencies:
      pump: 3.0.0

  get-stream@5.2.0:
    dependencies:
      pump: 3.0.0

  get-stream@6.0.0: {}

  get-stream@6.0.1: {}

  get-stream@8.0.1: {}

  get-symbol-description@1.0.2:
    dependencies:
      call-bind: 1.0.7
      es-errors: 1.3.0
      get-intrinsic: 1.2.4

  get-tsconfig@4.7.5:
    dependencies:
      resolve-pkg-maps: 1.0.0

  get-uri@6.0.3:
    dependencies:
      basic-ftp: 5.0.5
      data-uri-to-buffer: 6.0.2
      debug: 4.3.5
      fs-extra: 11.2.0
    transitivePeerDependencies:
      - supports-color

  git-raw-commits@3.0.0:
    dependencies:
      dargs: 7.0.0
      meow: 8.1.2
      split2: 3.2.2

  git-remote-origin-url@2.0.0:
    dependencies:
      gitconfiglocal: 1.0.0
      pify: 2.3.0

  git-semver-tags@5.0.1:
    dependencies:
      meow: 8.1.2
      semver: 7.6.2

  git-up@7.0.0:
    dependencies:
      is-ssh: 1.4.0
      parse-url: 8.1.0

  git-url-parse@13.1.0:
    dependencies:
      git-up: 7.0.0

  git-url-parse@14.0.0:
    dependencies:
      git-up: 7.0.0

  gitconfiglocal@1.0.0:
    dependencies:
      ini: 1.3.8

  glob-parent@5.1.2:
    dependencies:
      is-glob: 4.0.3

  glob-parent@6.0.2:
    dependencies:
      is-glob: 4.0.3

  glob-to-regexp@0.4.1: {}

  glob@10.4.1:
    dependencies:
      foreground-child: 3.2.0
      jackspeak: 3.4.0
      minimatch: 9.0.4
      minipass: 7.1.2
      path-scurry: 1.11.1

  glob@7.1.7:
    dependencies:
      fs.realpath: 1.0.0
      inflight: 1.0.6
      inherits: 2.0.4
      minimatch: 3.1.2
      once: 1.4.0
      path-is-absolute: 1.0.1

  glob@7.2.3:
    dependencies:
      fs.realpath: 1.0.0
      inflight: 1.0.6
      inherits: 2.0.4
      minimatch: 3.1.2
      once: 1.4.0
      path-is-absolute: 1.0.1

  glob@8.1.0:
    dependencies:
      fs.realpath: 1.0.0
      inflight: 1.0.6
      inherits: 2.0.4
      minimatch: 5.1.6
      once: 1.4.0

  glob@9.3.5:
    dependencies:
      fs.realpath: 1.0.0
      minimatch: 8.0.4
      minipass: 4.2.8
      path-scurry: 1.11.1

  global-agent@3.0.0:
    dependencies:
      boolean: 3.2.0
      es6-error: 4.1.1
      matcher: 3.0.0
      roarr: 2.15.4
      semver: 7.6.2
      serialize-error: 7.0.1
    optional: true

  global-dirs@3.0.1:
    dependencies:
      ini: 2.0.0

  global-jsdom@24.0.0(jsdom@24.1.0):
    dependencies:
      jsdom: 24.1.0

  global-modules@1.0.0:
    dependencies:
      global-prefix: 1.0.2
      is-windows: 1.0.2
      resolve-dir: 1.0.1

  global-prefix@1.0.2:
    dependencies:
      expand-tilde: 2.0.2
      homedir-polyfill: 1.0.3
      ini: 1.3.8
      is-windows: 1.0.2
      which: 1.3.1

  globals@13.24.0:
    dependencies:
      type-fest: 0.20.2

  globals@15.6.0: {}

  globalthis@1.0.4:
    dependencies:
      define-properties: 1.2.1
      gopd: 1.0.1

  globby@11.1.0:
    dependencies:
      array-union: 2.1.0
      dir-glob: 3.0.1
      fast-glob: 3.3.2
      ignore: 5.3.1
      merge2: 1.4.1
      slash: 3.0.0

  globby@14.0.1:
    dependencies:
      '@sindresorhus/merge-streams': 2.3.0
      fast-glob: 3.3.2
      ignore: 5.3.1
      path-type: 5.0.0
      slash: 5.1.0
      unicorn-magic: 0.1.0

  globule@1.3.4:
    dependencies:
      glob: 7.1.7
      lodash: 4.17.21
      minimatch: 3.0.8

  gopd@1.0.1:
    dependencies:
      get-intrinsic: 1.2.4

  got@11.8.6:
    dependencies:
      '@sindresorhus/is': 4.6.0
      '@szmarczak/http-timer': 4.0.6
      '@types/cacheable-request': 6.0.3
      '@types/responselike': 1.0.3
      cacheable-lookup: 5.0.4
      cacheable-request: 7.0.4
      decompress-response: 6.0.0
      http2-wrapper: 1.0.3
      lowercase-keys: 2.0.0
      p-cancelable: 2.1.1
      responselike: 2.0.1

  got@12.6.1:
    dependencies:
      '@sindresorhus/is': 5.6.0
      '@szmarczak/http-timer': 5.0.1
      cacheable-lookup: 7.0.0
      cacheable-request: 10.2.14
      decompress-response: 6.0.0
      form-data-encoder: 2.1.4
      get-stream: 6.0.1
      http2-wrapper: 2.2.1
      lowercase-keys: 3.0.0
      p-cancelable: 3.0.0
      responselike: 3.0.0

  got@13.0.0:
    dependencies:
      '@sindresorhus/is': 5.6.0
      '@szmarczak/http-timer': 5.0.1
      cacheable-lookup: 7.0.0
      cacheable-request: 10.2.14
      decompress-response: 6.0.0
      form-data-encoder: 2.1.4
      get-stream: 6.0.1
      http2-wrapper: 2.2.1
      lowercase-keys: 3.0.0
      p-cancelable: 3.0.0
      responselike: 3.0.0

  graceful-fs@4.2.10: {}

  graceful-fs@4.2.11: {}

  grapheme-splitter@1.0.4: {}

  graphemer@1.4.0: {}

  handlebars@4.7.8:
    dependencies:
      minimist: 1.2.8
      neo-async: 2.6.2
      source-map: 0.6.1
      wordwrap: 1.0.0
    optionalDependencies:
      uglify-js: 3.18.0

  hard-rejection@2.1.0: {}

  has-bigints@1.0.2: {}

  has-flag@3.0.0: {}

  has-flag@4.0.0: {}

  has-property-descriptors@1.0.2:
    dependencies:
      es-define-property: 1.0.0

  has-proto@1.0.3: {}

  has-symbols@1.0.3: {}

  has-tostringtag@1.0.2:
    dependencies:
      has-symbols: 1.0.3

  has-unicode@2.0.1: {}

  hasown@2.0.2:
    dependencies:
      function-bind: 1.1.2

  he@1.2.0: {}

  homedir-polyfill@1.0.3:
    dependencies:
      parse-passwd: 1.0.0

  hosted-git-info@2.8.9: {}

  hosted-git-info@3.0.8:
    dependencies:
      lru-cache: 6.0.0

  hosted-git-info@4.1.0:
    dependencies:
      lru-cache: 6.0.0

  hosted-git-info@6.1.1:
    dependencies:
      lru-cache: 7.18.3

  hosted-git-info@7.0.2:
    dependencies:
      lru-cache: 10.2.2

  html-encoding-sniffer@4.0.0:
    dependencies:
      whatwg-encoding: 3.1.1

  html-escaper@2.0.2: {}

  http-cache-semantics@4.1.1: {}

  http-proxy-agent@5.0.0:
    dependencies:
      '@tootallnate/once': 2.0.0
      agent-base: 6.0.2
      debug: 4.3.5
    transitivePeerDependencies:
      - supports-color

  http-proxy-agent@7.0.2:
    dependencies:
      agent-base: 7.1.1
      debug: 4.3.5
    transitivePeerDependencies:
      - supports-color

  http2-wrapper@1.0.3:
    dependencies:
      quick-lru: 5.1.1
      resolve-alpn: 1.2.1

  http2-wrapper@2.2.1:
    dependencies:
      quick-lru: 5.1.1
      resolve-alpn: 1.2.1

  https-proxy-agent@5.0.1:
    dependencies:
      agent-base: 6.0.2
      debug: 4.3.5
    transitivePeerDependencies:
      - supports-color

  https-proxy-agent@7.0.4:
    dependencies:
      agent-base: 7.1.1
      debug: 4.3.5
    transitivePeerDependencies:
      - supports-color

  human-signals@2.1.0: {}

  human-signals@5.0.0: {}

  humanize-ms@1.2.1:
    dependencies:
      ms: 2.1.3

  husky@9.0.11: {}

  iconv-corefoundation@1.1.7:
    dependencies:
      cli-truncate: 2.1.0
      node-addon-api: 1.7.2
    optional: true

  iconv-lite@0.4.24:
    dependencies:
      safer-buffer: 2.1.2

  iconv-lite@0.6.3:
    dependencies:
      safer-buffer: 2.1.2

  ieee754@1.2.1: {}

  ignore-walk@5.0.1:
    dependencies:
      minimatch: 5.1.6

  ignore-walk@6.0.5:
    dependencies:
      minimatch: 9.0.4

  ignore@5.3.1: {}

  immediate@3.0.6: {}

  import-fresh@3.3.0:
    dependencies:
      parent-module: 1.0.1
      resolve-from: 4.0.0

  import-lazy@4.0.0: {}

  import-local@3.1.0:
    dependencies:
      pkg-dir: 4.2.0
      resolve-cwd: 3.0.0

  import-meta-resolve@4.1.0: {}

  imurmurhash@0.1.4: {}

  indent-string@4.0.0: {}

  index-to-position@0.1.2: {}

  infer-owner@1.0.4: {}

  inflight@1.0.6:
    dependencies:
      once: 1.4.0
      wrappy: 1.0.2

  inherits@2.0.4: {}

  ini@1.3.8: {}

  ini@2.0.0: {}

  init-package-json@5.0.0:
    dependencies:
      npm-package-arg: 10.1.0
      promzard: 1.0.2
      read: 2.1.0
      read-package-json: 6.0.4
      semver: 7.6.2
      validate-npm-package-license: 3.0.4
      validate-npm-package-name: 5.0.0

  inquirer@8.2.6:
    dependencies:
      ansi-escapes: 4.3.2
      chalk: 4.1.2
      cli-cursor: 3.1.0
      cli-width: 3.0.0
      external-editor: 3.1.0
      figures: 3.2.0
      lodash: 4.17.21
      mute-stream: 0.0.8
      ora: 5.4.1
      run-async: 2.4.1
      rxjs: 7.8.1
      string-width: 4.2.3
      strip-ansi: 6.0.1
      through: 2.3.8
      wrap-ansi: 6.2.0

  inquirer@9.2.12:
    dependencies:
      '@ljharb/through': 2.3.13
      ansi-escapes: 4.3.2
      chalk: 5.3.0
      cli-cursor: 3.1.0
      cli-width: 4.1.0
      external-editor: 3.1.0
      figures: 5.0.0
      lodash: 4.17.21
      mute-stream: 1.0.0
      ora: 5.4.1
      run-async: 3.0.0
      rxjs: 7.8.1
      string-width: 4.2.3
      strip-ansi: 6.0.1
      wrap-ansi: 6.2.0

  inquirer@9.2.22:
    dependencies:
      '@inquirer/figures': 1.0.3
      '@ljharb/through': 2.3.13
      ansi-escapes: 4.3.2
      chalk: 5.3.0
      cli-cursor: 3.1.0
      cli-width: 4.1.0
      external-editor: 3.1.0
      lodash: 4.17.21
      mute-stream: 1.0.0
      ora: 5.4.1
      run-async: 3.0.0
      rxjs: 7.8.1
      string-width: 4.2.3
      strip-ansi: 6.0.1
      wrap-ansi: 6.2.0

  internal-slot@1.0.7:
    dependencies:
      es-errors: 1.3.0
      hasown: 2.0.2
      side-channel: 1.0.6

  interpret@1.4.0: {}

  interpret@3.1.1: {}

  ip-address@9.0.5:
    dependencies:
      jsbn: 1.1.0
      sprintf-js: 1.1.3

  is-arguments@1.1.1:
    dependencies:
      call-bind: 1.0.7
      has-tostringtag: 1.0.2

  is-array-buffer@3.0.4:
    dependencies:
      call-bind: 1.0.7
      get-intrinsic: 1.2.4

  is-arrayish@0.2.1: {}

  is-bigint@1.0.4:
    dependencies:
      has-bigints: 1.0.2

  is-binary-path@2.1.0:
    dependencies:
      binary-extensions: 2.3.0

  is-boolean-object@1.1.2:
    dependencies:
      call-bind: 1.0.7
      has-tostringtag: 1.0.2

  is-builtin-module@3.2.1:
    dependencies:
      builtin-modules: 3.3.0

  is-callable@1.2.7: {}

  is-ci@3.0.1:
    dependencies:
      ci-info: 3.9.0

  is-core-module@2.13.1:
    dependencies:
      hasown: 2.0.2

  is-data-view@1.0.1:
    dependencies:
      is-typed-array: 1.1.13

  is-date-object@1.0.5:
    dependencies:
      has-tostringtag: 1.0.2

  is-docker@2.2.1: {}

  is-docker@3.0.0: {}

  is-extglob@2.1.1: {}

  is-fullwidth-code-point@3.0.0: {}

  is-fullwidth-code-point@4.0.0: {}

  is-fullwidth-code-point@5.0.0:
    dependencies:
      get-east-asian-width: 1.2.0

  is-glob@4.0.3:
    dependencies:
      is-extglob: 2.1.1

  is-in-ci@0.1.0: {}

  is-inside-container@1.0.0:
    dependencies:
      is-docker: 3.0.0

  is-installed-globally@0.4.0:
    dependencies:
      global-dirs: 3.0.1
      is-path-inside: 3.0.3

  is-interactive@1.0.0: {}

  is-interactive@2.0.0: {}

  is-lambda@1.0.1: {}

  is-map@2.0.3: {}

  is-module@1.0.0: {}

  is-negative-zero@2.0.3: {}

  is-npm@6.0.0: {}

  is-number-object@1.0.7:
    dependencies:
      has-tostringtag: 1.0.2

  is-number@7.0.0: {}

  is-obj@2.0.0: {}

  is-path-inside@3.0.3: {}

  is-plain-obj@1.1.0: {}

  is-plain-obj@2.1.0: {}

  is-plain-obj@4.1.0: {}

  is-plain-object@2.0.4:
    dependencies:
      isobject: 3.0.1

  is-plain-object@5.0.0: {}

  is-potential-custom-element-name@1.0.1: {}

  is-reference@1.2.1:
    dependencies:
      '@types/estree': 1.0.5

  is-regex@1.1.4:
    dependencies:
      call-bind: 1.0.7
      has-tostringtag: 1.0.2

  is-set@2.0.3: {}

  is-shared-array-buffer@1.0.3:
    dependencies:
      call-bind: 1.0.7

  is-ssh@1.4.0:
    dependencies:
      protocols: 2.0.1

  is-stream@1.1.0: {}

  is-stream@2.0.0: {}

  is-stream@2.0.1: {}

  is-stream@3.0.0: {}

  is-string@1.0.7:
    dependencies:
      has-tostringtag: 1.0.2

  is-symbol@1.0.4:
    dependencies:
      has-symbols: 1.0.3

  is-text-path@1.0.1:
    dependencies:
      text-extensions: 1.9.0

  is-typed-array@1.1.13:
    dependencies:
      which-typed-array: 1.1.15

  is-typedarray@1.0.0: {}

  is-unicode-supported@0.1.0: {}

  is-unicode-supported@1.3.0: {}

  is-unicode-supported@2.0.0: {}

  is-weakmap@2.0.2: {}

  is-weakref@1.0.2:
    dependencies:
      call-bind: 1.0.7

  is-weakset@2.0.3:
    dependencies:
      call-bind: 1.0.7
      get-intrinsic: 1.2.4

  is-windows@1.0.2: {}

  is-wsl@2.2.0:
    dependencies:
      is-docker: 2.2.1

  is-wsl@3.1.0:
    dependencies:
      is-inside-container: 1.0.0

  isarray@1.0.0: {}

  isarray@2.0.5: {}

  isbinaryfile@4.0.10: {}

  isbinaryfile@5.0.2: {}

  isexe@2.0.0: {}

  isexe@3.1.1: {}

  isobject@3.0.1: {}

  issue-parser@7.0.0:
    dependencies:
      lodash.capitalize: 4.2.1
      lodash.escaperegexp: 4.1.2
      lodash.isplainobject: 4.0.6
      lodash.isstring: 4.0.1
      lodash.uniqby: 4.7.0

  istanbul-lib-coverage@3.2.2: {}

  istanbul-lib-report@3.0.1:
    dependencies:
      istanbul-lib-coverage: 3.2.2
      make-dir: 4.0.0
      supports-color: 7.2.0

  istanbul-lib-source-maps@5.0.4:
    dependencies:
      '@jridgewell/trace-mapping': 0.3.25
      debug: 4.3.5
      istanbul-lib-coverage: 3.2.2
    transitivePeerDependencies:
      - supports-color

  istanbul-reports@3.1.7:
    dependencies:
      html-escaper: 2.0.2
      istanbul-lib-report: 3.0.1

  iterate-iterator@1.0.2: {}

  iterate-value@1.0.2:
    dependencies:
      es-get-iterator: 1.1.3
      iterate-iterator: 1.0.2

  jackspeak@3.4.0:
    dependencies:
      '@isaacs/cliui': 8.0.2
    optionalDependencies:
      '@pkgjs/parseargs': 0.11.0

  jake@10.9.1:
    dependencies:
      async: 3.2.5
      chalk: 4.1.2
      filelist: 1.0.4
      minimatch: 3.1.2

  jest-diff@29.7.0:
    dependencies:
      chalk: 4.1.2
      diff-sequences: 29.6.3
      jest-get-type: 29.6.3
      pretty-format: 29.7.0

  jest-get-type@29.6.3: {}

  jest-matcher-utils@29.7.0:
    dependencies:
      chalk: 4.1.2
      jest-diff: 29.7.0
      jest-get-type: 29.6.3
      pretty-format: 29.7.0

  jest-message-util@29.7.0:
    dependencies:
      '@babel/code-frame': 7.24.7
      '@jest/types': 29.6.3
      '@types/stack-utils': 2.0.3
      chalk: 4.1.2
      graceful-fs: 4.2.11
      micromatch: 4.0.7
      pretty-format: 29.7.0
      slash: 3.0.0
      stack-utils: 2.0.6

  jest-util@29.7.0:
    dependencies:
      '@jest/types': 29.6.3
      '@types/node': 20.14.3
      chalk: 4.1.2
      ci-info: 3.9.0
      graceful-fs: 4.2.11
      picomatch: 2.3.1

  jest-worker@27.5.1:
    dependencies:
      '@types/node': 20.14.2
      merge-stream: 2.0.0
      supports-color: 8.1.1

  js-tokens@4.0.0: {}

  js-tokens@9.0.0: {}

  js-yaml@3.14.1:
    dependencies:
      argparse: 1.0.10
      esprima: 4.0.1

  js-yaml@4.1.0:
    dependencies:
      argparse: 2.0.1

  jsbn@1.1.0: {}

  jsdom@24.1.0:
    dependencies:
      cssstyle: 4.0.1
      data-urls: 5.0.0
      decimal.js: 10.4.3
      form-data: 4.0.0
      html-encoding-sniffer: 4.0.0
      http-proxy-agent: 7.0.2
      https-proxy-agent: 7.0.4
      is-potential-custom-element-name: 1.0.1
      nwsapi: 2.2.10
      parse5: 7.1.2
      rrweb-cssom: 0.7.1
      saxes: 6.0.0
      symbol-tree: 3.2.4
      tough-cookie: 4.1.4
      w3c-xmlserializer: 5.0.0
      webidl-conversions: 7.0.0
      whatwg-encoding: 3.1.1
      whatwg-mimetype: 4.0.0
      whatwg-url: 14.0.0
      ws: 8.17.0
      xml-name-validator: 5.0.0
    transitivePeerDependencies:
      - bufferutil
      - supports-color
      - utf-8-validate

  json-buffer@3.0.1: {}

  json-parse-better-errors@1.0.2: {}

  json-parse-even-better-errors@2.3.1: {}

  json-parse-even-better-errors@3.0.2: {}

  json-schema-traverse@0.4.1: {}

  json-stable-stringify-without-jsonify@1.0.1: {}

  json-stringify-safe@5.0.1: {}

  json5@2.2.3: {}

  jsonc-parser@3.2.0: {}

  jsonfile@4.0.0:
    optionalDependencies:
      graceful-fs: 4.2.11

  jsonfile@6.1.0:
    dependencies:
      universalify: 2.0.1
    optionalDependencies:
      graceful-fs: 4.2.11

  jsonparse@1.3.1: {}

  jszip@3.10.1:
    dependencies:
      lie: 3.3.0
      pako: 1.0.11
      readable-stream: 2.3.8
      setimmediate: 1.0.5

  junk@3.1.0: {}

  keyv@4.5.4:
    dependencies:
      json-buffer: 3.0.1

  kind-of@6.0.3: {}

  ky@0.33.3: {}

  latest-version@7.0.0:
    dependencies:
      package-json: 8.1.1

  lazy-val@1.0.5: {}

  lazystream@1.0.1:
    dependencies:
      readable-stream: 2.3.8

  lerna@8.1.3(encoding@0.1.13):
    dependencies:
      '@lerna/create': 8.1.3(encoding@0.1.13)(typescript@5.4.5)
      '@npmcli/run-script': 7.0.2
      '@nx/devkit': 19.2.3(nx@19.2.3)
      '@octokit/plugin-enterprise-rest': 6.0.1
      '@octokit/rest': 19.0.11(encoding@0.1.13)
      byte-size: 8.1.1
      chalk: 4.1.0
      clone-deep: 4.0.1
      cmd-shim: 6.0.1
      columnify: 1.6.0
      conventional-changelog-angular: 7.0.0
      conventional-changelog-core: 5.0.1
      conventional-recommended-bump: 7.0.1
      cosmiconfig: 8.3.6(typescript@5.4.5)
      dedent: 0.7.0
      envinfo: 7.8.1
      execa: 5.0.0
      fs-extra: 11.2.0
      get-port: 5.1.1
      get-stream: 6.0.0
      git-url-parse: 13.1.0
      glob-parent: 5.1.2
      globby: 11.1.0
      graceful-fs: 4.2.11
      has-unicode: 2.0.1
      import-local: 3.1.0
      ini: 1.3.8
      init-package-json: 5.0.0
      inquirer: 8.2.6
      is-ci: 3.0.1
      is-stream: 2.0.0
      jest-diff: 29.7.0
      js-yaml: 4.1.0
      libnpmaccess: 7.0.2
      libnpmpublish: 7.3.0
      load-json-file: 6.2.0
      lodash: 4.17.21
      make-dir: 4.0.0
      minimatch: 3.0.5
      multimatch: 5.0.0
      node-fetch: 2.6.7(encoding@0.1.13)
      npm-package-arg: 8.1.1
      npm-packlist: 5.1.1
      npm-registry-fetch: 14.0.5
      npmlog: 6.0.2
      nx: 19.2.3
      p-map: 4.0.0
      p-map-series: 2.1.0
      p-pipe: 3.1.0
      p-queue: 6.6.2
      p-reduce: 2.1.0
      p-waterfall: 2.1.1
      pacote: 17.0.7
      pify: 5.0.0
      read-cmd-shim: 4.0.0
      read-package-json: 6.0.4
      resolve-from: 5.0.0
      rimraf: 4.4.1
      semver: 7.6.2
      signal-exit: 3.0.7
      slash: 3.0.0
      ssri: 9.0.1
      strong-log-transformer: 2.1.0
      tar: 6.2.1
      temp-dir: 1.0.0
      typescript: 5.4.5
      upath: 2.0.1
      uuid: 9.0.1
      validate-npm-package-license: 3.0.4
      validate-npm-package-name: 5.0.0
      write-file-atomic: 5.0.1
      write-pkg: 4.0.0
      yargs: 17.7.2
      yargs-parser: 21.1.1
    transitivePeerDependencies:
      - '@swc-node/register'
      - '@swc/core'
      - bluebird
      - debug
      - encoding
      - supports-color

  levn@0.4.1:
    dependencies:
      prelude-ls: 1.2.1
      type-check: 0.4.0

  libnpmaccess@7.0.2:
    dependencies:
      npm-package-arg: 10.1.0
      npm-registry-fetch: 14.0.5
    transitivePeerDependencies:
      - supports-color

  libnpmpublish@7.3.0:
    dependencies:
      ci-info: 3.9.0
      normalize-package-data: 5.0.0
      npm-package-arg: 10.1.0
      npm-registry-fetch: 14.0.5
      proc-log: 3.0.0
      semver: 7.6.2
      sigstore: 1.9.0
      ssri: 10.0.6
    transitivePeerDependencies:
      - supports-color

  lie@3.3.0:
    dependencies:
      immediate: 3.0.6

  lilconfig@3.1.2: {}

  lines-and-columns@1.2.4: {}

  lines-and-columns@2.0.4: {}

<<<<<<< HEAD
  lint-staged@15.2.6:
=======
  lint-staged@15.2.7:
>>>>>>> b1491abc
    dependencies:
      chalk: 5.3.0
      commander: 12.1.0
      debug: 4.3.5
      execa: 8.0.1
      lilconfig: 3.1.2
      listr2: 8.2.1
      micromatch: 4.0.7
      pidtree: 0.6.0
      string-argv: 0.3.2
      yaml: 2.4.5
    transitivePeerDependencies:
      - supports-color

  listr2@5.0.8(enquirer@2.3.6):
    dependencies:
      cli-truncate: 2.1.0
      colorette: 2.0.20
      log-update: 4.0.0
      p-map: 4.0.0
      rfdc: 1.4.1
      rxjs: 7.8.1
      through: 2.3.8
      wrap-ansi: 7.0.0
    optionalDependencies:
      enquirer: 2.3.6

  listr2@7.0.2:
    dependencies:
      cli-truncate: 3.1.0
      colorette: 2.0.20
      eventemitter3: 5.0.1
      log-update: 5.0.1
      rfdc: 1.4.1
      wrap-ansi: 8.1.0

  listr2@8.2.1:
    dependencies:
      cli-truncate: 4.0.0
      colorette: 2.0.20
      eventemitter3: 5.0.1
      log-update: 6.0.0
      rfdc: 1.4.1
      wrap-ansi: 9.0.0

  load-json-file@2.0.0:
    dependencies:
      graceful-fs: 4.2.11
      parse-json: 2.2.0
      pify: 2.3.0
      strip-bom: 3.0.0

  load-json-file@4.0.0:
    dependencies:
      graceful-fs: 4.2.11
      parse-json: 4.0.0
      pify: 3.0.0
      strip-bom: 3.0.0

  load-json-file@6.2.0:
    dependencies:
      graceful-fs: 4.2.11
      parse-json: 5.2.0
      strip-bom: 4.0.0
      type-fest: 0.6.0

  loader-runner@4.3.0: {}

  local-pkg@0.5.0:
    dependencies:
      mlly: 1.7.1
      pkg-types: 1.1.1

  locate-app@2.4.15:
    dependencies:
      '@promptbook/utils': 0.50.0-10
      type-fest: 2.13.0
      userhome: 1.0.0

  locate-path@2.0.0:
    dependencies:
      p-locate: 2.0.0
      path-exists: 3.0.0

  locate-path@5.0.0:
    dependencies:
      p-locate: 4.1.0

  locate-path@6.0.0:
    dependencies:
      p-locate: 5.0.0

  locate-path@7.2.0:
    dependencies:
      p-locate: 6.0.0

  lodash.capitalize@4.2.1: {}

  lodash.clonedeep@4.5.0: {}

  lodash.defaults@4.2.0: {}

  lodash.difference@4.5.0: {}

  lodash.escaperegexp@4.1.2: {}

  lodash.flatmap@4.5.0: {}

  lodash.flatten@4.4.0: {}

  lodash.flattendeep@4.4.0: {}

  lodash.get@4.4.2: {}

  lodash.isequal@4.5.0: {}

  lodash.isfunction@3.0.9: {}

  lodash.ismatch@4.4.0: {}

  lodash.isplainobject@4.0.6: {}

  lodash.isstring@4.0.1: {}

  lodash.merge@4.6.2: {}

  lodash.pickby@4.6.0: {}

  lodash.take@4.1.1: {}

  lodash.takeright@4.1.1: {}

  lodash.union@4.6.0: {}

  lodash.uniqby@4.7.0: {}

  lodash.zip@4.2.0: {}

  lodash@4.17.21: {}

  log-symbols@4.1.0:
    dependencies:
      chalk: 4.1.2
      is-unicode-supported: 0.1.0

  log-symbols@6.0.0:
    dependencies:
      chalk: 5.3.0
      is-unicode-supported: 1.3.0

  log-update@4.0.0:
    dependencies:
      ansi-escapes: 4.3.2
      cli-cursor: 3.1.0
      slice-ansi: 4.0.0
      wrap-ansi: 6.2.0

  log-update@5.0.1:
    dependencies:
      ansi-escapes: 5.0.0
      cli-cursor: 4.0.0
      slice-ansi: 5.0.0
      strip-ansi: 7.1.0
      wrap-ansi: 8.1.0

  log-update@6.0.0:
    dependencies:
      ansi-escapes: 6.2.1
      cli-cursor: 4.0.0
      slice-ansi: 7.1.0
      strip-ansi: 7.1.0
      wrap-ansi: 9.0.0

  loglevel-plugin-prefix@0.8.4: {}

  loglevel@1.9.1: {}

  loupe@2.3.7:
    dependencies:
      get-func-name: 2.0.2

  lowercase-keys@2.0.0: {}

  lowercase-keys@3.0.0: {}

  lru-cache@10.2.2: {}

  lru-cache@6.0.0:
    dependencies:
      yallist: 4.0.0

  lru-cache@7.18.3: {}

  lz-string@1.5.0: {}

  macos-release@3.2.0: {}

  magic-string@0.30.10:
    dependencies:
      '@jridgewell/sourcemap-codec': 1.4.15

  magicast@0.3.4:
    dependencies:
      '@babel/parser': 7.24.7
      '@babel/types': 7.24.7
      source-map-js: 1.2.0

  make-dir@2.1.0:
    dependencies:
      pify: 4.0.1
      semver: 5.7.2

  make-dir@4.0.0:
    dependencies:
      semver: 7.6.2

  make-error@1.3.6: {}

  make-fetch-happen@10.2.1:
    dependencies:
      agentkeepalive: 4.5.0
      cacache: 16.1.3
      http-cache-semantics: 4.1.1
      http-proxy-agent: 5.0.0
      https-proxy-agent: 5.0.1
      is-lambda: 1.0.1
      lru-cache: 7.18.3
      minipass: 3.3.6
      minipass-collect: 1.0.2
      minipass-fetch: 2.1.2
      minipass-flush: 1.0.5
      minipass-pipeline: 1.2.4
      negotiator: 0.6.3
      promise-retry: 2.0.1
      socks-proxy-agent: 7.0.0
      ssri: 9.0.1
    transitivePeerDependencies:
      - bluebird
      - supports-color

  make-fetch-happen@11.1.1:
    dependencies:
      agentkeepalive: 4.5.0
      cacache: 17.1.4
      http-cache-semantics: 4.1.1
      http-proxy-agent: 5.0.0
      https-proxy-agent: 5.0.1
      is-lambda: 1.0.1
      lru-cache: 7.18.3
      minipass: 5.0.0
      minipass-fetch: 3.0.5
      minipass-flush: 1.0.5
      minipass-pipeline: 1.2.4
      negotiator: 0.6.3
      promise-retry: 2.0.1
      socks-proxy-agent: 7.0.0
      ssri: 10.0.6
    transitivePeerDependencies:
      - supports-color

  make-fetch-happen@13.0.1:
    dependencies:
      '@npmcli/agent': 2.2.2
      cacache: 18.0.3
      http-cache-semantics: 4.1.1
      is-lambda: 1.0.1
      minipass: 7.1.2
      minipass-fetch: 3.0.5
      minipass-flush: 1.0.5
      minipass-pipeline: 1.2.4
      negotiator: 0.6.3
      proc-log: 4.2.0
      promise-retry: 2.0.1
      ssri: 10.0.6
    transitivePeerDependencies:
      - supports-color

  map-age-cleaner@0.1.3:
    dependencies:
      p-defer: 1.0.0

  map-obj@1.0.1: {}

  map-obj@4.3.0: {}

  matcher@3.0.0:
    dependencies:
      escape-string-regexp: 4.0.0
    optional: true

  mem@4.3.0:
    dependencies:
      map-age-cleaner: 0.1.3
      mimic-fn: 2.1.0
      p-is-promise: 2.1.0

  meow@8.1.2:
    dependencies:
      '@types/minimist': 1.2.5
      camelcase-keys: 6.2.2
      decamelize-keys: 1.1.1
      hard-rejection: 2.1.0
      minimist-options: 4.1.0
      normalize-package-data: 3.0.3
      read-pkg-up: 7.0.1
      redent: 3.0.0
      trim-newlines: 3.0.1
      type-fest: 0.18.1
      yargs-parser: 20.2.9

  merge-stream@2.0.0: {}

  merge2@1.4.1: {}

  micromatch@4.0.7:
    dependencies:
      braces: 3.0.3
      picomatch: 2.3.1

  mime-db@1.52.0: {}

  mime-types@2.1.35:
    dependencies:
      mime-db: 1.52.0

  mime@2.6.0: {}

  mimic-fn@2.1.0: {}

  mimic-fn@4.0.0: {}

  mimic-response@1.0.1: {}

  mimic-response@3.1.0: {}

  mimic-response@4.0.0: {}

  min-indent@1.0.1: {}

  minimatch@3.0.5:
    dependencies:
      brace-expansion: 1.1.11

  minimatch@3.0.8:
    dependencies:
      brace-expansion: 1.1.11

  minimatch@3.1.2:
    dependencies:
      brace-expansion: 1.1.11

  minimatch@5.0.1:
    dependencies:
      brace-expansion: 2.0.1

  minimatch@5.1.6:
    dependencies:
      brace-expansion: 2.0.1

  minimatch@8.0.4:
    dependencies:
      brace-expansion: 2.0.1

  minimatch@9.0.3:
    dependencies:
      brace-expansion: 2.0.1

  minimatch@9.0.4:
    dependencies:
      brace-expansion: 2.0.1

  minimist-options@4.1.0:
    dependencies:
      arrify: 1.0.1
      is-plain-obj: 1.1.0
      kind-of: 6.0.3

  minimist@1.2.8: {}

  minipass-collect@1.0.2:
    dependencies:
      minipass: 3.3.6

  minipass-collect@2.0.1:
    dependencies:
      minipass: 7.1.2

  minipass-fetch@2.1.2:
    dependencies:
      minipass: 3.3.6
      minipass-sized: 1.0.3
      minizlib: 2.1.2
    optionalDependencies:
      encoding: 0.1.13

  minipass-fetch@3.0.5:
    dependencies:
      minipass: 7.1.2
      minipass-sized: 1.0.3
      minizlib: 2.1.2
    optionalDependencies:
      encoding: 0.1.13

  minipass-flush@1.0.5:
    dependencies:
      minipass: 3.3.6

  minipass-json-stream@1.0.1:
    dependencies:
      jsonparse: 1.3.1
      minipass: 3.3.6

  minipass-pipeline@1.2.4:
    dependencies:
      minipass: 3.3.6

  minipass-sized@1.0.3:
    dependencies:
      minipass: 3.3.6

  minipass@3.3.6:
    dependencies:
      yallist: 4.0.0

  minipass@4.2.8: {}

  minipass@5.0.0: {}

  minipass@7.1.2: {}

  minizlib@2.1.2:
    dependencies:
      minipass: 3.3.6
      yallist: 4.0.0

  mitt@3.0.0: {}

  mkdirp-classic@0.5.3: {}

  mkdirp@1.0.4: {}

  mlly@1.7.1:
    dependencies:
      acorn: 8.11.3
      pathe: 1.1.2
      pkg-types: 1.1.1
      ufo: 1.5.3

  mocha@10.4.0:
    dependencies:
      ansi-colors: 4.1.1
      browser-stdout: 1.3.1
      chokidar: 3.5.3
      debug: 4.3.4(supports-color@8.1.1)
      diff: 5.0.0
      escape-string-regexp: 4.0.0
      find-up: 5.0.0
      glob: 8.1.0
      he: 1.2.0
      js-yaml: 4.1.0
      log-symbols: 4.1.0
      minimatch: 5.0.1
      ms: 2.1.3
      serialize-javascript: 6.0.0
      strip-json-comments: 3.1.1
      supports-color: 8.1.1
      workerpool: 6.2.1
      yargs: 16.2.0
      yargs-parser: 20.2.4
      yargs-unparser: 2.0.0

  modify-values@1.0.1: {}

  moment@2.30.1: {}

  ms@2.0.0: {}

  ms@2.1.2: {}

  ms@2.1.3: {}

  multimatch@5.0.0:
    dependencies:
      '@types/minimatch': 3.0.5
      array-differ: 3.0.0
      array-union: 2.1.0
      arrify: 2.0.1
      minimatch: 3.0.5

  mute-stream@0.0.8: {}

  mute-stream@1.0.0: {}

  nanoid@3.3.7: {}

  natural-compare@1.4.0: {}

  negotiator@0.6.3: {}

  neo-async@2.6.2: {}

  netmask@2.0.2: {}

  new-github-release-url@2.0.0:
    dependencies:
      type-fest: 2.19.0

  nice-try@1.0.5: {}

  nock@13.5.4:
    dependencies:
      debug: 4.3.5
      json-stringify-safe: 5.0.1
      propagate: 2.0.1
    transitivePeerDependencies:
      - supports-color

  node-abi@3.64.0:
    dependencies:
      semver: 7.6.2

  node-addon-api@1.7.2:
    optional: true

  node-api-version@0.2.0:
    dependencies:
      semver: 7.6.2

  node-domexception@1.0.0: {}

  node-fetch@2.6.7(encoding@0.1.13):
    dependencies:
      whatwg-url: 5.0.0
    optionalDependencies:
      encoding: 0.1.13

  node-fetch@2.7.0(encoding@0.1.13):
    dependencies:
      whatwg-url: 5.0.0
    optionalDependencies:
      encoding: 0.1.13

  node-fetch@3.3.2:
    dependencies:
      data-uri-to-buffer: 4.0.1
      fetch-blob: 3.2.0
      formdata-polyfill: 4.0.10

  node-gyp@10.1.0:
    dependencies:
      env-paths: 2.2.1
      exponential-backoff: 3.1.1
      glob: 10.4.1
      graceful-fs: 4.2.11
      make-fetch-happen: 13.0.1
      nopt: 7.2.1
      proc-log: 3.0.0
      semver: 7.6.2
      tar: 6.2.1
      which: 4.0.0
    transitivePeerDependencies:
      - supports-color

  node-gyp@9.4.1:
    dependencies:
      env-paths: 2.2.1
      exponential-backoff: 3.1.1
      glob: 7.2.3
      graceful-fs: 4.2.11
      make-fetch-happen: 10.2.1
      nopt: 6.0.0
      npmlog: 6.0.2
      rimraf: 3.0.2
      semver: 7.6.2
      tar: 6.2.1
      which: 2.0.2
    transitivePeerDependencies:
      - bluebird
      - supports-color

  node-machine-id@1.1.12: {}

  node-releases@2.0.14: {}

  nopt@6.0.0:
    dependencies:
      abbrev: 1.1.1

  nopt@7.2.1:
    dependencies:
      abbrev: 2.0.0

  normalize-package-data@2.5.0:
    dependencies:
      hosted-git-info: 2.8.9
      resolve: 1.22.8
      semver: 5.7.2
      validate-npm-package-license: 3.0.4

  normalize-package-data@3.0.3:
    dependencies:
      hosted-git-info: 4.1.0
      is-core-module: 2.13.1
      semver: 7.6.2
      validate-npm-package-license: 3.0.4

  normalize-package-data@5.0.0:
    dependencies:
      hosted-git-info: 6.1.1
      is-core-module: 2.13.1
      semver: 7.6.2
      validate-npm-package-license: 3.0.4

  normalize-package-data@6.0.1:
    dependencies:
      hosted-git-info: 7.0.2
      is-core-module: 2.13.1
      semver: 7.6.2
      validate-npm-package-license: 3.0.4

  normalize-path@3.0.0: {}

  normalize-url@6.1.0: {}

  normalize-url@8.0.1: {}

  npm-bundled@1.1.2:
    dependencies:
      npm-normalize-package-bin: 1.0.1

  npm-bundled@3.0.1:
    dependencies:
      npm-normalize-package-bin: 3.0.1

  npm-install-checks@6.3.0:
    dependencies:
      semver: 7.6.2

  npm-normalize-package-bin@1.0.1: {}

  npm-normalize-package-bin@3.0.1: {}

  npm-package-arg@10.1.0:
    dependencies:
      hosted-git-info: 6.1.1
      proc-log: 3.0.0
      semver: 7.6.2
      validate-npm-package-name: 5.0.0

  npm-package-arg@11.0.2:
    dependencies:
      hosted-git-info: 7.0.2
      proc-log: 4.2.0
      semver: 7.6.2
      validate-npm-package-name: 5.0.0

  npm-package-arg@8.1.1:
    dependencies:
      hosted-git-info: 3.0.8
      semver: 7.6.2
      validate-npm-package-name: 3.0.0

  npm-packlist@5.1.1:
    dependencies:
      glob: 8.1.0
      ignore-walk: 5.0.1
      npm-bundled: 1.1.2
      npm-normalize-package-bin: 1.0.1

  npm-packlist@8.0.2:
    dependencies:
      ignore-walk: 6.0.5

  npm-pick-manifest@9.0.1:
    dependencies:
      npm-install-checks: 6.3.0
      npm-normalize-package-bin: 3.0.1
      npm-package-arg: 11.0.2
      semver: 7.6.2

  npm-registry-fetch@14.0.5:
    dependencies:
      make-fetch-happen: 11.1.1
      minipass: 5.0.0
      minipass-fetch: 3.0.5
      minipass-json-stream: 1.0.1
      minizlib: 2.1.2
      npm-package-arg: 10.1.0
      proc-log: 3.0.0
    transitivePeerDependencies:
      - supports-color

  npm-registry-fetch@16.2.1:
    dependencies:
      '@npmcli/redact': 1.1.0
      make-fetch-happen: 13.0.1
      minipass: 7.1.2
      minipass-fetch: 3.0.5
      minipass-json-stream: 1.0.1
      minizlib: 2.1.2
      npm-package-arg: 11.0.2
      proc-log: 4.2.0
    transitivePeerDependencies:
      - supports-color

  npm-run-path@2.0.2:
    dependencies:
      path-key: 2.0.1

  npm-run-path@4.0.1:
    dependencies:
      path-key: 3.1.1

  npm-run-path@5.3.0:
    dependencies:
      path-key: 4.0.0

  npmlog@6.0.2:
    dependencies:
      are-we-there-yet: 3.0.1
      console-control-strings: 1.1.0
      gauge: 4.0.4
      set-blocking: 2.0.0

  nwsapi@2.2.10: {}

  nx@19.2.3:
    dependencies:
      '@nrwl/tao': 19.2.3
      '@yarnpkg/lockfile': 1.1.0
      '@yarnpkg/parsers': 3.0.0-rc.46
      '@zkochan/js-yaml': 0.0.7
      axios: 1.7.2
      chalk: 4.1.2
      cli-cursor: 3.1.0
      cli-spinners: 2.6.1
      cliui: 8.0.1
      dotenv: 16.3.2
      dotenv-expand: 10.0.0
      enquirer: 2.3.6
      figures: 3.2.0
      flat: 5.0.2
      front-matter: 4.0.2
      fs-extra: 11.2.0
      ignore: 5.3.1
      jest-diff: 29.7.0
      jsonc-parser: 3.2.0
      lines-and-columns: 2.0.4
      minimatch: 9.0.3
      node-machine-id: 1.1.12
      npm-run-path: 4.0.1
      open: 8.4.2
      ora: 5.3.0
      semver: 7.6.2
      string-width: 4.2.3
      strong-log-transformer: 2.1.0
      tar-stream: 2.2.0
      tmp: 0.2.3
      tsconfig-paths: 4.2.0
      tslib: 2.6.3
      yargs: 17.7.2
      yargs-parser: 21.1.1
    optionalDependencies:
      '@nx/nx-darwin-arm64': 19.2.3
      '@nx/nx-darwin-x64': 19.2.3
      '@nx/nx-freebsd-x64': 19.2.3
      '@nx/nx-linux-arm-gnueabihf': 19.2.3
      '@nx/nx-linux-arm64-gnu': 19.2.3
      '@nx/nx-linux-arm64-musl': 19.2.3
      '@nx/nx-linux-x64-gnu': 19.2.3
      '@nx/nx-linux-x64-musl': 19.2.3
      '@nx/nx-win32-arm64-msvc': 19.2.3
      '@nx/nx-win32-x64-msvc': 19.2.3
    transitivePeerDependencies:
      - debug

  object-inspect@1.13.1: {}

  object-is@1.1.6:
    dependencies:
      call-bind: 1.0.7
      define-properties: 1.2.1

  object-keys@1.1.1: {}

  object.assign@4.1.5:
    dependencies:
      call-bind: 1.0.7
      define-properties: 1.2.1
      has-symbols: 1.0.3
      object-keys: 1.1.1

  once@1.4.0:
    dependencies:
      wrappy: 1.0.2

  onetime@5.1.2:
    dependencies:
      mimic-fn: 2.1.0

  onetime@6.0.0:
    dependencies:
      mimic-fn: 4.0.0

  open@10.1.0:
    dependencies:
      default-browser: 5.2.1
      define-lazy-prop: 3.0.0
      is-inside-container: 1.0.0
      is-wsl: 3.1.0

  open@8.4.2:
    dependencies:
      define-lazy-prop: 2.0.0
      is-docker: 2.2.1
      is-wsl: 2.2.0

  optionator@0.9.4:
    dependencies:
      deep-is: 0.1.4
      fast-levenshtein: 2.0.6
      levn: 0.4.1
      prelude-ls: 1.2.1
      type-check: 0.4.0
      word-wrap: 1.2.5

  ora@5.3.0:
    dependencies:
      bl: 4.1.0
      chalk: 4.1.2
      cli-cursor: 3.1.0
      cli-spinners: 2.6.1
      is-interactive: 1.0.0
      log-symbols: 4.1.0
      strip-ansi: 6.0.1
      wcwidth: 1.0.1

  ora@5.4.1:
    dependencies:
      bl: 4.1.0
      chalk: 4.1.2
      cli-cursor: 3.1.0
      cli-spinners: 2.9.2
      is-interactive: 1.0.0
      is-unicode-supported: 0.1.0
      log-symbols: 4.1.0
      strip-ansi: 6.0.1
      wcwidth: 1.0.1

  ora@8.0.1:
    dependencies:
      chalk: 5.3.0
      cli-cursor: 4.0.0
      cli-spinners: 2.9.2
      is-interactive: 2.0.0
      is-unicode-supported: 2.0.0
      log-symbols: 6.0.0
      stdin-discarder: 0.2.2
      string-width: 7.1.0
      strip-ansi: 7.1.0

  os-name@5.1.0:
    dependencies:
      macos-release: 3.2.0
      windows-release: 5.1.1

  os-tmpdir@1.0.2: {}

  p-cancelable@2.1.1: {}

  p-cancelable@3.0.0: {}

  p-defer@1.0.0: {}

  p-finally@1.0.0: {}

  p-is-promise@2.1.0: {}

  p-limit@1.3.0:
    dependencies:
      p-try: 1.0.0

  p-limit@2.3.0:
    dependencies:
      p-try: 2.2.0

  p-limit@3.1.0:
    dependencies:
      yocto-queue: 0.1.0

  p-limit@4.0.0:
    dependencies:
      yocto-queue: 1.0.0

  p-limit@5.0.0:
    dependencies:
      yocto-queue: 1.0.0

  p-locate@2.0.0:
    dependencies:
      p-limit: 1.3.0

  p-locate@4.1.0:
    dependencies:
      p-limit: 2.3.0

  p-locate@5.0.0:
    dependencies:
      p-limit: 3.1.0

  p-locate@6.0.0:
    dependencies:
      p-limit: 4.0.0

  p-map-series@2.1.0: {}

  p-map@4.0.0:
    dependencies:
      aggregate-error: 3.1.0

  p-pipe@3.1.0: {}

  p-queue@6.6.2:
    dependencies:
      eventemitter3: 4.0.7
      p-timeout: 3.2.0

  p-reduce@2.1.0: {}

  p-timeout@3.2.0:
    dependencies:
      p-finally: 1.0.0

  p-try@1.0.0: {}

  p-try@2.2.0: {}

  p-waterfall@2.1.1:
    dependencies:
      p-reduce: 2.1.0

  pac-proxy-agent@7.0.1:
    dependencies:
      '@tootallnate/quickjs-emscripten': 0.23.0
      agent-base: 7.1.1
      debug: 4.3.5
      get-uri: 6.0.3
      http-proxy-agent: 7.0.2
      https-proxy-agent: 7.0.4
      pac-resolver: 7.0.1
      socks-proxy-agent: 8.0.3
    transitivePeerDependencies:
      - supports-color

  pac-resolver@7.0.1:
    dependencies:
      degenerator: 5.0.1
      netmask: 2.0.2

  package-json@8.1.1:
    dependencies:
      got: 12.6.1
      registry-auth-token: 5.0.2
      registry-url: 6.0.1
      semver: 7.6.2

  pacote@17.0.7:
    dependencies:
      '@npmcli/git': 5.0.7
      '@npmcli/installed-package-contents': 2.1.0
      '@npmcli/promise-spawn': 7.0.2
      '@npmcli/run-script': 7.0.2
      cacache: 18.0.3
      fs-minipass: 3.0.3
      minipass: 7.1.2
      npm-package-arg: 11.0.2
      npm-packlist: 8.0.2
      npm-pick-manifest: 9.0.1
      npm-registry-fetch: 16.2.1
      proc-log: 4.2.0
      promise-retry: 2.0.1
      read-package-json: 7.0.1
      read-package-json-fast: 3.0.2
      sigstore: 2.3.1
      ssri: 10.0.6
      tar: 6.2.1
    transitivePeerDependencies:
      - bluebird
      - supports-color

  pako@1.0.11: {}

  parent-module@1.0.1:
    dependencies:
      callsites: 3.1.0

  parse-author@2.0.0:
    dependencies:
      author-regex: 1.0.0

  parse-json@2.2.0:
    dependencies:
      error-ex: 1.3.2

  parse-json@4.0.0:
    dependencies:
      error-ex: 1.3.2
      json-parse-better-errors: 1.0.2

  parse-json@5.2.0:
    dependencies:
      '@babel/code-frame': 7.24.7
      error-ex: 1.3.2
      json-parse-even-better-errors: 2.3.1
      lines-and-columns: 1.2.4

  parse-json@7.1.1:
    dependencies:
      '@babel/code-frame': 7.24.7
      error-ex: 1.3.2
      json-parse-even-better-errors: 3.0.2
      lines-and-columns: 2.0.4
      type-fest: 3.13.1

  parse-json@8.1.0:
    dependencies:
      '@babel/code-frame': 7.24.7
      index-to-position: 0.1.2
      type-fest: 4.20.0

  parse-passwd@1.0.0: {}

  parse-path@7.0.0:
    dependencies:
      protocols: 2.0.1

  parse-url@8.1.0:
    dependencies:
      parse-path: 7.0.0

  parse5@7.1.2:
    dependencies:
      entities: 4.5.0

  path-exists@3.0.0: {}

  path-exists@4.0.0: {}

  path-exists@5.0.0: {}

  path-is-absolute@1.0.1: {}

  path-key@2.0.1: {}

  path-key@3.1.1: {}

  path-key@4.0.0: {}

  path-parse@1.0.7: {}

  path-scurry@1.11.1:
    dependencies:
      lru-cache: 10.2.2
      minipass: 7.1.2

  path-type@2.0.0:
    dependencies:
      pify: 2.3.0

  path-type@3.0.0:
    dependencies:
      pify: 3.0.0

  path-type@4.0.0: {}

  path-type@5.0.0: {}

  pathe@1.1.2: {}

  pathval@1.1.1: {}

  pe-library@1.0.1: {}

  pend@1.2.0: {}

  picocolors@1.0.1: {}

  picomatch@2.3.1: {}

  pidtree@0.6.0: {}

  pify@2.3.0: {}

  pify@3.0.0: {}

  pify@4.0.1: {}

  pify@5.0.0: {}

  pkg-dir@4.2.0:
    dependencies:
      find-up: 4.1.0

  pkg-types@1.1.1:
    dependencies:
      confbox: 0.1.7
      mlly: 1.7.1
      pathe: 1.1.2

  plist@3.1.0:
    dependencies:
      '@xmldom/xmldom': 0.8.10
      base64-js: 1.5.1
      xmlbuilder: 15.1.1

  possible-typed-array-names@1.0.0: {}

  postcss@8.4.38:
    dependencies:
      nanoid: 3.3.7
      picocolors: 1.0.1
      source-map-js: 1.2.0

  postject@1.0.0-alpha.6:
    dependencies:
      commander: 9.5.0

  prelude-ls@1.2.1: {}

  prettier@2.8.1: {}

  prettier@3.3.2: {}

  pretty-format@27.5.1:
    dependencies:
      ansi-regex: 5.0.1
      ansi-styles: 5.2.0
      react-is: 17.0.2

  pretty-format@29.7.0:
    dependencies:
      '@jest/schemas': 29.6.3
      ansi-styles: 5.2.0
      react-is: 18.3.1

  proc-log@3.0.0: {}

  proc-log@4.2.0: {}

  process-nextick-args@2.0.1: {}

  process@0.11.10: {}

  progress@2.0.3: {}

  promise-inflight@1.0.1: {}

  promise-retry@2.0.1:
    dependencies:
      err-code: 2.0.3
      retry: 0.12.0

  promise.allsettled@1.0.7:
    dependencies:
      array.prototype.map: 1.0.7
      call-bind: 1.0.7
      define-properties: 1.2.1
      es-abstract: 1.23.3
      get-intrinsic: 1.2.4
      iterate-value: 1.0.2

  promzard@1.0.2:
    dependencies:
      read: 3.0.1

  propagate@2.0.1: {}

  proto-list@1.2.4: {}

  protocols@2.0.1: {}

  proxy-agent@6.3.0:
    dependencies:
      agent-base: 7.1.1
      debug: 4.3.5
      http-proxy-agent: 7.0.2
      https-proxy-agent: 7.0.4
      lru-cache: 7.18.3
      pac-proxy-agent: 7.0.1
      proxy-from-env: 1.1.0
      socks-proxy-agent: 8.0.3
    transitivePeerDependencies:
      - supports-color

  proxy-agent@6.3.1:
    dependencies:
      agent-base: 7.1.1
      debug: 4.3.5
      http-proxy-agent: 7.0.2
      https-proxy-agent: 7.0.4
      lru-cache: 7.18.3
      pac-proxy-agent: 7.0.1
      proxy-from-env: 1.1.0
      socks-proxy-agent: 8.0.3
    transitivePeerDependencies:
      - supports-color

  proxy-agent@6.4.0:
    dependencies:
      agent-base: 7.1.1
      debug: 4.3.5
      http-proxy-agent: 7.0.2
      https-proxy-agent: 7.0.4
      lru-cache: 7.18.3
      pac-proxy-agent: 7.0.1
      proxy-from-env: 1.1.0
      socks-proxy-agent: 8.0.3
    transitivePeerDependencies:
      - supports-color

  proxy-from-env@1.1.0: {}

  psl@1.9.0: {}

  pump@3.0.0:
    dependencies:
      end-of-stream: 1.4.4
      once: 1.4.0

  punycode@2.3.1: {}

  pupa@3.1.0:
    dependencies:
      escape-goat: 4.0.0

  puppeteer-core@20.9.0(encoding@0.1.13)(typescript@5.4.5):
    dependencies:
      '@puppeteer/browsers': 1.4.6(typescript@5.4.5)
      chromium-bidi: 0.4.16(devtools-protocol@0.0.1147663)
      cross-fetch: 4.0.0(encoding@0.1.13)
      debug: 4.3.4(supports-color@8.1.1)
      devtools-protocol: 0.0.1147663
      ws: 8.13.0
    optionalDependencies:
      typescript: 5.4.5
    transitivePeerDependencies:
      - bufferutil
      - encoding
      - supports-color
      - utf-8-validate

  query-selector-shadow-dom@1.0.1: {}

  querystringify@2.2.0: {}

  queue-microtask@1.2.3: {}

  queue-tick@1.0.1: {}

  quick-lru@4.0.1: {}

  quick-lru@5.1.1: {}

  randombytes@2.1.0:
    dependencies:
      safe-buffer: 5.2.1

  rc@1.2.8:
    dependencies:
      deep-extend: 0.6.0
      ini: 1.3.8
      minimist: 1.2.8
      strip-json-comments: 2.0.1

  rcedit@3.1.0:
    dependencies:
      cross-spawn-windows-exe: 1.2.0

  react-is@17.0.2: {}

  react-is@18.3.1: {}

  read-binary-file-arch@1.0.6:
    dependencies:
      debug: 4.3.5
    transitivePeerDependencies:
      - supports-color

  read-cmd-shim@4.0.0: {}

  read-config-file@6.3.2:
    dependencies:
      config-file-ts: 0.2.6
      dotenv: 9.0.2
      dotenv-expand: 5.1.0
      js-yaml: 4.1.0
      json5: 2.2.3
      lazy-val: 1.0.5

  read-package-json-fast@3.0.2:
    dependencies:
      json-parse-even-better-errors: 3.0.2
      npm-normalize-package-bin: 3.0.1

  read-package-json@6.0.4:
    dependencies:
      glob: 10.4.1
      json-parse-even-better-errors: 3.0.2
      normalize-package-data: 5.0.0
      npm-normalize-package-bin: 3.0.1

  read-package-json@7.0.1:
    dependencies:
      glob: 10.4.1
      json-parse-even-better-errors: 3.0.2
      normalize-package-data: 6.0.1
      npm-normalize-package-bin: 3.0.1

  read-package-up@11.0.0:
    dependencies:
      find-up-simple: 1.0.0
      read-pkg: 9.0.1
      type-fest: 4.20.0

  read-pkg-up@10.0.0:
    dependencies:
      find-up: 6.3.0
      read-pkg: 8.1.0
      type-fest: 3.13.1

  read-pkg-up@2.0.0:
    dependencies:
      find-up: 2.1.0
      read-pkg: 2.0.0

  read-pkg-up@3.0.0:
    dependencies:
      find-up: 2.1.0
      read-pkg: 3.0.0

  read-pkg-up@7.0.1:
    dependencies:
      find-up: 4.1.0
      read-pkg: 5.2.0
      type-fest: 0.8.1

  read-pkg@2.0.0:
    dependencies:
      load-json-file: 2.0.0
      normalize-package-data: 2.5.0
      path-type: 2.0.0

  read-pkg@3.0.0:
    dependencies:
      load-json-file: 4.0.0
      normalize-package-data: 2.5.0
      path-type: 3.0.0

  read-pkg@5.2.0:
    dependencies:
      '@types/normalize-package-data': 2.4.4
      normalize-package-data: 2.5.0
      parse-json: 5.2.0
      type-fest: 0.6.0

  read-pkg@8.1.0:
    dependencies:
      '@types/normalize-package-data': 2.4.4
      normalize-package-data: 6.0.1
      parse-json: 7.1.1
      type-fest: 4.20.0

  read-pkg@9.0.1:
    dependencies:
      '@types/normalize-package-data': 2.4.4
      normalize-package-data: 6.0.1
      parse-json: 8.1.0
      type-fest: 4.20.0
      unicorn-magic: 0.1.0

  read@2.1.0:
    dependencies:
      mute-stream: 1.0.0

  read@3.0.1:
    dependencies:
      mute-stream: 1.0.0

  readable-stream@2.3.8:
    dependencies:
      core-util-is: 1.0.3
      inherits: 2.0.4
      isarray: 1.0.0
      process-nextick-args: 2.0.1
      safe-buffer: 5.1.2
      string_decoder: 1.1.1
      util-deprecate: 1.0.2

  readable-stream@3.6.2:
    dependencies:
      inherits: 2.0.4
      string_decoder: 1.3.0
      util-deprecate: 1.0.2

  readable-stream@4.5.2:
    dependencies:
      abort-controller: 3.0.0
      buffer: 6.0.3
      events: 3.3.0
      process: 0.11.10
      string_decoder: 1.3.0

  readdir-glob@1.1.3:
    dependencies:
      minimatch: 5.1.6

  readdirp@3.6.0:
    dependencies:
      picomatch: 2.3.1

  rechoir@0.6.2:
    dependencies:
      resolve: 1.22.8

  rechoir@0.8.0:
    dependencies:
      resolve: 1.22.8

  recursive-readdir@2.2.3:
    dependencies:
      minimatch: 3.1.2

  redent@3.0.0:
    dependencies:
      indent-string: 4.0.0
      strip-indent: 3.0.0

  regenerator-runtime@0.14.1: {}

  regexp.prototype.flags@1.5.2:
    dependencies:
      call-bind: 1.0.7
      define-properties: 1.2.1
      es-errors: 1.3.0
      set-function-name: 2.0.2

  registry-auth-token@5.0.2:
    dependencies:
      '@pnpm/npm-conf': 2.2.2

  registry-url@6.0.1:
    dependencies:
      rc: 1.2.8

  release-it@17.3.0(typescript@5.4.5):
    dependencies:
      '@iarna/toml': 2.2.5
      '@octokit/rest': 20.1.1
      async-retry: 1.3.3
      chalk: 5.3.0
      cosmiconfig: 9.0.0(typescript@5.4.5)
      execa: 8.0.1
      git-url-parse: 14.0.0
      globby: 14.0.1
      got: 13.0.0
      inquirer: 9.2.22
      is-ci: 3.0.1
      issue-parser: 7.0.0
      lodash: 4.17.21
      mime-types: 2.1.35
      new-github-release-url: 2.0.0
      node-fetch: 3.3.2
      open: 10.1.0
      ora: 8.0.1
      os-name: 5.1.0
      promise.allsettled: 1.0.7
      proxy-agent: 6.4.0
      semver: 7.6.2
      shelljs: 0.8.5
      update-notifier: 7.0.0
      url-join: 5.0.0
      wildcard-match: 5.1.3
      yargs-parser: 21.1.1
    transitivePeerDependencies:
      - supports-color
      - typescript

  require-directory@2.1.1: {}

  requires-port@1.0.0: {}

  resedit@2.0.2:
    dependencies:
      pe-library: 1.0.1

  resolve-alpn@1.2.1: {}

  resolve-cwd@3.0.0:
    dependencies:
      resolve-from: 5.0.0

  resolve-dir@1.0.1:
    dependencies:
      expand-tilde: 2.0.2
      global-modules: 1.0.0

  resolve-from@4.0.0: {}

  resolve-from@5.0.0: {}

  resolve-package@1.0.1:
    dependencies:
      get-installed-path: 2.1.1

  resolve-pkg-maps@1.0.0: {}

  resolve@1.22.8:
    dependencies:
      is-core-module: 2.13.1
      path-parse: 1.0.7
      supports-preserve-symlinks-flag: 1.0.0

  responselike@2.0.1:
    dependencies:
      lowercase-keys: 2.0.0

  responselike@3.0.0:
    dependencies:
      lowercase-keys: 3.0.0

  resq@1.11.0:
    dependencies:
      fast-deep-equal: 2.0.1

  restore-cursor@3.1.0:
    dependencies:
      onetime: 5.1.2
      signal-exit: 3.0.7

  restore-cursor@4.0.0:
    dependencies:
      onetime: 5.1.2
      signal-exit: 3.0.7

  retry@0.12.0: {}

  retry@0.13.1: {}

  reusify@1.0.4: {}

  rfdc@1.4.1: {}

  rgb2hex@0.2.5: {}

  rimraf@3.0.2:
    dependencies:
      glob: 7.2.3

  rimraf@4.4.1:
    dependencies:
      glob: 9.3.5

  rimraf@5.0.7:
    dependencies:
      glob: 10.4.1

  roarr@2.15.4:
    dependencies:
      boolean: 3.2.0
      detect-node: 2.1.0
      globalthis: 1.0.4
      json-stringify-safe: 5.0.1
      semver-compare: 1.0.0
      sprintf-js: 1.1.3
    optional: true

  rollup@4.18.0:
    dependencies:
      '@types/estree': 1.0.5
    optionalDependencies:
      '@rollup/rollup-android-arm-eabi': 4.18.0
      '@rollup/rollup-android-arm64': 4.18.0
      '@rollup/rollup-darwin-arm64': 4.18.0
      '@rollup/rollup-darwin-x64': 4.18.0
      '@rollup/rollup-linux-arm-gnueabihf': 4.18.0
      '@rollup/rollup-linux-arm-musleabihf': 4.18.0
      '@rollup/rollup-linux-arm64-gnu': 4.18.0
      '@rollup/rollup-linux-arm64-musl': 4.18.0
      '@rollup/rollup-linux-powerpc64le-gnu': 4.18.0
      '@rollup/rollup-linux-riscv64-gnu': 4.18.0
      '@rollup/rollup-linux-s390x-gnu': 4.18.0
      '@rollup/rollup-linux-x64-gnu': 4.18.0
      '@rollup/rollup-linux-x64-musl': 4.18.0
      '@rollup/rollup-win32-arm64-msvc': 4.18.0
      '@rollup/rollup-win32-ia32-msvc': 4.18.0
      '@rollup/rollup-win32-x64-msvc': 4.18.0
      fsevents: 2.3.3

  rrweb-cssom@0.6.0: {}

  rrweb-cssom@0.7.1: {}

  run-applescript@7.0.0: {}

  run-async@2.4.1: {}

  run-async@3.0.0: {}

  run-parallel@1.2.0:
    dependencies:
      queue-microtask: 1.2.3

  rxjs@7.8.1:
    dependencies:
      tslib: 2.6.3

  safaridriver@0.1.2: {}

  safe-array-concat@1.1.2:
    dependencies:
      call-bind: 1.0.7
      get-intrinsic: 1.2.4
      has-symbols: 1.0.3
      isarray: 2.0.5

  safe-buffer@5.1.2: {}

  safe-buffer@5.2.1: {}

  safe-regex-test@1.0.3:
    dependencies:
      call-bind: 1.0.7
      es-errors: 1.3.0
      is-regex: 1.1.4

  safer-buffer@2.1.2: {}

  sanitize-filename@1.6.3:
    dependencies:
      truncate-utf8-bytes: 1.0.2

  sax@1.4.1: {}

  saxes@6.0.0:
    dependencies:
      xmlchars: 2.2.0

  schema-utils@3.3.0:
    dependencies:
      '@types/json-schema': 7.0.15
      ajv: 6.12.6
      ajv-keywords: 3.5.2(ajv@6.12.6)

  semver-compare@1.0.0:
    optional: true

  semver-diff@4.0.0:
    dependencies:
      semver: 7.6.2

  semver-regex@4.0.5: {}

  semver@5.7.2: {}

  semver@6.3.1: {}

  semver@7.6.2: {}

  serialize-error@11.0.3:
    dependencies:
      type-fest: 2.19.0

  serialize-error@7.0.1:
    dependencies:
      type-fest: 0.13.1
    optional: true

  serialize-javascript@6.0.0:
    dependencies:
      randombytes: 2.1.0

  serialize-javascript@6.0.2:
    dependencies:
      randombytes: 2.1.0

  set-blocking@2.0.0: {}

  set-function-length@1.2.2:
    dependencies:
      define-data-property: 1.1.4
      es-errors: 1.3.0
      function-bind: 1.1.2
      get-intrinsic: 1.2.4
      gopd: 1.0.1
      has-property-descriptors: 1.0.2

  set-function-name@2.0.2:
    dependencies:
      define-data-property: 1.1.4
      es-errors: 1.3.0
      functions-have-names: 1.2.3
      has-property-descriptors: 1.0.2

  setimmediate@1.0.5: {}

  shallow-clone@3.0.1:
    dependencies:
      kind-of: 6.0.3

  shebang-command@1.2.0:
    dependencies:
      shebang-regex: 1.0.0

  shebang-command@2.0.0:
    dependencies:
      shebang-regex: 3.0.0

  shebang-regex@1.0.0: {}

  shebang-regex@3.0.0: {}

  shelljs@0.8.5:
    dependencies:
      glob: 7.2.3
      interpret: 1.4.0
      rechoir: 0.6.2

  shx@0.3.4:
    dependencies:
      minimist: 1.2.8
      shelljs: 0.8.5

  side-channel@1.0.6:
    dependencies:
      call-bind: 1.0.7
      es-errors: 1.3.0
      get-intrinsic: 1.2.4
      object-inspect: 1.13.1

  siginfo@2.0.0: {}

  signal-exit@3.0.7: {}

  signal-exit@4.1.0: {}

  sigstore@1.9.0:
    dependencies:
      '@sigstore/bundle': 1.1.0
      '@sigstore/protobuf-specs': 0.2.1
      '@sigstore/sign': 1.0.0
      '@sigstore/tuf': 1.0.3
      make-fetch-happen: 11.1.1
    transitivePeerDependencies:
      - supports-color

  sigstore@2.3.1:
    dependencies:
      '@sigstore/bundle': 2.3.2
      '@sigstore/core': 1.1.0
      '@sigstore/protobuf-specs': 0.3.2
      '@sigstore/sign': 2.3.2
      '@sigstore/tuf': 2.3.4
      '@sigstore/verify': 1.2.1
    transitivePeerDependencies:
      - supports-color

  simmerjs@0.5.6:
    dependencies:
      lodash.difference: 4.5.0
      lodash.flatmap: 4.5.0
      lodash.isfunction: 3.0.9
      lodash.take: 4.1.1
      lodash.takeright: 4.1.1

  simple-update-notifier@2.0.0:
    dependencies:
      semver: 7.6.2

  slash@3.0.0: {}

  slash@5.1.0: {}

  slice-ansi@3.0.0:
    dependencies:
      ansi-styles: 4.3.0
      astral-regex: 2.0.0
      is-fullwidth-code-point: 3.0.0

  slice-ansi@4.0.0:
    dependencies:
      ansi-styles: 4.3.0
      astral-regex: 2.0.0
      is-fullwidth-code-point: 3.0.0

  slice-ansi@5.0.0:
    dependencies:
      ansi-styles: 6.2.1
      is-fullwidth-code-point: 4.0.0

  slice-ansi@7.1.0:
    dependencies:
      ansi-styles: 6.2.1
      is-fullwidth-code-point: 5.0.0

  smart-buffer@4.2.0: {}

  socks-proxy-agent@7.0.0:
    dependencies:
      agent-base: 6.0.2
      debug: 4.3.5
      socks: 2.8.3
    transitivePeerDependencies:
      - supports-color

  socks-proxy-agent@8.0.3:
    dependencies:
      agent-base: 7.1.1
      debug: 4.3.5
      socks: 2.8.3
    transitivePeerDependencies:
      - supports-color

  socks@2.8.3:
    dependencies:
      ip-address: 9.0.5
      smart-buffer: 4.2.0

  sort-keys@2.0.0:
    dependencies:
      is-plain-obj: 1.1.0

  source-map-js@1.2.0: {}

  source-map-support@0.5.21:
    dependencies:
      buffer-from: 1.1.2
      source-map: 0.6.1

  source-map@0.6.1: {}

  source-map@0.7.4: {}

  spacetrim@0.11.25: {}

  spdx-correct@3.2.0:
    dependencies:
      spdx-expression-parse: 3.0.1
      spdx-license-ids: 3.0.18

  spdx-exceptions@2.5.0: {}

  spdx-expression-parse@3.0.1:
    dependencies:
      spdx-exceptions: 2.5.0
      spdx-license-ids: 3.0.18

  spdx-license-ids@3.0.18: {}

  split2@3.2.2:
    dependencies:
      readable-stream: 3.6.2

  split2@4.2.0: {}

  split@1.0.1:
    dependencies:
      through: 2.3.8

  sprintf-js@1.0.3: {}

  sprintf-js@1.1.3: {}

  ssri@10.0.6:
    dependencies:
      minipass: 7.1.2

  ssri@9.0.1:
    dependencies:
      minipass: 3.3.6

  stack-utils@2.0.6:
    dependencies:
      escape-string-regexp: 2.0.0

  stackback@0.0.2: {}

  stat-mode@1.0.0: {}

  std-env@3.7.0: {}

  stdin-discarder@0.2.2: {}

  stop-iteration-iterator@1.0.0:
    dependencies:
      internal-slot: 1.0.7

  stream-buffers@3.0.2: {}

  streamx@2.18.0:
    dependencies:
      fast-fifo: 1.3.2
      queue-tick: 1.0.1
      text-decoder: 1.1.0
    optionalDependencies:
      bare-events: 2.4.2

  string-argv@0.3.2: {}

  string-width@4.2.3:
    dependencies:
      emoji-regex: 8.0.0
      is-fullwidth-code-point: 3.0.0
      strip-ansi: 6.0.1

  string-width@5.1.2:
    dependencies:
      eastasianwidth: 0.2.0
      emoji-regex: 9.2.2
      strip-ansi: 7.1.0

  string-width@7.1.0:
    dependencies:
      emoji-regex: 10.3.0
      get-east-asian-width: 1.2.0
      strip-ansi: 7.1.0

  string.prototype.trim@1.2.9:
    dependencies:
      call-bind: 1.0.7
      define-properties: 1.2.1
      es-abstract: 1.23.3
      es-object-atoms: 1.0.0

  string.prototype.trimend@1.0.8:
    dependencies:
      call-bind: 1.0.7
      define-properties: 1.2.1
      es-object-atoms: 1.0.0

  string.prototype.trimstart@1.0.8:
    dependencies:
      call-bind: 1.0.7
      define-properties: 1.2.1
      es-object-atoms: 1.0.0

  string_decoder@1.1.1:
    dependencies:
      safe-buffer: 5.1.2

  string_decoder@1.3.0:
    dependencies:
      safe-buffer: 5.2.1

  strip-ansi@6.0.1:
    dependencies:
      ansi-regex: 5.0.1

  strip-ansi@7.1.0:
    dependencies:
      ansi-regex: 6.0.1

  strip-bom@3.0.0: {}

  strip-bom@4.0.0: {}

  strip-eof@1.0.0: {}

  strip-final-newline@2.0.0: {}

  strip-final-newline@3.0.0: {}

  strip-indent@3.0.0:
    dependencies:
      min-indent: 1.0.1

  strip-json-comments@2.0.1: {}

  strip-json-comments@3.1.1: {}

  strip-literal@2.1.0:
    dependencies:
      js-tokens: 9.0.0

  strip-outer@1.0.1:
    dependencies:
      escape-string-regexp: 1.0.5

  strong-log-transformer@2.1.0:
    dependencies:
      duplexer: 0.1.2
      minimist: 1.2.8
      through: 2.3.8

  sudo-prompt@9.2.1: {}

  sumchecker@3.0.1:
    dependencies:
      debug: 4.3.5
    transitivePeerDependencies:
      - supports-color

  super-regex@1.0.0:
    dependencies:
      function-timeout: 1.0.2
      time-span: 5.1.0

  supports-color@5.5.0:
    dependencies:
      has-flag: 3.0.0

  supports-color@7.2.0:
    dependencies:
      has-flag: 4.0.0

  supports-color@8.1.1:
    dependencies:
      has-flag: 4.0.0

  supports-preserve-symlinks-flag@1.0.0: {}

  symbol-tree@3.2.4: {}

  tapable@2.2.1: {}

  tar-fs@3.0.4:
    dependencies:
      mkdirp-classic: 0.5.3
      pump: 3.0.0
      tar-stream: 3.1.7

  tar-fs@3.0.6:
    dependencies:
      pump: 3.0.0
      tar-stream: 3.1.7
    optionalDependencies:
      bare-fs: 2.3.1
      bare-path: 2.1.3

  tar-stream@2.2.0:
    dependencies:
      bl: 4.1.0
      end-of-stream: 1.4.4
      fs-constants: 1.0.0
      inherits: 2.0.4
      readable-stream: 3.6.2

  tar-stream@3.1.7:
    dependencies:
      b4a: 1.6.6
      fast-fifo: 1.3.2
      streamx: 2.18.0

  tar@6.2.1:
    dependencies:
      chownr: 2.0.0
      fs-minipass: 2.1.0
      minipass: 5.0.0
      minizlib: 2.1.2
      mkdirp: 1.0.4
      yallist: 4.0.0

  temp-dir@1.0.0: {}

  temp-file@3.4.0:
    dependencies:
      async-exit-hook: 2.0.1
      fs-extra: 10.1.0

  terser-webpack-plugin@5.3.10(webpack@5.92.0):
    dependencies:
      '@jridgewell/trace-mapping': 0.3.25
      jest-worker: 27.5.1
      schema-utils: 3.3.0
      serialize-javascript: 6.0.2
      terser: 5.31.1
      webpack: 5.92.0

  terser@5.31.1:
    dependencies:
      '@jridgewell/source-map': 0.3.6
      acorn: 8.11.3
      commander: 2.20.3
      source-map-support: 0.5.21

  test-exclude@6.0.0:
    dependencies:
      '@istanbuljs/schema': 0.1.3
      glob: 7.2.3
      minimatch: 3.1.2

  text-decoder@1.1.0:
    dependencies:
      b4a: 1.6.6

  text-extensions@1.9.0: {}

  text-table@0.2.0: {}

  through2@2.0.5:
    dependencies:
      readable-stream: 2.3.8
      xtend: 4.0.2

  through@2.3.8: {}

  time-span@5.1.0:
    dependencies:
      convert-hrtime: 5.0.0

  tinybench@2.8.0: {}

  tinypool@0.8.4: {}

  tinyspy@2.2.1: {}

  tinyspy@3.0.0: {}

  tmp-promise@3.0.3:
    dependencies:
      tmp: 0.2.3

  tmp@0.0.33:
    dependencies:
      os-tmpdir: 1.0.2

  tmp@0.2.3: {}

  to-fast-properties@2.0.0: {}

  to-regex-range@5.0.1:
    dependencies:
      is-number: 7.0.0

  tough-cookie@4.1.4:
    dependencies:
      psl: 1.9.0
      punycode: 2.3.1
      universalify: 0.2.0
      url-parse: 1.5.10

  tr46@0.0.3: {}

  tr46@5.0.0:
    dependencies:
      punycode: 2.3.1

  trim-newlines@3.0.1: {}

  trim-repeated@1.0.0:
    dependencies:
      escape-string-regexp: 1.0.5

  truncate-utf8-bytes@1.0.2:
    dependencies:
      utf8-byte-length: 1.0.5

  ts-api-utils@1.3.0(typescript@5.4.5):
    dependencies:
      typescript: 5.4.5

  ts-loader@9.5.1(typescript@5.4.5)(webpack@5.92.0):
    dependencies:
      chalk: 4.1.2
      enhanced-resolve: 5.17.0
      micromatch: 4.0.7
      semver: 7.6.2
      source-map: 0.7.4
      typescript: 5.4.5
      webpack: 5.92.0

  ts-node@10.9.2(@types/node@20.14.2)(typescript@5.4.5):
    dependencies:
      '@cspotcode/source-map-support': 0.8.1
      '@tsconfig/node10': 1.0.11
      '@tsconfig/node12': 1.0.11
      '@tsconfig/node14': 1.0.3
      '@tsconfig/node16': 1.0.4
      '@types/node': 20.14.2
      acorn: 8.11.3
      acorn-walk: 8.3.2
      arg: 4.1.3
      create-require: 1.1.1
      diff: 4.0.2
      make-error: 1.3.6
      typescript: 5.4.5
      v8-compile-cache-lib: 3.0.1
      yn: 3.1.1

  tsconfig-paths@4.2.0:
    dependencies:
      json5: 2.2.3
      minimist: 1.2.8
      strip-bom: 3.0.0

  tslib@2.6.3: {}

  tsx@4.15.2:
    dependencies:
      esbuild: 0.21.5
      get-tsconfig: 4.7.5
    optionalDependencies:
      fsevents: 2.3.3

  tuf-js@1.1.7:
    dependencies:
      '@tufjs/models': 1.0.4
      debug: 4.3.5
      make-fetch-happen: 11.1.1
    transitivePeerDependencies:
      - supports-color

  tuf-js@2.2.1:
    dependencies:
      '@tufjs/models': 2.0.1
      debug: 4.3.5
      make-fetch-happen: 13.0.1
    transitivePeerDependencies:
      - supports-color

  type-check@0.4.0:
    dependencies:
      prelude-ls: 1.2.1

  type-detect@4.0.8: {}

  type-fest@0.13.1:
    optional: true

  type-fest@0.18.1: {}

  type-fest@0.20.2: {}

  type-fest@0.21.3: {}

  type-fest@0.4.1: {}

  type-fest@0.6.0: {}

  type-fest@0.8.1: {}

  type-fest@1.4.0: {}

  type-fest@2.13.0: {}

  type-fest@2.19.0: {}

  type-fest@3.13.1: {}

  type-fest@4.20.0: {}

  typed-array-buffer@1.0.2:
    dependencies:
      call-bind: 1.0.7
      es-errors: 1.3.0
      is-typed-array: 1.1.13

  typed-array-byte-length@1.0.1:
    dependencies:
      call-bind: 1.0.7
      for-each: 0.3.3
      gopd: 1.0.1
      has-proto: 1.0.3
      is-typed-array: 1.1.13

  typed-array-byte-offset@1.0.2:
    dependencies:
      available-typed-arrays: 1.0.7
      call-bind: 1.0.7
      for-each: 0.3.3
      gopd: 1.0.1
      has-proto: 1.0.3
      is-typed-array: 1.1.13

  typed-array-length@1.0.6:
    dependencies:
      call-bind: 1.0.7
      for-each: 0.3.3
      gopd: 1.0.1
      has-proto: 1.0.3
      is-typed-array: 1.1.13
      possible-typed-array-names: 1.0.0

  typedarray-to-buffer@3.1.5:
    dependencies:
      is-typedarray: 1.0.0

  typedarray@0.0.6: {}

  typescript@5.4.5: {}

  ufo@1.5.3: {}

  uglify-js@3.18.0:
    optional: true

  unbox-primitive@1.0.2:
    dependencies:
      call-bind: 1.0.7
      has-bigints: 1.0.2
      has-symbols: 1.0.3
      which-boxed-primitive: 1.0.2

  unbzip2-stream@1.4.3:
    dependencies:
      buffer: 5.7.1
      through: 2.3.8

  undici-types@5.26.5: {}

  unicorn-magic@0.1.0: {}

  unique-filename@2.0.1:
    dependencies:
      unique-slug: 3.0.0

  unique-filename@3.0.0:
    dependencies:
      unique-slug: 4.0.0

  unique-slug@3.0.0:
    dependencies:
      imurmurhash: 0.1.4

  unique-slug@4.0.0:
    dependencies:
      imurmurhash: 0.1.4

  unique-string@3.0.0:
    dependencies:
      crypto-random-string: 4.0.0

  universal-user-agent@6.0.1: {}

  universalify@0.1.2: {}

  universalify@0.2.0: {}

  universalify@2.0.1: {}

  upath@2.0.1: {}

  update-browserslist-db@1.0.16(browserslist@4.23.1):
    dependencies:
      browserslist: 4.23.1
      escalade: 3.1.2
      picocolors: 1.0.1

  update-notifier@7.0.0:
    dependencies:
      boxen: 7.1.1
      chalk: 5.3.0
      configstore: 6.0.0
      import-lazy: 4.0.0
      is-in-ci: 0.1.0
      is-installed-globally: 0.4.0
      is-npm: 6.0.0
      latest-version: 7.0.0
      pupa: 3.1.0
      semver: 7.6.2
      semver-diff: 4.0.0
      xdg-basedir: 5.1.0

  uri-js@4.4.1:
    dependencies:
      punycode: 2.3.1

  url-join@5.0.0: {}

  url-parse@1.5.10:
    dependencies:
      querystringify: 2.2.0
      requires-port: 1.0.0

  userhome@1.0.0: {}

  username@5.1.0:
    dependencies:
      execa: 1.0.0
      mem: 4.3.0

  utf8-byte-length@1.0.5: {}

  util-deprecate@1.0.2: {}

  uuid@9.0.1: {}

  v8-compile-cache-lib@3.0.1: {}

  validate-npm-package-license@3.0.4:
    dependencies:
      spdx-correct: 3.2.0
      spdx-expression-parse: 3.0.1

<<<<<<< HEAD
  validate-npm-package-name@3.0.0:
    dependencies:
      builtins: 1.0.3

  validate-npm-package-name@5.0.0:
    dependencies:
      builtins: 5.1.0

  verror@1.10.1:
    dependencies:
      assert-plus: 1.0.0
      core-util-is: 1.0.2
      extsprintf: 1.4.1
    optional: true

  vite-node@1.6.0(@types/node@20.14.2)(terser@5.31.1):
=======
  vite-node@1.6.0(@types/node@20.14.3):
>>>>>>> b1491abc
    dependencies:
      cac: 6.7.14
      debug: 4.3.5
      pathe: 1.1.2
<<<<<<< HEAD
      picocolors: 1.0.1
      vite: 5.2.13(@types/node@20.14.2)(terser@5.31.1)
=======
      picocolors: 1.0.0
      vite: 5.2.11(@types/node@20.14.3)
>>>>>>> b1491abc
    transitivePeerDependencies:
      - '@types/node'
      - less
      - lightningcss
      - sass
      - stylus
      - sugarss
      - supports-color
      - terser

<<<<<<< HEAD
  vite@5.2.13(@types/node@20.14.2)(terser@5.31.1):
=======
  vite@5.2.11(@types/node@20.14.3):
>>>>>>> b1491abc
    dependencies:
      esbuild: 0.20.2
      postcss: 8.4.38
      rollup: 4.18.0
    optionalDependencies:
      '@types/node': 20.14.3
      fsevents: 2.3.3
      terser: 5.31.1

<<<<<<< HEAD
  vitest@1.6.0(@types/node@20.14.2)(jsdom@24.1.0)(terser@5.31.1):
=======
  vitest@1.6.0(@types/node@20.14.3)(jsdom@24.1.0):
>>>>>>> b1491abc
    dependencies:
      '@vitest/expect': 1.6.0
      '@vitest/runner': 1.6.0
      '@vitest/snapshot': 1.6.0
      '@vitest/spy': 1.6.0
      '@vitest/utils': 1.6.0
      acorn-walk: 8.3.2
      chai: 4.4.1
      debug: 4.3.5
      execa: 8.0.1
      local-pkg: 0.5.0
      magic-string: 0.30.10
      pathe: 1.1.2
      picocolors: 1.0.1
      std-env: 3.7.0
      strip-literal: 2.1.0
      tinybench: 2.8.0
      tinypool: 0.8.4
<<<<<<< HEAD
      vite: 5.2.13(@types/node@20.14.2)(terser@5.31.1)
      vite-node: 1.6.0(@types/node@20.14.2)(terser@5.31.1)
=======
      vite: 5.2.11(@types/node@20.14.3)
      vite-node: 1.6.0(@types/node@20.14.3)
>>>>>>> b1491abc
      why-is-node-running: 2.2.2
    optionalDependencies:
      '@types/node': 20.14.3
      jsdom: 24.1.0
    transitivePeerDependencies:
      - less
      - lightningcss
      - sass
      - stylus
      - sugarss
      - supports-color
      - terser

  w3c-xmlserializer@5.0.0:
    dependencies:
      xml-name-validator: 5.0.0

  wait-port@1.1.0:
    dependencies:
      chalk: 4.1.2
      commander: 9.5.0
      debug: 4.3.5
    transitivePeerDependencies:
      - supports-color

  watchpack@2.4.1:
    dependencies:
      glob-to-regexp: 0.4.1
      graceful-fs: 4.2.11

  wcwidth@1.0.1:
    dependencies:
      defaults: 1.0.4

  web-streams-polyfill@3.3.3: {}

  webdriver@8.38.2:
    dependencies:
      '@types/node': 20.14.3
      '@types/ws': 8.5.10
      '@wdio/config': 8.38.2
      '@wdio/logger': 8.38.0
      '@wdio/protocols': 8.38.0
      '@wdio/types': 8.38.2
      '@wdio/utils': 8.38.2
      deepmerge-ts: 5.1.0
      got: 12.6.1
      ky: 0.33.3
      ws: 8.17.0
    transitivePeerDependencies:
      - bufferutil
      - supports-color
      - utf-8-validate

  webdriverio@8.38.2(encoding@0.1.13)(typescript@5.4.5):
    dependencies:
      '@types/node': 20.14.3
      '@wdio/config': 8.38.2
      '@wdio/logger': 8.38.0
      '@wdio/protocols': 8.38.0
      '@wdio/repl': 8.24.12
      '@wdio/types': 8.38.2
      '@wdio/utils': 8.38.2
      archiver: 7.0.1
      aria-query: 5.3.0
      css-shorthand-properties: 1.1.1
      css-value: 0.0.1
      devtools-protocol: 0.0.1302984
      grapheme-splitter: 1.0.4
      import-meta-resolve: 4.1.0
      is-plain-obj: 4.1.0
      jszip: 3.10.1
      lodash.clonedeep: 4.5.0
      lodash.zip: 4.2.0
      minimatch: 9.0.4
      puppeteer-core: 20.9.0(encoding@0.1.13)(typescript@5.4.5)
      query-selector-shadow-dom: 1.0.1
      resq: 1.11.0
      rgb2hex: 0.2.5
      serialize-error: 11.0.3
      webdriver: 8.38.2
    transitivePeerDependencies:
      - bufferutil
      - encoding
      - supports-color
      - typescript
      - utf-8-validate

  webidl-conversions@3.0.1: {}

  webidl-conversions@7.0.0: {}

  webpack-sources@3.2.3: {}

  webpack@5.92.0:
    dependencies:
      '@types/eslint-scope': 3.7.7
      '@types/estree': 1.0.5
      '@webassemblyjs/ast': 1.12.1
      '@webassemblyjs/wasm-edit': 1.12.1
      '@webassemblyjs/wasm-parser': 1.12.1
      acorn: 8.11.3
      acorn-import-attributes: 1.9.5(acorn@8.11.3)
      browserslist: 4.23.1
      chrome-trace-event: 1.0.4
      enhanced-resolve: 5.17.0
      es-module-lexer: 1.5.3
      eslint-scope: 5.1.1
      events: 3.3.0
      glob-to-regexp: 0.4.1
      graceful-fs: 4.2.11
      json-parse-even-better-errors: 2.3.1
      loader-runner: 4.3.0
      mime-types: 2.1.35
      neo-async: 2.6.2
      schema-utils: 3.3.0
      tapable: 2.2.1
      terser-webpack-plugin: 5.3.10(webpack@5.92.0)
      watchpack: 2.4.1
      webpack-sources: 3.2.3
    transitivePeerDependencies:
      - '@swc/core'
      - esbuild
      - uglify-js

  whatwg-encoding@3.1.1:
    dependencies:
      iconv-lite: 0.6.3

  whatwg-mimetype@4.0.0: {}

  whatwg-url@14.0.0:
    dependencies:
      tr46: 5.0.0
      webidl-conversions: 7.0.0

  whatwg-url@5.0.0:
    dependencies:
      tr46: 0.0.3
      webidl-conversions: 3.0.1

  which-boxed-primitive@1.0.2:
    dependencies:
      is-bigint: 1.0.4
      is-boolean-object: 1.1.2
      is-number-object: 1.0.7
      is-string: 1.0.7
      is-symbol: 1.0.4

  which-collection@1.0.2:
    dependencies:
      is-map: 2.0.3
      is-set: 2.0.3
      is-weakmap: 2.0.2
      is-weakset: 2.0.3

  which-typed-array@1.1.15:
    dependencies:
      available-typed-arrays: 1.0.7
      call-bind: 1.0.7
      for-each: 0.3.3
      gopd: 1.0.1
      has-tostringtag: 1.0.2

  which@1.3.1:
    dependencies:
      isexe: 2.0.0

  which@2.0.2:
    dependencies:
      isexe: 2.0.0

  which@4.0.0:
    dependencies:
      isexe: 3.1.1

  why-is-node-running@2.2.2:
    dependencies:
      siginfo: 2.0.0
      stackback: 0.0.2

  wide-align@1.1.5:
    dependencies:
      string-width: 4.2.3

  widest-line@4.0.1:
    dependencies:
      string-width: 5.1.2

  wildcard-match@5.1.3: {}

  windows-release@5.1.1:
    dependencies:
      execa: 5.1.1

  word-wrap@1.2.5: {}

  wordwrap@1.0.0: {}

  workerpool@6.2.1: {}

  wrap-ansi@6.2.0:
    dependencies:
      ansi-styles: 4.3.0
      string-width: 4.2.3
      strip-ansi: 6.0.1

  wrap-ansi@7.0.0:
    dependencies:
      ansi-styles: 4.3.0
      string-width: 4.2.3
      strip-ansi: 6.0.1

  wrap-ansi@8.1.0:
    dependencies:
      ansi-styles: 6.2.1
      string-width: 5.1.2
      strip-ansi: 7.1.0

  wrap-ansi@9.0.0:
    dependencies:
      ansi-styles: 6.2.1
      string-width: 7.1.0
      strip-ansi: 7.1.0

  wrappy@1.0.2: {}

  write-file-atomic@2.4.3:
    dependencies:
      graceful-fs: 4.2.11
      imurmurhash: 0.1.4
      signal-exit: 3.0.7

  write-file-atomic@3.0.3:
    dependencies:
      imurmurhash: 0.1.4
      is-typedarray: 1.0.0
      signal-exit: 3.0.7
      typedarray-to-buffer: 3.1.5

  write-file-atomic@5.0.1:
    dependencies:
      imurmurhash: 0.1.4
      signal-exit: 4.1.0

  write-json-file@3.2.0:
    dependencies:
      detect-indent: 5.0.0
      graceful-fs: 4.2.11
      make-dir: 2.1.0
      pify: 4.0.1
      sort-keys: 2.0.0
      write-file-atomic: 2.4.3

  write-pkg@4.0.0:
    dependencies:
      sort-keys: 2.0.0
      type-fest: 0.4.1
      write-json-file: 3.2.0

  ws@8.13.0: {}

  ws@8.17.0: {}

  xdg-basedir@5.1.0: {}

  xml-name-validator@5.0.0: {}

  xmlbuilder@15.1.1: {}

  xmlchars@2.2.0: {}

  xtend@4.0.2: {}

  y18n@5.0.8: {}

  yallist@4.0.0: {}

  yaml@2.4.5: {}

  yargs-parser@20.2.4: {}

  yargs-parser@20.2.9: {}

  yargs-parser@21.1.1: {}

  yargs-unparser@2.0.0:
    dependencies:
      camelcase: 6.3.0
      decamelize: 4.0.0
      flat: 5.0.2
      is-plain-obj: 2.1.0

  yargs@16.2.0:
    dependencies:
      cliui: 7.0.4
      escalade: 3.1.2
      get-caller-file: 2.0.5
      require-directory: 2.1.1
      string-width: 4.2.3
      y18n: 5.0.8
      yargs-parser: 20.2.9

  yargs@17.7.1:
    dependencies:
      cliui: 8.0.1
      escalade: 3.1.2
      get-caller-file: 2.0.5
      require-directory: 2.1.1
      string-width: 4.2.3
      y18n: 5.0.8
      yargs-parser: 21.1.1

  yargs@17.7.2:
    dependencies:
      cliui: 8.0.1
      escalade: 3.1.2
      get-caller-file: 2.0.5
      require-directory: 2.1.1
      string-width: 4.2.3
      y18n: 5.0.8
      yargs-parser: 21.1.1

  yarn-or-npm@3.0.1:
    dependencies:
      cross-spawn: 6.0.5
      pkg-dir: 4.2.0

  yauzl@2.10.0:
    dependencies:
      buffer-crc32: 0.2.13
      fd-slicer: 1.1.0

  yn@3.1.1: {}

  yocto-queue@0.1.0: {}

  yocto-queue@1.0.0: {}

  zip-stream@4.1.1:
    dependencies:
      archiver-utils: 3.0.4
      compress-commons: 4.1.2
      readable-stream: 3.6.2

  zip-stream@6.0.1:
    dependencies:
      archiver-utils: 5.0.2
      compress-commons: 6.0.2
      readable-stream: 4.5.2<|MERGE_RESOLUTION|>--- conflicted
+++ resolved
@@ -451,6 +451,8 @@
         specifier: ^1.2.0
         version: 1.6.0(@types/node@20.14.2)(jsdom@24.1.0)(terser@5.31.1)
 
+  packages/utils/dist/cjs: {}
+
   packages/utils/src/cjs: {}
 
   packages/wdio-electron-service:
@@ -469,11 +471,7 @@
         version: 4.3.5
       electron-to-chromium:
         specifier: ^1.4.630
-<<<<<<< HEAD
         version: 1.4.799
-=======
-        version: 1.4.803
->>>>>>> b1491abc
       fast-copy:
         specifier: ^3.0.1
         version: 3.0.2
@@ -493,18 +491,12 @@
       '@electron-forge/shared-types':
         specifier: ^7.4.0
         version: 7.4.0
-<<<<<<< HEAD
       '@repo/types':
         specifier: workspace:*
         version: link:../types
       '@repo/utils':
         specifier: workspace:*
         version: link:../utils
-=======
-      '@eslint/js':
-        specifier: ^9.0.0
-        version: 9.5.0
->>>>>>> b1491abc
       '@testing-library/webdriverio':
         specifier: ^3.2.1
         version: 3.2.1(webdriverio@8.38.2(encoding@0.1.13)(typescript@5.4.5))
@@ -513,7 +505,6 @@
         version: 4.1.12
       '@types/node':
         specifier: ^20.11.0
-<<<<<<< HEAD
         version: 20.14.2
       '@types/node-fetch':
         specifier: ^2.6.11
@@ -521,21 +512,6 @@
       '@vitest/coverage-v8':
         specifier: ^1.2.0
         version: 1.6.0(vitest@1.6.0(@types/node@20.14.2)(jsdom@24.1.0)(terser@5.31.1))
-=======
-        version: 20.14.3
-      '@typescript-eslint/eslint-plugin':
-        specifier: ^7.0.1
-        version: 7.13.1(@typescript-eslint/parser@7.13.1(eslint@8.57.0)(typescript@5.4.5))(eslint@8.57.0)(typescript@5.4.5)
-      '@typescript-eslint/parser':
-        specifier: ^7.0.1
-        version: 7.13.1(eslint@8.57.0)(typescript@5.4.5)
-      '@vitest/coverage-v8':
-        specifier: ^1.2.0
-        version: 1.6.0(vitest@1.6.0(@types/node@20.14.3)(jsdom@24.1.0))
-      '@wdio/cli':
-        specifier: ^8.27.2
-        version: 8.38.2(encoding@0.1.13)(typescript@5.4.5)
->>>>>>> b1491abc
       '@wdio/globals':
         specifier: ^8.27.2
         version: 8.38.2(encoding@0.1.13)(typescript@5.4.5)
@@ -548,51 +524,12 @@
       electron:
         specifier: ^29.3.1
         version: 29.4.2
-<<<<<<< HEAD
       jsdom:
         specifier: ^24.0.0
         version: 24.1.0
       nock:
         specifier: ^13.3.6
         version: 13.5.4
-=======
-      eslint:
-        specifier: ^8.57.0
-        version: 8.57.0
-      eslint-config-prettier:
-        specifier: ^9.0.0
-        version: 9.1.0(eslint@8.57.0)
-      eslint-plugin-vitest:
-        specifier: ^0.5.3
-        version: 0.5.4(@typescript-eslint/eslint-plugin@7.13.1(@typescript-eslint/parser@7.13.1(eslint@8.57.0)(typescript@5.4.5))(eslint@8.57.0)(typescript@5.4.5))(eslint@8.57.0)(typescript@5.4.5)(vitest@1.6.0(@types/node@20.14.3)(jsdom@24.1.0))
-      eslint-plugin-wdio:
-        specifier: ^8.20.0
-        version: 8.24.12
-      expect:
-        specifier: ^29.7.0
-        version: 29.7.0
-      expect-webdriverio:
-        specifier: ^4.11.7
-        version: 4.15.1(encoding@0.1.13)(typescript@5.4.5)
-      globals:
-        specifier: ^15.0.0
-        version: 15.6.0
-      husky:
-        specifier: ^9.0.10
-        version: 9.0.11
-      jsdom:
-        specifier: ^24.0.0
-        version: 24.1.0
-      lint-staged:
-        specifier: ^15.0.2
-        version: 15.2.7
-      nock:
-        specifier: ^13.3.6
-        version: 13.5.4
-      prettier:
-        specifier: ^3.2.2
-        version: 3.3.2
->>>>>>> b1491abc
       release-it:
         specifier: ^17.0.0
         version: 17.3.0(typescript@5.4.5)
@@ -607,14 +544,12 @@
         version: 5.4.5
       vitest:
         specifier: ^1.2.0
-<<<<<<< HEAD
         version: 1.6.0(@types/node@20.14.2)(jsdom@24.1.0)(terser@5.31.1)
-=======
-        version: 1.6.0(@types/node@20.14.3)(jsdom@24.1.0)
->>>>>>> b1491abc
       webdriverio:
         specifier: ^8.27.2
         version: 8.38.2(encoding@0.1.13)(typescript@5.4.5)
+
+  packages/wdio-electron-service/dist/cjs: {}
 
   packages/wdio-electron-service/src/cjs: {}
 
@@ -1208,8 +1143,8 @@
     resolution: {integrity: sha512-Ys+3g2TaW7gADOJzPt83SJtCDhMjndcDMFVQ/Tj9iA1BfJzFKD9mAUXT3OenpuPHbI6P/myECxRJrofUsDx/5g==}
     engines: {node: ^12.22.0 || ^14.17.0 || >=16.0.0}
 
-  '@eslint/js@9.5.0':
-    resolution: {integrity: sha512-A7+AOT2ICkodvtsWnxZP4Xxk3NbZ3VMHd8oihydLRGrJgqqdEz1qSeEgXYyT/Cu8h1TWWsQRejIx48mtjZ5y1w==}
+  '@eslint/js@9.4.0':
+    resolution: {integrity: sha512-fdI7VJjP3Rvc70lC4xkFXHB0fiPeojiL1PxVG6t1ZvXQrarj893PweuBTujxDUFk0Fxj4R7PIIAZ/aiiyZPZcg==}
     engines: {node: ^18.18.0 || ^20.9.0 || >=21.1.0}
 
   '@gar/promisify@1.1.3':
@@ -1855,7 +1790,6 @@
   '@types/ms@0.7.34':
     resolution: {integrity: sha512-nG96G3Wp6acyAgJqGasjODb+acrI7KltPiRxzHPXnP3NgI28bpQDRv53olbqGXbfcgF5aiiHmO3xpwEpS5Ld9g==}
 
-<<<<<<< HEAD
   '@types/node-fetch@2.6.11':
     resolution: {integrity: sha512-24xFj9R5+rfQJLRyM56qh+wnVSYhyXC2tkoBndtY0U+vubqNsYXGjufB2nn8Q6gt0LrARwL6UBtMCSVCwl4B1g==}
 
@@ -1864,10 +1798,6 @@
 
   '@types/node@20.14.2':
     resolution: {integrity: sha512-xyu6WAMVwv6AKFLB+e/7ySZVr/0zLCzOa7rSpq6jNwpqOrUbcACDWC+53d4n2QHOnDou0fbIsg8wZu/sxrnI4Q==}
-=======
-  '@types/node@20.14.3':
-    resolution: {integrity: sha512-Nuzqa6WAxeGnve6SXqiPAM9rA++VQs+iLZ1DDd56y0gdvygSZlQvZuvdFPR3yLqkVxPu4WrO02iDEyH1g+wazw==}
->>>>>>> b1491abc
 
   '@types/normalize-package-data@2.4.4':
     resolution: {integrity: sha512-37i+OaWTh9qeK4LSHPsyRC7NahnGotNuZvjLSgcPzblpHB3rrCJxAOgI5gCdKm7coonsaX1Of0ILiTcnZjbfxA==}
@@ -1905,8 +1835,8 @@
   '@types/yauzl@2.10.3':
     resolution: {integrity: sha512-oJoftv0LSuaDZE3Le4DbKX+KS9G36NzOeSap90UIK0yMA/NhKJhqlSGtNDORNRaIbQfzjXDrQa0ytJ6mNRGz/Q==}
 
-  '@typescript-eslint/eslint-plugin@7.13.1':
-    resolution: {integrity: sha512-kZqi+WZQaZfPKnsflLJQCz6Ze9FFSMfXrrIOcyargekQxG37ES7DJNpJUE9Q/X5n3yTIP/WPutVNzgknQ7biLg==}
+  '@typescript-eslint/eslint-plugin@7.13.0':
+    resolution: {integrity: sha512-FX1X6AF0w8MdVFLSdqwqN/me2hyhuQg4ykN6ZpVhh1ij/80pTvDKclX1sZB9iqex8SjQfVhwMKs3JtnnMLzG9w==}
     engines: {node: ^18.18.0 || >=20.0.0}
     peerDependencies:
       '@typescript-eslint/parser': ^7.0.0
@@ -1916,8 +1846,8 @@
       typescript:
         optional: true
 
-  '@typescript-eslint/parser@7.13.1':
-    resolution: {integrity: sha512-1ELDPlnLvDQ5ybTSrMhRTFDfOQEOXNM+eP+3HT/Yq7ruWpciQw+Avi73pdEbA4SooCawEWo3dtYbF68gN7Ed1A==}
+  '@typescript-eslint/parser@7.13.0':
+    resolution: {integrity: sha512-EjMfl69KOS9awXXe83iRN7oIEXy9yYdqWfqdrFAYAAr6syP8eLEFI7ZE4939antx2mNgPRW/o1ybm2SFYkbTVA==}
     engines: {node: ^18.18.0 || >=20.0.0}
     peerDependencies:
       eslint: ^8.56.0
@@ -1926,21 +1856,12 @@
       typescript:
         optional: true
 
-  '@typescript-eslint/scope-manager@7.13.1':
-    resolution: {integrity: sha512-adbXNVEs6GmbzaCpymHQ0MB6E4TqoiVbC0iqG3uijR8ZYfpAXMGttouQzF4Oat3P2GxDVIrg7bMI/P65LiQZdg==}
+  '@typescript-eslint/scope-manager@7.13.0':
+    resolution: {integrity: sha512-ZrMCe1R6a01T94ilV13egvcnvVJ1pxShkE0+NDjDzH4nvG1wXpwsVI5bZCvE7AEDH1mXEx5tJSVR68bLgG7Dng==}
     engines: {node: ^18.18.0 || >=20.0.0}
 
-<<<<<<< HEAD
   '@typescript-eslint/type-utils@7.13.0':
     resolution: {integrity: sha512-xMEtMzxq9eRkZy48XuxlBFzpVMDurUAfDu5Rz16GouAtXm0TaAoTFzqWUFPPuQYXI/CDaH/Bgx/fk/84t/Bc9A==}
-=======
-  '@typescript-eslint/scope-manager@7.8.0':
-    resolution: {integrity: sha512-viEmZ1LmwsGcnr85gIq+FCYI7nO90DVbE37/ll51hjv9aG+YZMb4WDE2fyWpUR4O/UrhGRpYXK/XajcGTk2B8g==}
-    engines: {node: ^18.18.0 || >=20.0.0}
-
-  '@typescript-eslint/type-utils@7.13.1':
-    resolution: {integrity: sha512-aWDbLu1s9bmgPGXSzNCxELu+0+HQOapV/y+60gPXafR8e2g1Bifxzevaa+4L2ytCWm+CHqpELq4CSoN9ELiwCg==}
->>>>>>> b1491abc
     engines: {node: ^18.18.0 || >=20.0.0}
     peerDependencies:
       eslint: ^8.56.0
@@ -1949,21 +1870,12 @@
       typescript:
         optional: true
 
-  '@typescript-eslint/types@7.13.1':
-    resolution: {integrity: sha512-7K7HMcSQIAND6RBL4kDl24sG/xKM13cA85dc7JnmQXw2cBDngg7c19B++JzvJHRG3zG36n9j1i451GBzRuHchw==}
+  '@typescript-eslint/types@7.13.0':
+    resolution: {integrity: sha512-QWuwm9wcGMAuTsxP+qz6LBBd3Uq8I5Nv8xb0mk54jmNoCyDspnMvVsOxI6IsMmway5d1S9Su2+sCKv1st2l6eA==}
     engines: {node: ^18.18.0 || >=20.0.0}
 
-<<<<<<< HEAD
   '@typescript-eslint/typescript-estree@7.13.0':
     resolution: {integrity: sha512-cAvBvUoobaoIcoqox1YatXOnSl3gx92rCZoMRPzMNisDiM12siGilSM4+dJAekuuHTibI2hVC2fYK79iSFvWjw==}
-=======
-  '@typescript-eslint/types@7.8.0':
-    resolution: {integrity: sha512-wf0peJ+ZGlcH+2ZS23aJbOv+ztjeeP8uQ9GgwMJGVLx/Nj9CJt17GWgWWoSmoRVKAX2X+7fzEnAjxdvK2gqCLw==}
-    engines: {node: ^18.18.0 || >=20.0.0}
-
-  '@typescript-eslint/typescript-estree@7.13.1':
-    resolution: {integrity: sha512-uxNr51CMV7npU1BxZzYjoVz9iyjckBduFBP0S5sLlh1tXYzHzgZ3BR9SVsNed+LmwKrmnqN3Kdl5t7eZ5TS1Yw==}
->>>>>>> b1491abc
     engines: {node: ^18.18.0 || >=20.0.0}
     peerDependencies:
       typescript: '*'
@@ -1971,39 +1883,14 @@
       typescript:
         optional: true
 
-<<<<<<< HEAD
   '@typescript-eslint/utils@7.13.0':
     resolution: {integrity: sha512-jceD8RgdKORVnB4Y6BqasfIkFhl4pajB1wVxrF4akxD2QPM8GNYjgGwEzYS+437ewlqqrg7Dw+6dhdpjMpeBFQ==}
-=======
-  '@typescript-eslint/typescript-estree@7.8.0':
-    resolution: {integrity: sha512-5pfUCOwK5yjPaJQNy44prjCwtr981dO8Qo9J9PwYXZ0MosgAbfEMB008dJ5sNo3+/BN6ytBPuSvXUg9SAqB0dg==}
-    engines: {node: ^18.18.0 || >=20.0.0}
-    peerDependencies:
-      typescript: '*'
-    peerDependenciesMeta:
-      typescript:
-        optional: true
-
-  '@typescript-eslint/utils@7.13.1':
-    resolution: {integrity: sha512-h5MzFBD5a/Gh/fvNdp9pTfqJAbuQC4sCN2WzuXme71lqFJsZtLbjxfSk4r3p02WIArOF9N94pdsLiGutpDbrXQ==}
->>>>>>> b1491abc
     engines: {node: ^18.18.0 || >=20.0.0}
     peerDependencies:
       eslint: ^8.56.0
 
-<<<<<<< HEAD
   '@typescript-eslint/visitor-keys@7.13.0':
     resolution: {integrity: sha512-nxn+dozQx+MK61nn/JP+M4eCkHDSxSLDpgE3WcQo0+fkjEolnaB5jswvIKC4K56By8MMgIho7f1PVxERHEo8rw==}
-=======
-  '@typescript-eslint/utils@7.8.0':
-    resolution: {integrity: sha512-L0yFqOCflVqXxiZyXrDr80lnahQfSOfc9ELAAZ75sqicqp2i36kEZZGuUymHNFoYOqxRT05up760b4iGsl02nQ==}
-    engines: {node: ^18.18.0 || >=20.0.0}
-    peerDependencies:
-      eslint: ^8.56.0
-
-  '@typescript-eslint/visitor-keys@7.13.1':
-    resolution: {integrity: sha512-k/Bfne7lrP7hcb7m9zSsgcBmo+8eicqqfNAJ7uUY+jkTFpKeH2FSkWpFRtimBxgkyvqfu9jTPRbYOvud6isdXA==}
->>>>>>> b1491abc
     engines: {node: ^18.18.0 || >=20.0.0}
 
   '@ungap/structured-clone@1.2.0':
@@ -3159,7 +3046,6 @@
     engines: {node: '>=0.10.0'}
     hasBin: true
 
-<<<<<<< HEAD
   electron-builder-squirrel-windows@24.13.3:
     resolution: {integrity: sha512-oHkV0iogWfyK+ah9ZIvMDpei1m9ZRpdXcvde1wTpra2U8AFDNNpqJdnin5z+PM1GbQ5BoaKCWas2HSjtR0HwMg==}
 
@@ -3197,10 +3083,6 @@
     resolution: {integrity: sha512-pV2SD0RXzAiNRb/2yZrsVmVkBOMrf+DVsPulIgRjlL0+My9BL5spFuhHVMQO9yHl9tFpWtuRpQv0ofM/i9P8xg==}
     engines: {node: '>= 12.20.55'}
     hasBin: true
-=======
-  electron-to-chromium@1.4.803:
-    resolution: {integrity: sha512-61H9mLzGOCLLVsnLiRzCbc63uldP0AniRYPV3hbGVtONA1pI7qSGILdbofR7A8TMbOypDocEAjH/e+9k1QIe3g==}
->>>>>>> b1491abc
 
   electron@29.4.2:
     resolution: {integrity: sha512-XyIkuWQguwY8hGtLg0j5Q4Fqphdbh0ctBsKCSVzJ/R7Z2+2WN/oQ1M+zYwchmfiDgiuL3EKkrBrfPdxXYdMr+A==}
@@ -3429,17 +3311,12 @@
     resolution: {integrity: sha512-VyhnebXciFV2DESc+p6B+y0LjSm0krU4OgJN44qFAhBY0TJ+1V61tYD2+wHusZ6F9n5K+vl8k0sTy7PEfV4qpg==}
     engines: {node: '>=16.17'}
 
-<<<<<<< HEAD
   expand-tilde@2.0.2:
     resolution: {integrity: sha512-A5EmesHW6rfnZ9ysHQjPdJRni0SRar0tjtG5MNtm9n5TUvsYU8oozprtRD4AqHxcZWWlVuAmQo2nWKfN9oyjTw==}
     engines: {node: '>=0.10.0'}
 
   expect-webdriverio@4.14.0:
     resolution: {integrity: sha512-bPZ9zfyJHF41dO8o7iFcEV4Dvcw45yhsv1WjtJyPLZPjQ+ixVBrbSil9+rjRiONoX4f45EZRCqaGvPlzNC523Q==}
-=======
-  expect-webdriverio@4.15.1:
-    resolution: {integrity: sha512-xtBSidt7Whs1fsUC+utxVzfmkmaStXWW17b+BcMCiCltx0Yku6l7BTv1Y14DEKX8L6rttaDQobYyRtBKbi4ssg==}
->>>>>>> b1491abc
     engines: {node: '>=16 || >=18 || >=20'}
 
   expect@29.7.0:
@@ -3809,8 +3686,8 @@
     resolution: {integrity: sha512-AhO5QUcj8llrbG09iWhPU2B204J1xnPeL8kQmVorSsy+Sjj1sk8gIyh6cUocGmH4L0UuhAJy+hJMRA4mgA4mFQ==}
     engines: {node: '>=8'}
 
-  globals@15.6.0:
-    resolution: {integrity: sha512-UzcJi88Hw//CurUIRa9Jxb0vgOCcuD/MNjwmXp633cyaRKkCWACkoqHCtfZv43b1kqXGg/fpOa8bwgacCeXsVg==}
+  globals@15.4.0:
+    resolution: {integrity: sha512-unnwvMZpv0eDUyjNyh9DH/yxUaRYrEjW/qK4QcdrHg3oO11igUQrCSgODHEqxlKg8v2CD2Sd7UkqqEBoz5U7TQ==}
     engines: {node: '>=18'}
 
   globalthis@1.0.4:
@@ -4535,13 +4412,8 @@
     resolution: {integrity: sha512-wM1+Z03eypVAVUCE7QdSqpVIvelbOakn1M0bPDoA4SGWPx3sNDVUiMo3L6To6WWGClB7VyXnhQ4Sn7gxiJbE6A==}
     engines: {node: ^12.20.0 || ^14.13.1 || >=16.0.0}
 
-<<<<<<< HEAD
   lint-staged@15.2.6:
     resolution: {integrity: sha512-M/3PdijFXT/A5lnbSK3EQNLbIIrkE00JZaD39r7t4kfFOqT1Ly9LgSZSMMtvQ3p2/C8Nyj/ou0vkNHmEwqoB8g==}
-=======
-  lint-staged@15.2.7:
-    resolution: {integrity: sha512-+FdVbbCZ+yoh7E/RosSdqKJyUM2OEjTciH0TFNkawKgvFp1zbGlEC39RADg+xKBG1R4mhoH2j85myBQZ5wR+lw==}
->>>>>>> b1491abc
     engines: {node: '>=18.12.0'}
     hasBin: true
 
@@ -7668,7 +7540,7 @@
 
   '@eslint/js@8.57.0': {}
 
-  '@eslint/js@9.5.0': {}
+  '@eslint/js@9.4.0': {}
 
   '@gar/promisify@1.1.3': {}
 
@@ -7714,7 +7586,7 @@
       '@jest/schemas': 29.6.3
       '@types/istanbul-lib-coverage': 2.0.6
       '@types/istanbul-reports': 3.0.4
-      '@types/node': 20.14.3
+      '@types/node': 20.14.2
       '@types/yargs': 17.0.32
       chalk: 4.1.2
 
@@ -8367,7 +8239,7 @@
     dependencies:
       '@types/http-cache-semantics': 4.0.4
       '@types/keyv': 3.1.4
-      '@types/node': 20.14.3
+      '@types/node': 20.14.2
       '@types/responselike': 1.0.3
 
   '@types/debug@4.1.12':
@@ -8413,7 +8285,7 @@
 
   '@types/keyv@3.1.4':
     dependencies:
-      '@types/node': 20.14.3
+      '@types/node': 20.14.2
 
   '@types/minimatch@3.0.5': {}
 
@@ -8423,7 +8295,6 @@
 
   '@types/ms@0.7.34': {}
 
-<<<<<<< HEAD
   '@types/node-fetch@2.6.11':
     dependencies:
       '@types/node': 20.14.2
@@ -8434,9 +8305,6 @@
       undici-types: 5.26.5
 
   '@types/node@20.14.2':
-=======
-  '@types/node@20.14.3':
->>>>>>> b1491abc
     dependencies:
       undici-types: 5.26.5
 
@@ -8452,7 +8320,7 @@
 
   '@types/responselike@1.0.3':
     dependencies:
-      '@types/node': 20.14.3
+      '@types/node': 20.14.2
 
   '@types/shelljs@0.8.15':
     dependencies:
@@ -8468,7 +8336,7 @@
 
   '@types/ws@8.5.10':
     dependencies:
-      '@types/node': 20.14.3
+      '@types/node': 20.14.2
 
   '@types/yargs-parser@21.0.3': {}
 
@@ -8478,26 +8346,17 @@
 
   '@types/yauzl@2.10.3':
     dependencies:
-      '@types/node': 20.14.3
+      '@types/node': 20.14.2
     optional: true
 
-  '@typescript-eslint/eslint-plugin@7.13.1(@typescript-eslint/parser@7.13.1(eslint@8.57.0)(typescript@5.4.5))(eslint@8.57.0)(typescript@5.4.5)':
-    dependencies:
-<<<<<<< HEAD
+  '@typescript-eslint/eslint-plugin@7.13.0(@typescript-eslint/parser@7.13.0(eslint@8.57.0)(typescript@5.4.5))(eslint@8.57.0)(typescript@5.4.5)':
+    dependencies:
       '@eslint-community/regexpp': 4.10.1
       '@typescript-eslint/parser': 7.13.0(eslint@8.57.0)(typescript@5.4.5)
       '@typescript-eslint/scope-manager': 7.13.0
       '@typescript-eslint/type-utils': 7.13.0(eslint@8.57.0)(typescript@5.4.5)
       '@typescript-eslint/utils': 7.13.0(eslint@8.57.0)(typescript@5.4.5)
       '@typescript-eslint/visitor-keys': 7.13.0
-=======
-      '@eslint-community/regexpp': 4.10.0
-      '@typescript-eslint/parser': 7.13.1(eslint@8.57.0)(typescript@5.4.5)
-      '@typescript-eslint/scope-manager': 7.13.1
-      '@typescript-eslint/type-utils': 7.13.1(eslint@8.57.0)(typescript@5.4.5)
-      '@typescript-eslint/utils': 7.13.1(eslint@8.57.0)(typescript@5.4.5)
-      '@typescript-eslint/visitor-keys': 7.13.1
->>>>>>> b1491abc
       eslint: 8.57.0
       graphemer: 1.4.0
       ignore: 5.3.1
@@ -8508,12 +8367,12 @@
     transitivePeerDependencies:
       - supports-color
 
-  '@typescript-eslint/parser@7.13.1(eslint@8.57.0)(typescript@5.4.5)':
-    dependencies:
-      '@typescript-eslint/scope-manager': 7.13.1
-      '@typescript-eslint/types': 7.13.1
-      '@typescript-eslint/typescript-estree': 7.13.1(typescript@5.4.5)
-      '@typescript-eslint/visitor-keys': 7.13.1
+  '@typescript-eslint/parser@7.13.0(eslint@8.57.0)(typescript@5.4.5)':
+    dependencies:
+      '@typescript-eslint/scope-manager': 7.13.0
+      '@typescript-eslint/types': 7.13.0
+      '@typescript-eslint/typescript-estree': 7.13.0(typescript@5.4.5)
+      '@typescript-eslint/visitor-keys': 7.13.0
       debug: 4.3.5
       eslint: 8.57.0
     optionalDependencies:
@@ -8521,24 +8380,15 @@
     transitivePeerDependencies:
       - supports-color
 
-  '@typescript-eslint/scope-manager@7.13.1':
-    dependencies:
-      '@typescript-eslint/types': 7.13.1
-      '@typescript-eslint/visitor-keys': 7.13.1
-
-<<<<<<< HEAD
+  '@typescript-eslint/scope-manager@7.13.0':
+    dependencies:
+      '@typescript-eslint/types': 7.13.0
+      '@typescript-eslint/visitor-keys': 7.13.0
+
   '@typescript-eslint/type-utils@7.13.0(eslint@8.57.0)(typescript@5.4.5)':
-=======
-  '@typescript-eslint/scope-manager@7.8.0':
-    dependencies:
-      '@typescript-eslint/types': 7.8.0
-      '@typescript-eslint/visitor-keys': 7.8.0
-
-  '@typescript-eslint/type-utils@7.13.1(eslint@8.57.0)(typescript@5.4.5)':
->>>>>>> b1491abc
-    dependencies:
-      '@typescript-eslint/typescript-estree': 7.13.1(typescript@5.4.5)
-      '@typescript-eslint/utils': 7.13.1(eslint@8.57.0)(typescript@5.4.5)
+    dependencies:
+      '@typescript-eslint/typescript-estree': 7.13.0(typescript@5.4.5)
+      '@typescript-eslint/utils': 7.13.0(eslint@8.57.0)(typescript@5.4.5)
       debug: 4.3.5
       eslint: 8.57.0
       ts-api-utils: 1.3.0(typescript@5.4.5)
@@ -8547,18 +8397,12 @@
     transitivePeerDependencies:
       - supports-color
 
-  '@typescript-eslint/types@7.13.1': {}
-
-<<<<<<< HEAD
+  '@typescript-eslint/types@7.13.0': {}
+
   '@typescript-eslint/typescript-estree@7.13.0(typescript@5.4.5)':
-=======
-  '@typescript-eslint/types@7.8.0': {}
-
-  '@typescript-eslint/typescript-estree@7.13.1(typescript@5.4.5)':
->>>>>>> b1491abc
-    dependencies:
-      '@typescript-eslint/types': 7.13.1
-      '@typescript-eslint/visitor-keys': 7.13.1
+    dependencies:
+      '@typescript-eslint/types': 7.13.0
+      '@typescript-eslint/visitor-keys': 7.13.0
       debug: 4.3.5
       globby: 11.1.0
       is-glob: 4.0.3
@@ -8570,66 +8414,25 @@
     transitivePeerDependencies:
       - supports-color
 
-<<<<<<< HEAD
   '@typescript-eslint/utils@7.13.0(eslint@8.57.0)(typescript@5.4.5)':
-=======
-  '@typescript-eslint/typescript-estree@7.8.0(typescript@5.4.5)':
-    dependencies:
-      '@typescript-eslint/types': 7.8.0
-      '@typescript-eslint/visitor-keys': 7.8.0
-      debug: 4.3.5
-      globby: 11.1.0
-      is-glob: 4.0.3
-      minimatch: 9.0.4
-      semver: 7.6.2
-      ts-api-utils: 1.3.0(typescript@5.4.5)
-    optionalDependencies:
-      typescript: 5.4.5
-    transitivePeerDependencies:
-      - supports-color
-
-  '@typescript-eslint/utils@7.13.1(eslint@8.57.0)(typescript@5.4.5)':
->>>>>>> b1491abc
     dependencies:
       '@eslint-community/eslint-utils': 4.4.0(eslint@8.57.0)
-      '@typescript-eslint/scope-manager': 7.13.1
-      '@typescript-eslint/types': 7.13.1
-      '@typescript-eslint/typescript-estree': 7.13.1(typescript@5.4.5)
+      '@typescript-eslint/scope-manager': 7.13.0
+      '@typescript-eslint/types': 7.13.0
+      '@typescript-eslint/typescript-estree': 7.13.0(typescript@5.4.5)
       eslint: 8.57.0
     transitivePeerDependencies:
       - supports-color
       - typescript
 
-<<<<<<< HEAD
   '@typescript-eslint/visitor-keys@7.13.0':
-=======
-  '@typescript-eslint/utils@7.8.0(eslint@8.57.0)(typescript@5.4.5)':
-    dependencies:
-      '@eslint-community/eslint-utils': 4.4.0(eslint@8.57.0)
-      '@types/json-schema': 7.0.15
-      '@types/semver': 7.5.8
-      '@typescript-eslint/scope-manager': 7.8.0
-      '@typescript-eslint/types': 7.8.0
-      '@typescript-eslint/typescript-estree': 7.8.0(typescript@5.4.5)
-      eslint: 8.57.0
-      semver: 7.6.0
-    transitivePeerDependencies:
-      - supports-color
-      - typescript
-
-  '@typescript-eslint/visitor-keys@7.13.1':
->>>>>>> b1491abc
-    dependencies:
-      '@typescript-eslint/types': 7.13.1
+    dependencies:
+      '@typescript-eslint/types': 7.13.0
       eslint-visitor-keys: 3.4.3
 
   '@ungap/structured-clone@1.2.0': {}
 
-<<<<<<< HEAD
   '@vitest/coverage-v8@1.6.0(vitest@1.6.0(@types/node@20.14.2)(jsdom@24.1.0)(terser@5.31.1))':
-=======
-  '@vitest/coverage-v8@1.6.0(vitest@1.6.0(@types/node@20.14.3)(jsdom@24.1.0))':
->>>>>>> b1491abc
     dependencies:
       '@ampproject/remapping': 2.3.0
       '@bcoe/v8-coverage': 0.2.3
@@ -8644,11 +8447,7 @@
       std-env: 3.7.0
       strip-literal: 2.1.0
       test-exclude: 6.0.0
-<<<<<<< HEAD
       vitest: 1.6.0(@types/node@20.14.2)(jsdom@24.1.0)(terser@5.31.1)
-=======
-      vitest: 1.6.0(@types/node@20.14.3)(jsdom@24.1.0)
->>>>>>> b1491abc
     transitivePeerDependencies:
       - supports-color
 
@@ -8683,7 +8482,7 @@
 
   '@wdio/cli@8.38.2(encoding@0.1.13)(typescript@5.4.5)':
     dependencies:
-      '@types/node': 20.14.3
+      '@types/node': 20.14.2
       '@vitest/snapshot': 1.6.0
       '@wdio/config': 8.38.2
       '@wdio/globals': 8.38.2(encoding@0.1.13)(typescript@5.4.5)
@@ -8729,7 +8528,7 @@
 
   '@wdio/globals@8.38.2(encoding@0.1.13)(typescript@5.4.5)':
     optionalDependencies:
-      expect-webdriverio: 4.15.1(encoding@0.1.13)(typescript@5.4.5)
+      expect-webdriverio: 4.14.0(encoding@0.1.13)(typescript@5.4.5)
       webdriverio: 8.38.2(encoding@0.1.13)(typescript@5.4.5)
     transitivePeerDependencies:
       - bufferutil
@@ -8779,7 +8578,7 @@
 
   '@wdio/repl@8.24.12':
     dependencies:
-      '@types/node': 20.14.3
+      '@types/node': 20.14.2
 
   '@wdio/runner@8.38.2(encoding@0.1.13)(typescript@5.4.5)':
     dependencies:
@@ -8804,7 +8603,7 @@
 
   '@wdio/types@8.38.2':
     dependencies:
-      '@types/node': 20.14.3
+      '@types/node': 20.14.2
 
   '@wdio/utils@8.38.2':
     dependencies:
@@ -10261,22 +10060,16 @@
 
   electron@26.6.10:
     dependencies:
-<<<<<<< HEAD
       '@electron/get': 2.0.3
       '@types/node': 18.19.34
       extract-zip: 2.0.1
     transitivePeerDependencies:
       - supports-color
-=======
-      jake: 10.9.1
-
-  electron-to-chromium@1.4.803: {}
->>>>>>> b1491abc
 
   electron@29.4.2:
     dependencies:
       '@electron/get': 2.0.3
-      '@types/node': 20.14.3
+      '@types/node': 20.14.2
       extract-zip: 2.0.1
     transitivePeerDependencies:
       - supports-color
@@ -10483,18 +10276,13 @@
     dependencies:
       eslint: 8.57.0
 
-  eslint-plugin-vitest@0.5.4(@typescript-eslint/eslint-plugin@7.13.1(@typescript-eslint/parser@7.13.1(eslint@8.57.0)(typescript@5.4.5))(eslint@8.57.0)(typescript@5.4.5))(eslint@8.57.0)(typescript@5.4.5)(vitest@1.6.0(@types/node@20.14.3)(jsdom@24.1.0)):
+  eslint-plugin-vitest@0.5.4(@typescript-eslint/eslint-plugin@7.13.0(@typescript-eslint/parser@7.13.0(eslint@8.57.0)(typescript@5.4.5))(eslint@8.57.0)(typescript@5.4.5))(eslint@8.57.0)(typescript@5.4.5)(vitest@1.6.0(@types/node@20.14.2)(jsdom@24.1.0)):
     dependencies:
       '@typescript-eslint/utils': 7.13.0(eslint@8.57.0)(typescript@5.4.5)
       eslint: 8.57.0
     optionalDependencies:
-<<<<<<< HEAD
       '@typescript-eslint/eslint-plugin': 7.13.0(@typescript-eslint/parser@7.13.0(eslint@8.57.0)(typescript@5.4.5))(eslint@8.57.0)(typescript@5.4.5)
       vitest: 1.6.0(@types/node@20.14.2)(jsdom@24.1.0)(terser@5.31.1)
-=======
-      '@typescript-eslint/eslint-plugin': 7.13.1(@typescript-eslint/parser@7.13.1(eslint@8.57.0)(typescript@5.4.5))(eslint@8.57.0)(typescript@5.4.5)
-      vitest: 1.6.0(@types/node@20.14.3)(jsdom@24.1.0)
->>>>>>> b1491abc
     transitivePeerDependencies:
       - supports-color
       - typescript
@@ -10638,15 +10426,11 @@
       signal-exit: 4.1.0
       strip-final-newline: 3.0.0
 
-<<<<<<< HEAD
   expand-tilde@2.0.2:
     dependencies:
       homedir-polyfill: 1.0.3
 
   expect-webdriverio@4.14.0(encoding@0.1.13)(typescript@5.4.5):
-=======
-  expect-webdriverio@4.15.1(encoding@0.1.13)(typescript@5.4.5):
->>>>>>> b1491abc
     dependencies:
       '@vitest/snapshot': 1.6.0
       expect: 29.7.0
@@ -11105,7 +10889,7 @@
     dependencies:
       type-fest: 0.20.2
 
-  globals@15.6.0: {}
+  globals@15.4.0: {}
 
   globalthis@1.0.4:
     dependencies:
@@ -11726,7 +11510,7 @@
   jest-util@29.7.0:
     dependencies:
       '@jest/types': 29.6.3
-      '@types/node': 20.14.3
+      '@types/node': 20.14.2
       chalk: 4.1.2
       ci-info: 3.9.0
       graceful-fs: 4.2.11
@@ -11957,11 +11741,7 @@
 
   lines-and-columns@2.0.4: {}
 
-<<<<<<< HEAD
   lint-staged@15.2.6:
-=======
-  lint-staged@15.2.7:
->>>>>>> b1491abc
     dependencies:
       chalk: 5.3.0
       commander: 12.1.0
@@ -14355,7 +14135,6 @@
       spdx-correct: 3.2.0
       spdx-expression-parse: 3.0.1
 
-<<<<<<< HEAD
   validate-npm-package-name@3.0.0:
     dependencies:
       builtins: 1.0.3
@@ -14372,20 +14151,12 @@
     optional: true
 
   vite-node@1.6.0(@types/node@20.14.2)(terser@5.31.1):
-=======
-  vite-node@1.6.0(@types/node@20.14.3):
->>>>>>> b1491abc
     dependencies:
       cac: 6.7.14
       debug: 4.3.5
       pathe: 1.1.2
-<<<<<<< HEAD
       picocolors: 1.0.1
       vite: 5.2.13(@types/node@20.14.2)(terser@5.31.1)
-=======
-      picocolors: 1.0.0
-      vite: 5.2.11(@types/node@20.14.3)
->>>>>>> b1491abc
     transitivePeerDependencies:
       - '@types/node'
       - less
@@ -14396,25 +14167,17 @@
       - supports-color
       - terser
 
-<<<<<<< HEAD
   vite@5.2.13(@types/node@20.14.2)(terser@5.31.1):
-=======
-  vite@5.2.11(@types/node@20.14.3):
->>>>>>> b1491abc
     dependencies:
       esbuild: 0.20.2
       postcss: 8.4.38
       rollup: 4.18.0
     optionalDependencies:
-      '@types/node': 20.14.3
+      '@types/node': 20.14.2
       fsevents: 2.3.3
       terser: 5.31.1
 
-<<<<<<< HEAD
   vitest@1.6.0(@types/node@20.14.2)(jsdom@24.1.0)(terser@5.31.1):
-=======
-  vitest@1.6.0(@types/node@20.14.3)(jsdom@24.1.0):
->>>>>>> b1491abc
     dependencies:
       '@vitest/expect': 1.6.0
       '@vitest/runner': 1.6.0
@@ -14433,16 +14196,11 @@
       strip-literal: 2.1.0
       tinybench: 2.8.0
       tinypool: 0.8.4
-<<<<<<< HEAD
       vite: 5.2.13(@types/node@20.14.2)(terser@5.31.1)
       vite-node: 1.6.0(@types/node@20.14.2)(terser@5.31.1)
-=======
-      vite: 5.2.11(@types/node@20.14.3)
-      vite-node: 1.6.0(@types/node@20.14.3)
->>>>>>> b1491abc
       why-is-node-running: 2.2.2
     optionalDependencies:
-      '@types/node': 20.14.3
+      '@types/node': 20.14.2
       jsdom: 24.1.0
     transitivePeerDependencies:
       - less
@@ -14478,7 +14236,7 @@
 
   webdriver@8.38.2:
     dependencies:
-      '@types/node': 20.14.3
+      '@types/node': 20.14.2
       '@types/ws': 8.5.10
       '@wdio/config': 8.38.2
       '@wdio/logger': 8.38.0
@@ -14496,7 +14254,7 @@
 
   webdriverio@8.38.2(encoding@0.1.13)(typescript@5.4.5):
     dependencies:
-      '@types/node': 20.14.3
+      '@types/node': 20.14.2
       '@wdio/config': 8.38.2
       '@wdio/logger': 8.38.0
       '@wdio/protocols': 8.38.0
