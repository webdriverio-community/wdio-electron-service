lockfileVersion: '6.0'

settings:
  autoInstallPeers: true
  excludeLinksFromLockfile: false

dependencies:
  '@vitest/spy':
    specifier: ^1.2.0
    version: 1.3.1
  '@wdio/logger':
    specifier: ^8.16.17
    version: 8.28.0
  compare-versions:
    specifier: ^6.1.0
    version: 6.1.0
  debug:
    specifier: ^4.3.4
    version: 4.3.4
  electron-to-chromium:
    specifier: ^1.4.630
    version: 1.4.682
  fast-copy:
    specifier: ^3.0.1
    version: 3.0.1
  find-versions:
    specifier: ^5.1.0
    version: 5.1.0
  node-fetch:
    specifier: ^3.3.2
    version: 3.3.2
  read-package-up:
    specifier: ^11.0.0
    version: 11.0.0

devDependencies:
  '@eslint/js':
    specifier: ^8.55.0
    version: 8.57.0
  '@testing-library/webdriverio':
    specifier: ^3.2.1
    version: 3.2.1(webdriverio@8.32.3)
  '@types/debug':
    specifier: ^4.1.10
    version: 4.1.12
  '@types/eslint-config-prettier':
    specifier: ^6.11.2
    version: 6.11.3
  '@types/mocha':
    specifier: ^10.0.5
    version: 10.0.6
  '@types/node':
    specifier: ^20.11.0
    version: 20.11.20
  '@typescript-eslint/eslint-plugin':
    specifier: ^7.0.1
<<<<<<< HEAD
    version: 7.1.0(@typescript-eslint/parser@7.1.0)(eslint@8.57.0)(typescript@5.3.3)
  '@typescript-eslint/parser':
    specifier: ^7.0.1
    version: 7.1.0(eslint@8.57.0)(typescript@5.3.3)
=======
    version: 7.0.2(@typescript-eslint/parser@7.0.2)(eslint@8.57.0)(typescript@5.3.3)
  '@typescript-eslint/parser':
    specifier: ^7.0.1
    version: 7.0.2(eslint@8.57.0)(typescript@5.3.3)
>>>>>>> 5f61310b
  '@vitest/coverage-v8':
    specifier: ^1.2.0
    version: 1.3.1(vitest@1.3.1)
  '@wdio/cli':
    specifier: ^8.27.2
    version: 8.32.3(typescript@5.3.3)
  '@wdio/globals':
    specifier: ^8.27.2
    version: 8.32.3(typescript@5.3.3)
  '@wdio/types':
    specifier: ^8.27.2
    version: 8.32.2
  cross-env:
    specifier: ^7.0.3
    version: 7.0.3
  electron:
    specifier: ^29.0.1
    version: 29.0.1
  eslint:
    specifier: ^8.55.0
    version: 8.57.0
  eslint-config-prettier:
    specifier: ^9.0.0
    version: 9.1.0(eslint@8.57.0)
  eslint-plugin-vitest:
    specifier: ^0.3.16
<<<<<<< HEAD
    version: 0.3.22(@typescript-eslint/eslint-plugin@7.1.0)(eslint@8.57.0)(typescript@5.3.3)(vitest@1.3.1)
=======
    version: 0.3.22(@typescript-eslint/eslint-plugin@7.0.2)(eslint@8.57.0)(typescript@5.3.3)(vitest@1.3.1)
>>>>>>> 5f61310b
  eslint-plugin-wdio:
    specifier: ^8.20.0
    version: 8.24.12
  expect:
    specifier: ^29.7.0
    version: 29.7.0
  expect-webdriverio:
    specifier: ^4.11.7
    version: 4.11.9(typescript@5.3.3)
  globals:
    specifier: ^14.0.0
    version: 14.0.0
  husky:
    specifier: ^9.0.10
    version: 9.0.11
  jsdom:
    specifier: ^24.0.0
    version: 24.0.0
  lint-staged:
    specifier: ^15.0.2
    version: 15.2.2
  nock:
    specifier: ^13.3.6
    version: 13.5.4
  prettier:
    specifier: ^3.2.2
    version: 3.2.5
  release-it:
    specifier: ^17.0.0
    version: 17.1.1(typescript@5.3.3)
  rimraf:
    specifier: ^5.0.5
    version: 5.0.5
  shx:
    specifier: ^0.3.4
    version: 0.3.4
  typescript:
    specifier: ^5.3.2
    version: 5.3.3
  vitest:
    specifier: ^1.2.0
    version: 1.3.1(@types/node@20.11.20)(jsdom@24.0.0)
  webdriverio:
    specifier: ^8.27.2
    version: 8.32.3(typescript@5.3.3)

packages:

  /@aashutoshrathi/word-wrap@1.2.6:
    resolution: {integrity: sha512-1Yjs2SvM8TflER/OD3cOjhWWOZb58A2t7wpE2S9XfBYTiIl+XFhQG2bjy4Pu1I+EAlCNUzRDYDdFwFYUKvXcIA==}
    engines: {node: '>=0.10.0'}
    dev: true

  /@ampproject/remapping@2.2.1:
    resolution: {integrity: sha512-lFMjJTrFL3j7L9yBxwYfCq2k6qqwHyzuUl/XBnif78PWTJYyL/dfowQHWE3sp6U6ZzqWiiIZnpTMO96zhkjwtg==}
    engines: {node: '>=6.0.0'}
    dependencies:
      '@jridgewell/gen-mapping': 0.3.4
      '@jridgewell/trace-mapping': 0.3.23
    dev: true

  /@babel/code-frame@7.23.5:
    resolution: {integrity: sha512-CgH3s1a96LipHCmSUmYFPwY7MNx8C3avkq7i4Wl3cfa662ldtUe4VM1TPXX70pfmrlWTb6jLqTYrZyT2ZTJBgA==}
    engines: {node: '>=6.9.0'}
    dependencies:
      '@babel/highlight': 7.23.4
      chalk: 2.4.2

  /@babel/helper-string-parser@7.23.4:
    resolution: {integrity: sha512-803gmbQdqwdf4olxrX4AJyFBV/RTr3rSmOj0rKwesmzlfhYNDEs+/iOcznzpNWlJlIlTJC2QfPFcHB6DlzdVLQ==}
    engines: {node: '>=6.9.0'}
    dev: true

  /@babel/helper-validator-identifier@7.22.20:
    resolution: {integrity: sha512-Y4OZ+ytlatR8AI+8KZfKuL5urKp7qey08ha31L8b3BwewJAoJamTzyvxPR/5D+KkdJCGPq/+8TukHBlY10FX9A==}
    engines: {node: '>=6.9.0'}

  /@babel/highlight@7.23.4:
    resolution: {integrity: sha512-acGdbYSfp2WheJoJm/EBBBLh/ID8KDc64ISZ9DYtBmC8/Q204PZJLHyzeB5qMzJ5trcOkybd78M4x2KWsUq++A==}
    engines: {node: '>=6.9.0'}
    dependencies:
      '@babel/helper-validator-identifier': 7.22.20
      chalk: 2.4.2
      js-tokens: 4.0.0

  /@babel/parser@7.23.9:
    resolution: {integrity: sha512-9tcKgqKbs3xGJ+NtKF2ndOBBLVwPjl1SHxPQkd36r3Dlirw3xWUeGaTbqr7uGZcTaxkVNwc+03SVP7aCdWrTlA==}
    engines: {node: '>=6.0.0'}
    hasBin: true
    dependencies:
      '@babel/types': 7.23.9
    dev: true

  /@babel/runtime@7.23.9:
    resolution: {integrity: sha512-0CX6F+BI2s9dkUqr08KFrAIZgNFj75rdBU/DjCyYLIaV/quFjkk6T+EJ2LkZHyZTbEV4L5p97mNkUsHl2wLFAw==}
    engines: {node: '>=6.9.0'}
    dependencies:
      regenerator-runtime: 0.14.1
    dev: true

  /@babel/types@7.23.9:
    resolution: {integrity: sha512-dQjSq/7HaSjRM43FFGnv5keM2HsxpmyV1PfaSVm0nzzjwwTmjOe6J4bC8e3+pTEIgHaHj+1ZlLThRJ2auc/w1Q==}
    engines: {node: '>=6.9.0'}
    dependencies:
      '@babel/helper-string-parser': 7.23.4
      '@babel/helper-validator-identifier': 7.22.20
      to-fast-properties: 2.0.0
    dev: true

  /@bcoe/v8-coverage@0.2.3:
    resolution: {integrity: sha512-0hYQ8SB4Db5zvZB4axdMHGwEaQjkZzFjQiN9LVYvIFB2nSUHW9tYpxWriPrWDASIxiaXax83REcLxuSdnGPZtw==}
    dev: true

  /@electron/get@2.0.3:
    resolution: {integrity: sha512-Qkzpg2s9GnVV2I2BjRksUi43U5e6+zaQMcjoJy0C+C5oxaKl+fmckGDQFtRpZpZV0NQekuZZ+tGz7EA9TVnQtQ==}
    engines: {node: '>=12'}
    dependencies:
      debug: 4.3.4
      env-paths: 2.2.1
      fs-extra: 8.1.0
      got: 11.8.6
      progress: 2.0.3
      semver: 6.3.1
      sumchecker: 3.0.1
    optionalDependencies:
      global-agent: 3.0.0
    transitivePeerDependencies:
      - supports-color
    dev: true

  /@esbuild/aix-ppc64@0.19.12:
    resolution: {integrity: sha512-bmoCYyWdEL3wDQIVbcyzRyeKLgk2WtWLTWz1ZIAZF/EGbNOwSA6ew3PftJ1PqMiOOGu0OyFMzG53L0zqIpPeNA==}
    engines: {node: '>=12'}
    cpu: [ppc64]
    os: [aix]
    requiresBuild: true
    dev: true
    optional: true

  /@esbuild/android-arm64@0.19.12:
    resolution: {integrity: sha512-P0UVNGIienjZv3f5zq0DP3Nt2IE/3plFzuaS96vihvD0Hd6H/q4WXUGpCxD/E8YrSXfNyRPbpTq+T8ZQioSuPA==}
    engines: {node: '>=12'}
    cpu: [arm64]
    os: [android]
    requiresBuild: true
    dev: true
    optional: true

  /@esbuild/android-arm@0.19.12:
    resolution: {integrity: sha512-qg/Lj1mu3CdQlDEEiWrlC4eaPZ1KztwGJ9B6J+/6G+/4ewxJg7gqj8eVYWvao1bXrqGiW2rsBZFSX3q2lcW05w==}
    engines: {node: '>=12'}
    cpu: [arm]
    os: [android]
    requiresBuild: true
    dev: true
    optional: true

  /@esbuild/android-x64@0.19.12:
    resolution: {integrity: sha512-3k7ZoUW6Q6YqhdhIaq/WZ7HwBpnFBlW905Fa4s4qWJyiNOgT1dOqDiVAQFwBH7gBRZr17gLrlFCRzF6jFh7Kew==}
    engines: {node: '>=12'}
    cpu: [x64]
    os: [android]
    requiresBuild: true
    dev: true
    optional: true

  /@esbuild/darwin-arm64@0.19.12:
    resolution: {integrity: sha512-B6IeSgZgtEzGC42jsI+YYu9Z3HKRxp8ZT3cqhvliEHovq8HSX2YX8lNocDn79gCKJXOSaEot9MVYky7AKjCs8g==}
    engines: {node: '>=12'}
    cpu: [arm64]
    os: [darwin]
    requiresBuild: true
    dev: true
    optional: true

  /@esbuild/darwin-x64@0.19.12:
    resolution: {integrity: sha512-hKoVkKzFiToTgn+41qGhsUJXFlIjxI/jSYeZf3ugemDYZldIXIxhvwN6erJGlX4t5h417iFuheZ7l+YVn05N3A==}
    engines: {node: '>=12'}
    cpu: [x64]
    os: [darwin]
    requiresBuild: true
    dev: true
    optional: true

  /@esbuild/freebsd-arm64@0.19.12:
    resolution: {integrity: sha512-4aRvFIXmwAcDBw9AueDQ2YnGmz5L6obe5kmPT8Vd+/+x/JMVKCgdcRwH6APrbpNXsPz+K653Qg8HB/oXvXVukA==}
    engines: {node: '>=12'}
    cpu: [arm64]
    os: [freebsd]
    requiresBuild: true
    dev: true
    optional: true

  /@esbuild/freebsd-x64@0.19.12:
    resolution: {integrity: sha512-EYoXZ4d8xtBoVN7CEwWY2IN4ho76xjYXqSXMNccFSx2lgqOG/1TBPW0yPx1bJZk94qu3tX0fycJeeQsKovA8gg==}
    engines: {node: '>=12'}
    cpu: [x64]
    os: [freebsd]
    requiresBuild: true
    dev: true
    optional: true

  /@esbuild/linux-arm64@0.19.12:
    resolution: {integrity: sha512-EoTjyYyLuVPfdPLsGVVVC8a0p1BFFvtpQDB/YLEhaXyf/5bczaGeN15QkR+O4S5LeJ92Tqotve7i1jn35qwvdA==}
    engines: {node: '>=12'}
    cpu: [arm64]
    os: [linux]
    requiresBuild: true
    dev: true
    optional: true

  /@esbuild/linux-arm@0.19.12:
    resolution: {integrity: sha512-J5jPms//KhSNv+LO1S1TX1UWp1ucM6N6XuL6ITdKWElCu8wXP72l9MM0zDTzzeikVyqFE6U8YAV9/tFyj0ti+w==}
    engines: {node: '>=12'}
    cpu: [arm]
    os: [linux]
    requiresBuild: true
    dev: true
    optional: true

  /@esbuild/linux-ia32@0.19.12:
    resolution: {integrity: sha512-Thsa42rrP1+UIGaWz47uydHSBOgTUnwBwNq59khgIwktK6x60Hivfbux9iNR0eHCHzOLjLMLfUMLCypBkZXMHA==}
    engines: {node: '>=12'}
    cpu: [ia32]
    os: [linux]
    requiresBuild: true
    dev: true
    optional: true

  /@esbuild/linux-loong64@0.19.12:
    resolution: {integrity: sha512-LiXdXA0s3IqRRjm6rV6XaWATScKAXjI4R4LoDlvO7+yQqFdlr1Bax62sRwkVvRIrwXxvtYEHHI4dm50jAXkuAA==}
    engines: {node: '>=12'}
    cpu: [loong64]
    os: [linux]
    requiresBuild: true
    dev: true
    optional: true

  /@esbuild/linux-mips64el@0.19.12:
    resolution: {integrity: sha512-fEnAuj5VGTanfJ07ff0gOA6IPsvrVHLVb6Lyd1g2/ed67oU1eFzL0r9WL7ZzscD+/N6i3dWumGE1Un4f7Amf+w==}
    engines: {node: '>=12'}
    cpu: [mips64el]
    os: [linux]
    requiresBuild: true
    dev: true
    optional: true

  /@esbuild/linux-ppc64@0.19.12:
    resolution: {integrity: sha512-nYJA2/QPimDQOh1rKWedNOe3Gfc8PabU7HT3iXWtNUbRzXS9+vgB0Fjaqr//XNbd82mCxHzik2qotuI89cfixg==}
    engines: {node: '>=12'}
    cpu: [ppc64]
    os: [linux]
    requiresBuild: true
    dev: true
    optional: true

  /@esbuild/linux-riscv64@0.19.12:
    resolution: {integrity: sha512-2MueBrlPQCw5dVJJpQdUYgeqIzDQgw3QtiAHUC4RBz9FXPrskyyU3VI1hw7C0BSKB9OduwSJ79FTCqtGMWqJHg==}
    engines: {node: '>=12'}
    cpu: [riscv64]
    os: [linux]
    requiresBuild: true
    dev: true
    optional: true

  /@esbuild/linux-s390x@0.19.12:
    resolution: {integrity: sha512-+Pil1Nv3Umes4m3AZKqA2anfhJiVmNCYkPchwFJNEJN5QxmTs1uzyy4TvmDrCRNT2ApwSari7ZIgrPeUx4UZDg==}
    engines: {node: '>=12'}
    cpu: [s390x]
    os: [linux]
    requiresBuild: true
    dev: true
    optional: true

  /@esbuild/linux-x64@0.19.12:
    resolution: {integrity: sha512-B71g1QpxfwBvNrfyJdVDexenDIt1CiDN1TIXLbhOw0KhJzE78KIFGX6OJ9MrtC0oOqMWf+0xop4qEU8JrJTwCg==}
    engines: {node: '>=12'}
    cpu: [x64]
    os: [linux]
    requiresBuild: true
    dev: true
    optional: true

  /@esbuild/netbsd-x64@0.19.12:
    resolution: {integrity: sha512-3ltjQ7n1owJgFbuC61Oj++XhtzmymoCihNFgT84UAmJnxJfm4sYCiSLTXZtE00VWYpPMYc+ZQmB6xbSdVh0JWA==}
    engines: {node: '>=12'}
    cpu: [x64]
    os: [netbsd]
    requiresBuild: true
    dev: true
    optional: true

  /@esbuild/openbsd-x64@0.19.12:
    resolution: {integrity: sha512-RbrfTB9SWsr0kWmb9srfF+L933uMDdu9BIzdA7os2t0TXhCRjrQyCeOt6wVxr79CKD4c+p+YhCj31HBkYcXebw==}
    engines: {node: '>=12'}
    cpu: [x64]
    os: [openbsd]
    requiresBuild: true
    dev: true
    optional: true

  /@esbuild/sunos-x64@0.19.12:
    resolution: {integrity: sha512-HKjJwRrW8uWtCQnQOz9qcU3mUZhTUQvi56Q8DPTLLB+DawoiQdjsYq+j+D3s9I8VFtDr+F9CjgXKKC4ss89IeA==}
    engines: {node: '>=12'}
    cpu: [x64]
    os: [sunos]
    requiresBuild: true
    dev: true
    optional: true

  /@esbuild/win32-arm64@0.19.12:
    resolution: {integrity: sha512-URgtR1dJnmGvX864pn1B2YUYNzjmXkuJOIqG2HdU62MVS4EHpU2946OZoTMnRUHklGtJdJZ33QfzdjGACXhn1A==}
    engines: {node: '>=12'}
    cpu: [arm64]
    os: [win32]
    requiresBuild: true
    dev: true
    optional: true

  /@esbuild/win32-ia32@0.19.12:
    resolution: {integrity: sha512-+ZOE6pUkMOJfmxmBZElNOx72NKpIa/HFOMGzu8fqzQJ5kgf6aTGrcJaFsNiVMH4JKpMipyK+7k0n2UXN7a8YKQ==}
    engines: {node: '>=12'}
    cpu: [ia32]
    os: [win32]
    requiresBuild: true
    dev: true
    optional: true

  /@esbuild/win32-x64@0.19.12:
    resolution: {integrity: sha512-T1QyPSDCyMXaO3pzBkF96E8xMkiRYbUEZADd29SyPGabqxMViNoii+NcK7eWJAEoU6RZyEm5lVSIjTmcdoB9HA==}
    engines: {node: '>=12'}
    cpu: [x64]
    os: [win32]
    requiresBuild: true
    dev: true
    optional: true

  /@eslint-community/eslint-utils@4.4.0(eslint@8.57.0):
    resolution: {integrity: sha512-1/sA4dwrzBAyeUoQ6oxahHKmrZvsnLCg4RfxW3ZFGGmQkSNQPFNLV9CUEFQP1x9EYXHTo5p6xdhZM1Ne9p/AfA==}
    engines: {node: ^12.22.0 || ^14.17.0 || >=16.0.0}
    peerDependencies:
      eslint: ^6.0.0 || ^7.0.0 || >=8.0.0
    dependencies:
      eslint: 8.57.0
      eslint-visitor-keys: 3.4.3
    dev: true

  /@eslint-community/regexpp@4.10.0:
    resolution: {integrity: sha512-Cu96Sd2By9mCNTx2iyKOmq10v22jUVQv0lQnlGNy16oE9589yE+QADPbrMGCkA51cKZSg3Pu/aTJVTGfL/qjUA==}
    engines: {node: ^12.0.0 || ^14.0.0 || >=16.0.0}
    dev: true

  /@eslint/eslintrc@2.1.4:
    resolution: {integrity: sha512-269Z39MS6wVJtsoUl10L60WdkhJVdPG24Q4eZTH3nnF6lpvSShEK3wQjDX9JRWAUPvPh7COouPpU9IrqaZFvtQ==}
    engines: {node: ^12.22.0 || ^14.17.0 || >=16.0.0}
    dependencies:
      ajv: 6.12.6
      debug: 4.3.4
      espree: 9.6.1
      globals: 13.24.0
      ignore: 5.3.1
      import-fresh: 3.3.0
      js-yaml: 4.1.0
      minimatch: 3.1.2
      strip-json-comments: 3.1.1
    transitivePeerDependencies:
      - supports-color
    dev: true

  /@eslint/js@8.57.0:
    resolution: {integrity: sha512-Ys+3g2TaW7gADOJzPt83SJtCDhMjndcDMFVQ/Tj9iA1BfJzFKD9mAUXT3OenpuPHbI6P/myECxRJrofUsDx/5g==}
    engines: {node: ^12.22.0 || ^14.17.0 || >=16.0.0}
    dev: true

  /@eslint/js@8.57.0:
    resolution: {integrity: sha512-Ys+3g2TaW7gADOJzPt83SJtCDhMjndcDMFVQ/Tj9iA1BfJzFKD9mAUXT3OenpuPHbI6P/myECxRJrofUsDx/5g==}
    engines: {node: ^12.22.0 || ^14.17.0 || >=16.0.0}
    dev: true

  /@humanwhocodes/config-array@0.11.14:
    resolution: {integrity: sha512-3T8LkOmg45BV5FICb15QQMsyUSWrQ8AygVfC7ZG32zOalnqrilm018ZVCw0eapXux8FtA33q8PSRSstjee3jSg==}
    engines: {node: '>=10.10.0'}
    dependencies:
      '@humanwhocodes/object-schema': 2.0.2
      debug: 4.3.4
      minimatch: 3.1.2
    transitivePeerDependencies:
      - supports-color
    dev: true

  /@humanwhocodes/module-importer@1.0.1:
    resolution: {integrity: sha512-bxveV4V8v5Yb4ncFTT3rPSgZBOpCkjfK0y4oVVVJwIuDVBRMDXrPyXRL988i5ap9m9bnyEEjWfm5WkBmtffLfA==}
    engines: {node: '>=12.22'}
    dev: true

  /@humanwhocodes/object-schema@2.0.2:
    resolution: {integrity: sha512-6EwiSjwWYP7pTckG6I5eyFANjPhmPjUX9JRLUSfNPC7FX7zK9gyZAfUEaECL6ALTpGX5AjnBq3C9XmVWPitNpw==}
    dev: true

  /@iarna/toml@2.2.5:
    resolution: {integrity: sha512-trnsAYxU3xnS1gPHPyU961coFyLkh4gAD/0zQ5mymY4yOZ+CYvsPqUbOFSw0aDM4y0tV7tiFxL/1XfXPNC6IPg==}
    dev: true

  /@isaacs/cliui@8.0.2:
    resolution: {integrity: sha512-O8jcjabXaleOG9DQ0+ARXWZBTfnP4WNAqzuiJK7ll44AmxGKv/J2M4TPjxjY3znBCfvBXFzucm1twdyFybFqEA==}
    engines: {node: '>=12'}
    requiresBuild: true
    dependencies:
      string-width: 5.1.2
      string-width-cjs: /string-width@4.2.3
      strip-ansi: 7.1.0
      strip-ansi-cjs: /strip-ansi@6.0.1
      wrap-ansi: 8.1.0
      wrap-ansi-cjs: /wrap-ansi@7.0.0
    dev: true

  /@istanbuljs/schema@0.1.3:
    resolution: {integrity: sha512-ZXRY4jNvVgSVQ8DL3LTcakaAtXwTVUxE81hslsyD2AtoXW/wVob10HkOJ1X/pAlcI7D+2YoZKg5do8G/w6RYgA==}
    engines: {node: '>=8'}
    dev: true

  /@jest/expect-utils@29.7.0:
    resolution: {integrity: sha512-GlsNBWiFQFCVi9QVSx7f5AgMeLxe9YCCs5PuP2O2LdjDAA8Jh9eX7lA1Jq/xdXw3Wb3hyvlFNfZIfcRetSzYcA==}
    engines: {node: ^14.15.0 || ^16.10.0 || >=18.0.0}
    dependencies:
      jest-get-type: 29.6.3
    dev: true

  /@jest/schemas@29.6.3:
    resolution: {integrity: sha512-mo5j5X+jIZmJQveBKeS/clAueipV7KgiX1vMgCxam1RNYiqE1w62n0/tJJnHtjW8ZHcQco5gY85jA3mi0L+nSA==}
    engines: {node: ^14.15.0 || ^16.10.0 || >=18.0.0}
    dependencies:
      '@sinclair/typebox': 0.27.8
    dev: true

  /@jest/types@29.6.3:
    resolution: {integrity: sha512-u3UPsIilWKOM3F9CXtrG8LEJmNxwoCQC/XVj4IKYXvvpx7QIi/Kg1LI5uDmDpKlac62NUtX7eLjRh+jVZcLOzw==}
    engines: {node: ^14.15.0 || ^16.10.0 || >=18.0.0}
    dependencies:
      '@jest/schemas': 29.6.3
      '@types/istanbul-lib-coverage': 2.0.6
      '@types/istanbul-reports': 3.0.4
      '@types/node': 20.11.20
      '@types/yargs': 17.0.32
      chalk: 4.1.2
    dev: true

  /@jridgewell/gen-mapping@0.3.4:
    resolution: {integrity: sha512-Oud2QPM5dHviZNn4y/WhhYKSXksv+1xLEIsNrAbGcFzUN3ubqWRFT5gwPchNc5NuzILOU4tPBDTZ4VwhL8Y7cw==}
    engines: {node: '>=6.0.0'}
    dependencies:
      '@jridgewell/set-array': 1.1.2
      '@jridgewell/sourcemap-codec': 1.4.15
      '@jridgewell/trace-mapping': 0.3.23
    dev: true

  /@jridgewell/resolve-uri@3.1.2:
    resolution: {integrity: sha512-bRISgCIjP20/tbWSPWMEi54QVPRZExkuD9lJL+UIxUKtwVJA8wW1Trb1jMs1RFXo1CBTNZ/5hpC9QvmKWdopKw==}
    engines: {node: '>=6.0.0'}
    dev: true

  /@jridgewell/set-array@1.1.2:
    resolution: {integrity: sha512-xnkseuNADM0gt2bs+BvhO0p78Mk762YnZdsuzFV018NoG1Sj1SCQvpSqa7XUaTam5vAGasABV9qXASMKnFMwMw==}
    engines: {node: '>=6.0.0'}
    dev: true

  /@jridgewell/sourcemap-codec@1.4.15:
    resolution: {integrity: sha512-eF2rxCRulEKXHTRiDrDy6erMYWqNw4LPdQ8UQA4huuxaQsVeRPFl2oM8oDGxMFhJUWZf9McpLtJasDDZb/Bpeg==}
    dev: true

  /@jridgewell/trace-mapping@0.3.23:
    resolution: {integrity: sha512-9/4foRoUKp8s96tSkh8DlAAc5A0Ty8vLXld+l9gjKKY6ckwI8G15f0hskGmuLZu78ZlGa1vtsfOa+lnB4vG6Jg==}
    dependencies:
      '@jridgewell/resolve-uri': 3.1.2
      '@jridgewell/sourcemap-codec': 1.4.15
    dev: true

  /@ljharb/through@2.3.12:
    resolution: {integrity: sha512-ajo/heTlG3QgC8EGP6APIejksVAYt4ayz4tqoP3MolFELzcH1x1fzwEYRJTPO0IELutZ5HQ0c26/GqAYy79u3g==}
    engines: {node: '>= 0.4'}
    dependencies:
      call-bind: 1.0.7
    dev: true

  /@nodelib/fs.scandir@2.1.5:
    resolution: {integrity: sha512-vq24Bq3ym5HEQm2NKCr3yXDwjc7vTsEThRDnkp2DK9p1uqLR+DHurm/NOTo0KG7HYHU7eppKZj3MyqYuMBf62g==}
    engines: {node: '>= 8'}
    dependencies:
      '@nodelib/fs.stat': 2.0.5
      run-parallel: 1.2.0
    dev: true

  /@nodelib/fs.stat@2.0.5:
    resolution: {integrity: sha512-RkhPPp2zrqDAQA/2jNhnztcPAlv64XdhIp7a7454A5ovI7Bukxgt7MX7udwAu3zg1DcpPU0rz3VV1SeaqvY4+A==}
    engines: {node: '>= 8'}
    dev: true

  /@nodelib/fs.walk@1.2.8:
    resolution: {integrity: sha512-oGB+UxlgWcgQkgwo8GcEGwemoTFt3FIO9ababBmaGwXIoBKZ+GTy0pP185beGg7Llih/NSHSV2XAs1lnznocSg==}
    engines: {node: '>= 8'}
    dependencies:
      '@nodelib/fs.scandir': 2.1.5
      fastq: 1.17.1
    dev: true

  /@octokit/auth-token@4.0.0:
    resolution: {integrity: sha512-tY/msAuJo6ARbK6SPIxZrPBms3xPbfwBrulZe0Wtr/DIY9lje2HeV1uoebShn6mx7SjCHif6EjMvoREj+gZ+SA==}
    engines: {node: '>= 18'}
    dev: true

  /@octokit/core@5.1.0:
    resolution: {integrity: sha512-BDa2VAMLSh3otEiaMJ/3Y36GU4qf6GI+VivQ/P41NC6GHcdxpKlqV0ikSZ5gdQsmS3ojXeRx5vasgNTinF0Q4g==}
    engines: {node: '>= 18'}
    dependencies:
      '@octokit/auth-token': 4.0.0
      '@octokit/graphql': 7.0.2
      '@octokit/request': 8.2.0
      '@octokit/request-error': 5.0.1
      '@octokit/types': 12.6.0
      before-after-hook: 2.2.3
      universal-user-agent: 6.0.1
    dev: true

  /@octokit/endpoint@9.0.4:
    resolution: {integrity: sha512-DWPLtr1Kz3tv8L0UvXTDP1fNwM0S+z6EJpRcvH66orY6Eld4XBMCSYsaWp4xIm61jTWxK68BrR7ibO+vSDnZqw==}
    engines: {node: '>= 18'}
    dependencies:
      '@octokit/types': 12.6.0
      universal-user-agent: 6.0.1
    dev: true

  /@octokit/graphql@7.0.2:
    resolution: {integrity: sha512-OJ2iGMtj5Tg3s6RaXH22cJcxXRi7Y3EBqbHTBRq+PQAqfaS8f/236fUrWhfSn8P4jovyzqucxme7/vWSSZBX2Q==}
    engines: {node: '>= 18'}
    dependencies:
      '@octokit/request': 8.2.0
      '@octokit/types': 12.6.0
      universal-user-agent: 6.0.1
    dev: true

  /@octokit/openapi-types@20.0.0:
    resolution: {integrity: sha512-EtqRBEjp1dL/15V7WiX5LJMIxxkdiGJnabzYx5Apx4FkQIFgAfKumXeYAqqJCj1s+BMX4cPFIFC4OLCR6stlnA==}
    dev: true

  /@octokit/plugin-paginate-rest@9.2.0(@octokit/core@5.1.0):
    resolution: {integrity: sha512-NKi0bJEZqOSbBLMv9kdAcuocpe05Q2xAXNLTGi0HN2GSMFJHNZuSoPNa0tcQFTOFCKe+ZaYBZ3lpXh1yxgUDCA==}
    engines: {node: '>= 18'}
    peerDependencies:
      '@octokit/core': '>=5'
    dependencies:
      '@octokit/core': 5.1.0
      '@octokit/types': 12.6.0
    dev: true

  /@octokit/plugin-request-log@4.0.0(@octokit/core@5.1.0):
    resolution: {integrity: sha512-2uJI1COtYCq8Z4yNSnM231TgH50bRkheQ9+aH8TnZanB6QilOnx8RMD2qsnamSOXtDj0ilxvevf5fGsBhBBzKA==}
    engines: {node: '>= 18'}
    peerDependencies:
      '@octokit/core': '>=5'
    dependencies:
      '@octokit/core': 5.1.0
    dev: true

  /@octokit/plugin-rest-endpoint-methods@10.4.0(@octokit/core@5.1.0):
    resolution: {integrity: sha512-INw5rGXWlbv/p/VvQL63dhlXr38qYTHkQ5bANi9xofrF9OraqmjHsIGyenmjmul1JVRHpUlw5heFOj1UZLEolA==}
    engines: {node: '>= 18'}
    peerDependencies:
      '@octokit/core': '>=5'
    dependencies:
      '@octokit/core': 5.1.0
      '@octokit/types': 12.6.0
    dev: true

  /@octokit/request-error@5.0.1:
    resolution: {integrity: sha512-X7pnyTMV7MgtGmiXBwmO6M5kIPrntOXdyKZLigNfQWSEQzVxR4a4vo49vJjTWX70mPndj8KhfT4Dx+2Ng3vnBQ==}
    engines: {node: '>= 18'}
    dependencies:
      '@octokit/types': 12.6.0
      deprecation: 2.3.1
      once: 1.4.0
    dev: true

  /@octokit/request@8.2.0:
    resolution: {integrity: sha512-exPif6x5uwLqv1N1irkLG1zZNJkOtj8bZxuVHd71U5Ftuxf2wGNvAJyNBcPbPC+EBzwYEbBDdSFb8EPcjpYxPQ==}
    engines: {node: '>= 18'}
    dependencies:
      '@octokit/endpoint': 9.0.4
      '@octokit/request-error': 5.0.1
      '@octokit/types': 12.6.0
      universal-user-agent: 6.0.1
    dev: true

  /@octokit/rest@20.0.2:
    resolution: {integrity: sha512-Ux8NDgEraQ/DMAU1PlAohyfBBXDwhnX2j33Z1nJNziqAfHi70PuxkFYIcIt8aIAxtRE7KVuKp8lSR8pA0J5iOQ==}
    engines: {node: '>= 18'}
    dependencies:
      '@octokit/core': 5.1.0
      '@octokit/plugin-paginate-rest': 9.2.0(@octokit/core@5.1.0)
      '@octokit/plugin-request-log': 4.0.0(@octokit/core@5.1.0)
      '@octokit/plugin-rest-endpoint-methods': 10.4.0(@octokit/core@5.1.0)
    dev: true

  /@octokit/types@12.6.0:
    resolution: {integrity: sha512-1rhSOfRa6H9w4YwK0yrf5faDaDTb+yLyBUKOCV4xtCDB5VmIPqd/v9yr9o6SAzOAlRxMiRiCic6JVM1/kunVkw==}
    dependencies:
      '@octokit/openapi-types': 20.0.0
    dev: true

  /@pkgjs/parseargs@0.11.0:
    resolution: {integrity: sha512-+1VkjdD0QBLPodGrJUeqarH8VAIvQODIbwh9XpP5Syisf7YoQgsJKPNFoqqLQlu+VQ/tVSshMR6loPMn8U+dPg==}
    engines: {node: '>=14'}
    requiresBuild: true
    dev: true
    optional: true

  /@pnpm/config.env-replace@1.1.0:
    resolution: {integrity: sha512-htyl8TWnKL7K/ESFa1oW2UB5lVDxuF5DpM7tBi6Hu2LNL3mWkIzNLG6N4zoCUP1lCKNxWy/3iu8mS8MvToGd6w==}
    engines: {node: '>=12.22.0'}
    dev: true

  /@pnpm/network.ca-file@1.0.2:
    resolution: {integrity: sha512-YcPQ8a0jwYU9bTdJDpXjMi7Brhkr1mXsXrUJvjqM2mQDgkRiz8jFaQGOdaLxgjtUfQgZhKy/O3cG/YwmgKaxLA==}
    engines: {node: '>=12.22.0'}
    dependencies:
      graceful-fs: 4.2.10
    dev: true

  /@pnpm/npm-conf@2.2.2:
    resolution: {integrity: sha512-UA91GwWPhFExt3IizW6bOeY/pQ0BkuNwKjk9iQW9KqxluGCrg4VenZ0/L+2Y0+ZOtme72EVvg6v0zo3AMQRCeA==}
    engines: {node: '>=12'}
    dependencies:
      '@pnpm/config.env-replace': 1.1.0
      '@pnpm/network.ca-file': 1.0.2
      config-chain: 1.1.13
    dev: true

  /@puppeteer/browsers@1.4.6(typescript@5.3.3):
    resolution: {integrity: sha512-x4BEjr2SjOPowNeiguzjozQbsc6h437ovD/wu+JpaenxVLm3jkgzHY2xOslMTp50HoTvQreMjiexiGQw1sqZlQ==}
    engines: {node: '>=16.3.0'}
    hasBin: true
    requiresBuild: true
    peerDependencies:
      typescript: '>= 4.7.4'
    peerDependenciesMeta:
      typescript:
        optional: true
    dependencies:
      debug: 4.3.4
      extract-zip: 2.0.1
      progress: 2.0.3
      proxy-agent: 6.3.0
      tar-fs: 3.0.4
      typescript: 5.3.3
      unbzip2-stream: 1.4.3
      yargs: 17.7.1
    transitivePeerDependencies:
      - supports-color
    dev: true

  /@puppeteer/browsers@1.9.1:
    resolution: {integrity: sha512-PuvK6xZzGhKPvlx3fpfdM2kYY3P/hB1URtK8wA7XUJ6prn6pp22zvJHu48th0SGcHL9SutbPHrFuQgfXTFobWA==}
    engines: {node: '>=16.3.0'}
    hasBin: true
    dependencies:
      debug: 4.3.4
      extract-zip: 2.0.1
      progress: 2.0.3
      proxy-agent: 6.3.1
      tar-fs: 3.0.4
      unbzip2-stream: 1.4.3
      yargs: 17.7.2
    transitivePeerDependencies:
      - supports-color
    dev: true

  /@rollup/rollup-android-arm-eabi@4.12.0:
    resolution: {integrity: sha512-+ac02NL/2TCKRrJu2wffk1kZ+RyqxVUlbjSagNgPm94frxtr+XDL12E5Ll1enWskLrtrZ2r8L3wED1orIibV/w==}
    cpu: [arm]
    os: [android]
    requiresBuild: true
    dev: true
    optional: true

  /@rollup/rollup-android-arm64@4.12.0:
    resolution: {integrity: sha512-OBqcX2BMe6nvjQ0Nyp7cC90cnumt8PXmO7Dp3gfAju/6YwG0Tj74z1vKrfRz7qAv23nBcYM8BCbhrsWqO7PzQQ==}
    cpu: [arm64]
    os: [android]
    requiresBuild: true
    dev: true
    optional: true

  /@rollup/rollup-darwin-arm64@4.12.0:
    resolution: {integrity: sha512-X64tZd8dRE/QTrBIEs63kaOBG0b5GVEd3ccoLtyf6IdXtHdh8h+I56C2yC3PtC9Ucnv0CpNFJLqKFVgCYe0lOQ==}
    cpu: [arm64]
    os: [darwin]
    requiresBuild: true
    dev: true
    optional: true

  /@rollup/rollup-darwin-x64@4.12.0:
    resolution: {integrity: sha512-cc71KUZoVbUJmGP2cOuiZ9HSOP14AzBAThn3OU+9LcA1+IUqswJyR1cAJj3Mg55HbjZP6OLAIscbQsQLrpgTOg==}
    cpu: [x64]
    os: [darwin]
    requiresBuild: true
    dev: true
    optional: true

  /@rollup/rollup-linux-arm-gnueabihf@4.12.0:
    resolution: {integrity: sha512-a6w/Y3hyyO6GlpKL2xJ4IOh/7d+APaqLYdMf86xnczU3nurFTaVN9s9jOXQg97BE4nYm/7Ga51rjec5nfRdrvA==}
    cpu: [arm]
    os: [linux]
    requiresBuild: true
    dev: true
    optional: true

  /@rollup/rollup-linux-arm64-gnu@4.12.0:
    resolution: {integrity: sha512-0fZBq27b+D7Ar5CQMofVN8sggOVhEtzFUwOwPppQt0k+VR+7UHMZZY4y+64WJ06XOhBTKXtQB/Sv0NwQMXyNAA==}
    cpu: [arm64]
    os: [linux]
    requiresBuild: true
    dev: true
    optional: true

  /@rollup/rollup-linux-arm64-musl@4.12.0:
    resolution: {integrity: sha512-eTvzUS3hhhlgeAv6bfigekzWZjaEX9xP9HhxB0Dvrdbkk5w/b+1Sxct2ZuDxNJKzsRStSq1EaEkVSEe7A7ipgQ==}
    cpu: [arm64]
    os: [linux]
    requiresBuild: true
    dev: true
    optional: true

  /@rollup/rollup-linux-riscv64-gnu@4.12.0:
    resolution: {integrity: sha512-ix+qAB9qmrCRiaO71VFfY8rkiAZJL8zQRXveS27HS+pKdjwUfEhqo2+YF2oI+H/22Xsiski+qqwIBxVewLK7sw==}
    cpu: [riscv64]
    os: [linux]
    requiresBuild: true
    dev: true
    optional: true

  /@rollup/rollup-linux-x64-gnu@4.12.0:
    resolution: {integrity: sha512-TenQhZVOtw/3qKOPa7d+QgkeM6xY0LtwzR8OplmyL5LrgTWIXpTQg2Q2ycBf8jm+SFW2Wt/DTn1gf7nFp3ssVA==}
    cpu: [x64]
    os: [linux]
    requiresBuild: true
    dev: true
    optional: true

  /@rollup/rollup-linux-x64-musl@4.12.0:
    resolution: {integrity: sha512-LfFdRhNnW0zdMvdCb5FNuWlls2WbbSridJvxOvYWgSBOYZtgBfW9UGNJG//rwMqTX1xQE9BAodvMH9tAusKDUw==}
    cpu: [x64]
    os: [linux]
    requiresBuild: true
    dev: true
    optional: true

  /@rollup/rollup-win32-arm64-msvc@4.12.0:
    resolution: {integrity: sha512-JPDxovheWNp6d7AHCgsUlkuCKvtu3RB55iNEkaQcf0ttsDU/JZF+iQnYcQJSk/7PtT4mjjVG8N1kpwnI9SLYaw==}
    cpu: [arm64]
    os: [win32]
    requiresBuild: true
    dev: true
    optional: true

  /@rollup/rollup-win32-ia32-msvc@4.12.0:
    resolution: {integrity: sha512-fjtuvMWRGJn1oZacG8IPnzIV6GF2/XG+h71FKn76OYFqySXInJtseAqdprVTDTyqPxQOG9Exak5/E9Z3+EJ8ZA==}
    cpu: [ia32]
    os: [win32]
    requiresBuild: true
    dev: true
    optional: true

  /@rollup/rollup-win32-x64-msvc@4.12.0:
    resolution: {integrity: sha512-ZYmr5mS2wd4Dew/JjT0Fqi2NPB/ZhZ2VvPp7SmvPZb4Y1CG/LRcS6tcRo2cYU7zLK5A7cdbhWnnWmUjoI4qapg==}
    cpu: [x64]
    os: [win32]
    requiresBuild: true
    dev: true
    optional: true

  /@sinclair/typebox@0.27.8:
    resolution: {integrity: sha512-+Fj43pSMwJs4KRrH/938Uf+uAELIgVBmQzg/q1YG10djyfA3TnrU8N8XzqCh/okZdszqBQTZf96idMfE5lnwTA==}
    dev: true

  /@sindresorhus/is@4.6.0:
    resolution: {integrity: sha512-t09vSN3MdfsyCHoFcTRCH/iUtG7OJ0CsjzB8cjAmKc/va/kIgeDI/TxsigdncE/4be734m0cvIYwNaV4i2XqAw==}
    engines: {node: '>=10'}
    dev: true

  /@sindresorhus/is@5.6.0:
    resolution: {integrity: sha512-TV7t8GKYaJWsn00tFDqBw8+Uqmr8A0fRU1tvTQhyZzGv0sJCGRQL3JGMI3ucuKo3XIZdUP+Lx7/gh2t3lewy7g==}
    engines: {node: '>=14.16'}
    dev: true

  /@sindresorhus/merge-streams@2.3.0:
    resolution: {integrity: sha512-LtoMMhxAlorcGhmFYI+LhPgbPZCkgP6ra1YL604EeF6U98pLlQ3iWIGMdWSC+vWmPBWBNgmDBAhnAobLROJmwg==}
    engines: {node: '>=18'}
    dev: true

  /@szmarczak/http-timer@4.0.6:
    resolution: {integrity: sha512-4BAffykYOgO+5nzBWYwE3W90sBgLJoUPRWWcL8wlyiM8IB8ipJz3UMJ9KXQd1RKQXpKp8Tutn80HZtWsu2u76w==}
    engines: {node: '>=10'}
    dependencies:
      defer-to-connect: 2.0.1
    dev: true

  /@szmarczak/http-timer@5.0.1:
    resolution: {integrity: sha512-+PmQX0PiAYPMeVYe237LJAYvOMYW1j2rH5YROyS3b4CTVJum34HfRvKvAzozHAQG0TnHNdUfY9nCeUyRAs//cw==}
    engines: {node: '>=14.16'}
    dependencies:
      defer-to-connect: 2.0.1
    dev: true

  /@testing-library/dom@8.20.1:
    resolution: {integrity: sha512-/DiOQ5xBxgdYRC8LNk7U+RWat0S3qRLeIw3ZIkMQ9kkVlRmwD/Eg8k8CqIpD6GW7u20JIUOfMKbxtiLutpjQ4g==}
    engines: {node: '>=12'}
    dependencies:
      '@babel/code-frame': 7.23.5
      '@babel/runtime': 7.23.9
      '@types/aria-query': 5.0.4
      aria-query: 5.1.3
      chalk: 4.1.2
      dom-accessibility-api: 0.5.16
      lz-string: 1.5.0
      pretty-format: 27.5.1
    dev: true

  /@testing-library/webdriverio@3.2.1(webdriverio@8.32.3):
    resolution: {integrity: sha512-mgMyCiwW+4zCidmlab9lwcO+UBz+PzlWnz9idDQ4ZS1SIHVSfJwvRLMWi+s3vNGFmc8duQxTiUHf1alW/Z48Og==}
    peerDependencies:
      webdriverio: '*'
    dependencies:
      '@babel/runtime': 7.23.9
      '@testing-library/dom': 8.20.1
      simmerjs: 0.5.6
      webdriverio: 8.32.3(typescript@5.3.3)
    dev: true

  /@tootallnate/quickjs-emscripten@0.23.0:
    resolution: {integrity: sha512-C5Mc6rdnsaJDjO3UpGW/CQTHtCKaYlScZTly4JIu97Jxo/odCiH0ITnDXSJPTOrEKk/ycSZ0AOgTmkDtkOsvIA==}
    requiresBuild: true
    dev: true

  /@types/aria-query@5.0.4:
    resolution: {integrity: sha512-rfT93uj5s0PRL7EzccGMs3brplhcrghnDoV26NqKhCAS1hVo+WdNsPvE/yb6ilfr5hi2MEk6d5EWJTKdxg8jVw==}
    dev: true

  /@types/cacheable-request@6.0.3:
    resolution: {integrity: sha512-IQ3EbTzGxIigb1I3qPZc1rWJnH0BmSKv5QYTalEwweFvyBDLSAe24zP0le/hyi7ecGfZVlIVAg4BZqb8WBwKqw==}
    dependencies:
      '@types/http-cache-semantics': 4.0.4
      '@types/keyv': 3.1.4
      '@types/node': 20.11.20
      '@types/responselike': 1.0.3
    dev: true

  /@types/debug@4.1.12:
    resolution: {integrity: sha512-vIChWdVG3LG1SMxEvI/AK+FWJthlrqlTu7fbrlywTkkaONwk/UAGaULXRlf8vkzFBLVm0zkMdCquhL5aOjhXPQ==}
    dependencies:
      '@types/ms': 0.7.34
    dev: true

  /@types/eslint-config-prettier@6.11.3:
    resolution: {integrity: sha512-3wXCiM8croUnhg9LdtZUJQwNcQYGWxxdOWDjPe1ykCqJFPVpzAKfs/2dgSoCtAvdPeaponcWPI7mPcGGp9dkKQ==}
    dev: true

  /@types/estree@1.0.5:
    resolution: {integrity: sha512-/kYRxGDLWzHOB7q+wtSUQlFrtcdUccpfy+X+9iMBpHK8QLLhx2wIPYuS5DYtR9Wa/YlZAbIovy7qVdB1Aq6Lyw==}
    dev: true

  /@types/http-cache-semantics@4.0.4:
    resolution: {integrity: sha512-1m0bIFVc7eJWyve9S0RnuRgcQqF/Xd5QsUZAZeQFr1Q3/p9JWoQQEqmVy+DPTNpGXwhgIetAoYF8JSc33q29QA==}
    dev: true

  /@types/istanbul-lib-coverage@2.0.6:
    resolution: {integrity: sha512-2QF/t/auWm0lsy8XtKVPG19v3sSOQlJe/YHZgfjb/KBBHOGSV+J2q/S671rcq9uTBrLAXmZpqJiaQbMT+zNU1w==}
    dev: true

  /@types/istanbul-lib-report@3.0.3:
    resolution: {integrity: sha512-NQn7AHQnk/RSLOxrBbGyJM/aVQ+pjj5HCgasFxc0K/KhoATfQ/47AyUl15I2yBUpihjmas+a+VJBOqecrFH+uA==}
    dependencies:
      '@types/istanbul-lib-coverage': 2.0.6
    dev: true

  /@types/istanbul-reports@3.0.4:
    resolution: {integrity: sha512-pk2B1NWalF9toCRu6gjBzR69syFjP4Od8WRAX+0mmf9lAjCRicLOWc+ZrxZHx/0XRjotgkF9t6iaMJ+aXcOdZQ==}
    dependencies:
      '@types/istanbul-lib-report': 3.0.3
    dev: true

  /@types/json-schema@7.0.15:
    resolution: {integrity: sha512-5+fP8P8MFNC+AyZCDxrB2pkZFPGzqQWUzpSeuuVLvm8VMcorNYavBqoFcxK8bQz4Qsbn4oUEEem4wDLfcysGHA==}
    dev: true

  /@types/keyv@3.1.4:
    resolution: {integrity: sha512-BQ5aZNSCpj7D6K2ksrRCTmKRLEpnPvWDiLPfoGyhZ++8YtiK9d/3DBKPJgry359X/P1PfruyYwvnvwFjuEiEIg==}
    dependencies:
      '@types/node': 20.11.20
    dev: true

  /@types/mocha@10.0.6:
    resolution: {integrity: sha512-dJvrYWxP/UcXm36Qn36fxhUKu8A/xMRXVT2cliFF1Z7UA9liG5Psj3ezNSZw+5puH2czDXRLcXQxf8JbJt0ejg==}
    dev: true

  /@types/ms@0.7.34:
    resolution: {integrity: sha512-nG96G3Wp6acyAgJqGasjODb+acrI7KltPiRxzHPXnP3NgI28bpQDRv53olbqGXbfcgF5aiiHmO3xpwEpS5Ld9g==}
    dev: true

<<<<<<< HEAD
=======
  /@types/node@18.19.17:
    resolution: {integrity: sha512-SzyGKgwPzuWp2SHhlpXKzCX0pIOfcI4V2eF37nNBJOhwlegQ83omtVQ1XxZpDE06V/d6AQvfQdPfnw0tRC//Ng==}
    dependencies:
      undici-types: 5.26.5
    dev: true

>>>>>>> 5f61310b
  /@types/node@20.11.20:
    resolution: {integrity: sha512-7/rR21OS+fq8IyHTgtLkDK949uzsa6n8BkziAKtPVpugIkO6D+/ooXMvzXxDnZrmtXVfjb1bKQafYpb8s89LOg==}
    dependencies:
      undici-types: 5.26.5
    dev: true

  /@types/normalize-package-data@2.4.4:
    resolution: {integrity: sha512-37i+OaWTh9qeK4LSHPsyRC7NahnGotNuZvjLSgcPzblpHB3rrCJxAOgI5gCdKm7coonsaX1Of0ILiTcnZjbfxA==}

  /@types/responselike@1.0.3:
    resolution: {integrity: sha512-H/+L+UkTV33uf49PH5pCAUBVPNj2nDBXTN+qS1dOwyyg24l3CcicicCA7ca+HMvJBZcFgl5r8e+RR6elsb4Lyw==}
    dependencies:
      '@types/node': 20.11.20
    dev: true

  /@types/semver@7.5.8:
    resolution: {integrity: sha512-I8EUhyrgfLrcTkzV3TSsGyl1tSuPrEDzr0yd5m90UgNxQkyDXULk3b6MlQqTCpZpNtWe1K0hzclnZkTcLBe2UQ==}
    dev: true

  /@types/stack-utils@2.0.3:
    resolution: {integrity: sha512-9aEbYZ3TbYMznPdcdr3SmIrLXwC/AKZXQeCf9Pgao5CKb8CyHuEX5jzWPTkvregvhRJHcpRO6BFoGW9ycaOkYw==}
    dev: true

  /@types/which@2.0.2:
    resolution: {integrity: sha512-113D3mDkZDjo+EeUEHCFy0qniNc1ZpecGiAU7WSo7YDoSzolZIQKpYFHrPpjkB2nuyahcKfrmLXeQlh7gqJYdw==}
    requiresBuild: true
    dev: true

  /@types/ws@8.5.10:
    resolution: {integrity: sha512-vmQSUcfalpIq0R9q7uTo2lXs6eGIpt9wtnLdMv9LVpIjCA/+ufZRozlVoVelIYixx1ugCBKDhn89vnsEGOCx9A==}
    dependencies:
      '@types/node': 20.11.20
    dev: true

  /@types/yargs-parser@21.0.3:
    resolution: {integrity: sha512-I4q9QU9MQv4oEOz4tAHJtNz1cwuLxn2F3xcc2iV5WdqLPpUnj30aUuxt1mAxYTG+oe8CZMV/+6rU4S4gRDzqtQ==}
    dev: true

  /@types/yargs@17.0.32:
    resolution: {integrity: sha512-xQ67Yc/laOG5uMfX/093MRlGGCIBzZMarVa+gfNKJxWAIgykYpVGkBdbqEzGDDfCrVUj6Hiff4mTZ5BA6TmAog==}
    dependencies:
      '@types/yargs-parser': 21.0.3
    dev: true

  /@types/yauzl@2.10.3:
    resolution: {integrity: sha512-oJoftv0LSuaDZE3Le4DbKX+KS9G36NzOeSap90UIK0yMA/NhKJhqlSGtNDORNRaIbQfzjXDrQa0ytJ6mNRGz/Q==}
    requiresBuild: true
    dependencies:
      '@types/node': 20.11.20
    dev: true
    optional: true

<<<<<<< HEAD
  /@typescript-eslint/eslint-plugin@7.1.0(@typescript-eslint/parser@7.1.0)(eslint@8.57.0)(typescript@5.3.3):
    resolution: {integrity: sha512-j6vT/kCulhG5wBmGtstKeiVr1rdXE4nk+DT1k6trYkwlrvW9eOF5ZbgKnd/YR6PcM4uTEXa0h6Fcvf6X7Dxl0w==}
=======
  /@typescript-eslint/eslint-plugin@7.0.2(@typescript-eslint/parser@7.0.2)(eslint@8.57.0)(typescript@5.3.3):
    resolution: {integrity: sha512-/XtVZJtbaphtdrWjr+CJclaCVGPtOdBpFEnvtNf/jRV0IiEemRrL0qABex/nEt8isYcnFacm3nPHYQwL+Wb7qg==}
>>>>>>> 5f61310b
    engines: {node: ^16.0.0 || >=18.0.0}
    peerDependencies:
      '@typescript-eslint/parser': ^7.0.0
      eslint: ^8.56.0
      typescript: '*'
    peerDependenciesMeta:
      typescript:
        optional: true
    dependencies:
      '@eslint-community/regexpp': 4.10.0
<<<<<<< HEAD
      '@typescript-eslint/parser': 7.1.0(eslint@8.57.0)(typescript@5.3.3)
      '@typescript-eslint/scope-manager': 7.1.0
      '@typescript-eslint/type-utils': 7.1.0(eslint@8.57.0)(typescript@5.3.3)
      '@typescript-eslint/utils': 7.1.0(eslint@8.57.0)(typescript@5.3.3)
      '@typescript-eslint/visitor-keys': 7.1.0
=======
      '@typescript-eslint/parser': 7.0.2(eslint@8.57.0)(typescript@5.3.3)
      '@typescript-eslint/scope-manager': 7.0.2
      '@typescript-eslint/type-utils': 7.0.2(eslint@8.57.0)(typescript@5.3.3)
      '@typescript-eslint/utils': 7.0.2(eslint@8.57.0)(typescript@5.3.3)
      '@typescript-eslint/visitor-keys': 7.0.2
>>>>>>> 5f61310b
      debug: 4.3.4
      eslint: 8.57.0
      graphemer: 1.4.0
      ignore: 5.3.1
      natural-compare: 1.4.0
      semver: 7.6.0
      ts-api-utils: 1.2.1(typescript@5.3.3)
      typescript: 5.3.3
    transitivePeerDependencies:
      - supports-color
    dev: true

<<<<<<< HEAD
  /@typescript-eslint/parser@7.1.0(eslint@8.57.0)(typescript@5.3.3):
    resolution: {integrity: sha512-V1EknKUubZ1gWFjiOZhDSNToOjs63/9O0puCgGS8aDOgpZY326fzFu15QAUjwaXzRZjf/qdsdBrckYdv9YxB8w==}
=======
  /@typescript-eslint/parser@7.0.2(eslint@8.57.0)(typescript@5.3.3):
    resolution: {integrity: sha512-GdwfDglCxSmU+QTS9vhz2Sop46ebNCXpPPvsByK7hu0rFGRHL+AusKQJ7SoN+LbLh6APFpQwHKmDSwN35Z700Q==}
>>>>>>> 5f61310b
    engines: {node: ^16.0.0 || >=18.0.0}
    peerDependencies:
      eslint: ^8.56.0
      typescript: '*'
    peerDependenciesMeta:
      typescript:
        optional: true
    dependencies:
      '@typescript-eslint/scope-manager': 7.1.0
      '@typescript-eslint/types': 7.1.0
      '@typescript-eslint/typescript-estree': 7.1.0(typescript@5.3.3)
      '@typescript-eslint/visitor-keys': 7.1.0
      debug: 4.3.4
      eslint: 8.57.0
      typescript: 5.3.3
    transitivePeerDependencies:
      - supports-color
    dev: true

  /@typescript-eslint/scope-manager@6.21.0:
    resolution: {integrity: sha512-OwLUIWZJry80O99zvqXVEioyniJMa+d2GrqpUTqi5/v5D5rOrppJVBPa0yKCblcigC0/aYAzxxqQ1B+DS2RYsg==}
    engines: {node: ^16.0.0 || >=18.0.0}
    dependencies:
      '@typescript-eslint/types': 6.21.0
      '@typescript-eslint/visitor-keys': 6.21.0
    dev: true

  /@typescript-eslint/scope-manager@7.1.0:
    resolution: {integrity: sha512-6TmN4OJiohHfoOdGZ3huuLhpiUgOGTpgXNUPJgeZOZR3DnIpdSgtt83RS35OYNNXxM4TScVlpVKC9jyQSETR1A==}
    engines: {node: ^16.0.0 || >=18.0.0}
    dependencies:
      '@typescript-eslint/types': 7.1.0
      '@typescript-eslint/visitor-keys': 7.1.0
    dev: true

<<<<<<< HEAD
  /@typescript-eslint/type-utils@7.1.0(eslint@8.57.0)(typescript@5.3.3):
    resolution: {integrity: sha512-UZIhv8G+5b5skkcuhgvxYWHjk7FW7/JP5lPASMEUoliAPwIH/rxoUSQPia2cuOj9AmDZmwUl1usKm85t5VUMew==}
=======
  /@typescript-eslint/type-utils@7.0.2(eslint@8.57.0)(typescript@5.3.3):
    resolution: {integrity: sha512-IKKDcFsKAYlk8Rs4wiFfEwJTQlHcdn8CLwLaxwd6zb8HNiMcQIFX9sWax2k4Cjj7l7mGS5N1zl7RCHOVwHq2VQ==}
>>>>>>> 5f61310b
    engines: {node: ^16.0.0 || >=18.0.0}
    peerDependencies:
      eslint: ^8.56.0
      typescript: '*'
    peerDependenciesMeta:
      typescript:
        optional: true
    dependencies:
<<<<<<< HEAD
      '@typescript-eslint/typescript-estree': 7.1.0(typescript@5.3.3)
      '@typescript-eslint/utils': 7.1.0(eslint@8.57.0)(typescript@5.3.3)
=======
      '@typescript-eslint/typescript-estree': 7.0.2(typescript@5.3.3)
      '@typescript-eslint/utils': 7.0.2(eslint@8.57.0)(typescript@5.3.3)
>>>>>>> 5f61310b
      debug: 4.3.4
      eslint: 8.57.0
      ts-api-utils: 1.2.1(typescript@5.3.3)
      typescript: 5.3.3
    transitivePeerDependencies:
      - supports-color
    dev: true

  /@typescript-eslint/types@6.21.0:
    resolution: {integrity: sha512-1kFmZ1rOm5epu9NZEZm1kckCDGj5UJEf7P1kliH4LKu/RkwpsfqqGmY2OOcUs18lSlQBKLDYBOGxRVtrMN5lpg==}
    engines: {node: ^16.0.0 || >=18.0.0}
    dev: true

  /@typescript-eslint/types@7.1.0:
    resolution: {integrity: sha512-qTWjWieJ1tRJkxgZYXx6WUYtWlBc48YRxgY2JN1aGeVpkhmnopq+SUC8UEVGNXIvWH7XyuTjwALfG6bFEgCkQA==}
    engines: {node: ^16.0.0 || >=18.0.0}
    dev: true

  /@typescript-eslint/typescript-estree@6.21.0(typescript@5.3.3):
    resolution: {integrity: sha512-6npJTkZcO+y2/kr+z0hc4HwNfrrP4kNYh57ek7yCNlrBjWQ1Y0OS7jiZTkgumrvkX5HkEKXFZkkdFNkaW2wmUQ==}
    engines: {node: ^16.0.0 || >=18.0.0}
    peerDependencies:
      typescript: '*'
    peerDependenciesMeta:
      typescript:
        optional: true
    dependencies:
      '@typescript-eslint/types': 6.21.0
      '@typescript-eslint/visitor-keys': 6.21.0
      debug: 4.3.4
      globby: 11.1.0
      is-glob: 4.0.3
      minimatch: 9.0.3
      semver: 7.6.0
      ts-api-utils: 1.2.1(typescript@5.3.3)
      typescript: 5.3.3
    transitivePeerDependencies:
      - supports-color
    dev: true

  /@typescript-eslint/typescript-estree@7.1.0(typescript@5.3.3):
    resolution: {integrity: sha512-k7MyrbD6E463CBbSpcOnwa8oXRdHzH1WiVzOipK3L5KSML92ZKgUBrTlehdi7PEIMT8k0bQixHUGXggPAlKnOQ==}
    engines: {node: ^16.0.0 || >=18.0.0}
    peerDependencies:
      typescript: '*'
    peerDependenciesMeta:
      typescript:
        optional: true
    dependencies:
      '@typescript-eslint/types': 7.1.0
      '@typescript-eslint/visitor-keys': 7.1.0
      debug: 4.3.4
      globby: 11.1.0
      is-glob: 4.0.3
      minimatch: 9.0.3
      semver: 7.6.0
      ts-api-utils: 1.2.1(typescript@5.3.3)
      typescript: 5.3.3
    transitivePeerDependencies:
      - supports-color
    dev: true

  /@typescript-eslint/utils@6.21.0(eslint@8.57.0)(typescript@5.3.3):
    resolution: {integrity: sha512-NfWVaC8HP9T8cbKQxHcsJBY5YE1O33+jpMwN45qzWWaPDZgLIbo12toGMWnmhvCpd3sIxkpDw3Wv1B3dYrbDQQ==}
    engines: {node: ^16.0.0 || >=18.0.0}
    peerDependencies:
      eslint: ^7.0.0 || ^8.0.0
    dependencies:
      '@eslint-community/eslint-utils': 4.4.0(eslint@8.57.0)
      '@types/json-schema': 7.0.15
      '@types/semver': 7.5.8
      '@typescript-eslint/scope-manager': 6.21.0
      '@typescript-eslint/types': 6.21.0
      '@typescript-eslint/typescript-estree': 6.21.0(typescript@5.3.3)
      eslint: 8.57.0
      semver: 7.6.0
    transitivePeerDependencies:
      - supports-color
      - typescript
    dev: true

<<<<<<< HEAD
  /@typescript-eslint/utils@7.1.0(eslint@8.57.0)(typescript@5.3.3):
    resolution: {integrity: sha512-WUFba6PZC5OCGEmbweGpnNJytJiLG7ZvDBJJoUcX4qZYf1mGZ97mO2Mps6O2efxJcJdRNpqweCistDbZMwIVHw==}
=======
  /@typescript-eslint/utils@7.0.2(eslint@8.57.0)(typescript@5.3.3):
    resolution: {integrity: sha512-PZPIONBIB/X684bhT1XlrkjNZJIEevwkKDsdwfiu1WeqBxYEEdIgVDgm8/bbKHVu+6YOpeRqcfImTdImx/4Bsw==}
>>>>>>> 5f61310b
    engines: {node: ^16.0.0 || >=18.0.0}
    peerDependencies:
      eslint: ^8.56.0
    dependencies:
      '@eslint-community/eslint-utils': 4.4.0(eslint@8.57.0)
      '@types/json-schema': 7.0.15
<<<<<<< HEAD
      '@types/semver': 7.5.8
      '@typescript-eslint/scope-manager': 7.1.0
      '@typescript-eslint/types': 7.1.0
      '@typescript-eslint/typescript-estree': 7.1.0(typescript@5.3.3)
=======
      '@types/semver': 7.5.7
      '@typescript-eslint/scope-manager': 7.0.2
      '@typescript-eslint/types': 7.0.2
      '@typescript-eslint/typescript-estree': 7.0.2(typescript@5.3.3)
>>>>>>> 5f61310b
      eslint: 8.57.0
      semver: 7.6.0
    transitivePeerDependencies:
      - supports-color
      - typescript
    dev: true

  /@typescript-eslint/visitor-keys@6.21.0:
    resolution: {integrity: sha512-JJtkDduxLi9bivAB+cYOVMtbkqdPOhZ+ZI5LC47MIRrDV4Yn2o+ZnW10Nkmr28xRpSpdJ6Sm42Hjf2+REYXm0A==}
    engines: {node: ^16.0.0 || >=18.0.0}
    dependencies:
      '@typescript-eslint/types': 6.21.0
      eslint-visitor-keys: 3.4.3
    dev: true

  /@typescript-eslint/visitor-keys@7.1.0:
    resolution: {integrity: sha512-FhUqNWluiGNzlvnDZiXad4mZRhtghdoKW6e98GoEOYSu5cND+E39rG5KwJMUzeENwm1ztYBRqof8wMLP+wNPIA==}
    engines: {node: ^16.0.0 || >=18.0.0}
    dependencies:
      '@typescript-eslint/types': 7.1.0
      eslint-visitor-keys: 3.4.3
    dev: true

  /@ungap/structured-clone@1.2.0:
    resolution: {integrity: sha512-zuVdFrMJiuCDQUMCzQaD6KL28MjnqqN8XnAqiEq9PNm/hCPTSGfrXCOfwj1ow4LFb/tNymJPwsNbVePc1xFqrQ==}
    dev: true

  /@vitest/coverage-v8@1.3.1(vitest@1.3.1):
    resolution: {integrity: sha512-UuBnkSJUNE9rdHjDCPyJ4fYuMkoMtnghes1XohYa4At0MS3OQSAo97FrbwSLRshYsXThMZy1+ybD/byK5llyIg==}
    peerDependencies:
      vitest: 1.3.1
    dependencies:
      '@ampproject/remapping': 2.2.1
      '@bcoe/v8-coverage': 0.2.3
      debug: 4.3.4
      istanbul-lib-coverage: 3.2.2
      istanbul-lib-report: 3.0.1
      istanbul-lib-source-maps: 4.0.1
      istanbul-reports: 3.1.7
      magic-string: 0.30.7
      magicast: 0.3.3
      picocolors: 1.0.0
      std-env: 3.7.0
      test-exclude: 6.0.0
      v8-to-istanbul: 9.2.0
      vitest: 1.3.1(@types/node@20.11.20)(jsdom@24.0.0)
    transitivePeerDependencies:
      - supports-color
    dev: true

  /@vitest/expect@1.3.1:
    resolution: {integrity: sha512-xofQFwIzfdmLLlHa6ag0dPV8YsnKOCP1KdAeVVh34vSjN2dcUiXYCD9htu/9eM7t8Xln4v03U9HLxLpPlsXdZw==}
    dependencies:
      '@vitest/spy': 1.3.1
      '@vitest/utils': 1.3.1
      chai: 4.4.1
    dev: true

  /@vitest/runner@1.3.1:
    resolution: {integrity: sha512-5FzF9c3jG/z5bgCnjr8j9LNq/9OxV2uEBAITOXfoe3rdZJTdO7jzThth7FXv/6b+kdY65tpRQB7WaKhNZwX+Kg==}
    dependencies:
      '@vitest/utils': 1.3.1
      p-limit: 5.0.0
      pathe: 1.1.2
    dev: true

  /@vitest/snapshot@1.3.1:
    resolution: {integrity: sha512-EF++BZbt6RZmOlE3SuTPu/NfwBF6q4ABS37HHXzs2LUVPBLx2QoY/K0fKpRChSo8eLiuxcbCVfqKgx/dplCDuQ==}
    dependencies:
      magic-string: 0.30.7
      pathe: 1.1.2
      pretty-format: 29.7.0
    dev: true

<<<<<<< HEAD
=======
  /@vitest/snapshot@1.3.1:
    resolution: {integrity: sha512-EF++BZbt6RZmOlE3SuTPu/NfwBF6q4ABS37HHXzs2LUVPBLx2QoY/K0fKpRChSo8eLiuxcbCVfqKgx/dplCDuQ==}
    dependencies:
      magic-string: 0.30.7
      pathe: 1.1.2
      pretty-format: 29.7.0
    dev: true

>>>>>>> 5f61310b
  /@vitest/spy@1.3.1:
    resolution: {integrity: sha512-xAcW+S099ylC9VLU7eZfdT9myV67Nor9w9zhf0mGCYJSO+zM2839tOeROTdikOi/8Qeusffvxb/MyBSOja1Uig==}
    dependencies:
      tinyspy: 2.2.1

  /@vitest/utils@1.3.1:
    resolution: {integrity: sha512-d3Waie/299qqRyHTm2DjADeTaNdNSVsnwHPWrs20JMpjh6eiVq7ggggweO8rc4arhf6rRkWuHKwvxGvejUXZZQ==}
    dependencies:
      diff-sequences: 29.6.3
      estree-walker: 3.0.3
      loupe: 2.3.7
      pretty-format: 29.7.0
    dev: true

  /@wdio/cli@8.32.3(typescript@5.3.3):
    resolution: {integrity: sha512-qjR1MFKQM547iCooceBHyggJRNguD7fhgF4Q7L2r7psG3AQFWzdCN/8rulRGIxTz4PJlIqks9AH9kUJlVAf44A==}
    engines: {node: ^16.13 || >=18}
    hasBin: true
    dependencies:
      '@types/node': 20.11.20
      '@vitest/snapshot': 1.3.1
      '@wdio/config': 8.32.3
      '@wdio/globals': 8.32.3(typescript@5.3.3)
      '@wdio/logger': 8.28.0
      '@wdio/protocols': 8.32.0
      '@wdio/types': 8.32.2
      '@wdio/utils': 8.32.3
      async-exit-hook: 2.0.1
      chalk: 5.3.0
      chokidar: 3.6.0
      cli-spinners: 2.9.2
      dotenv: 16.4.5
      ejs: 3.1.9
      execa: 8.0.1
      import-meta-resolve: 4.0.0
      inquirer: 9.2.12
      lodash.flattendeep: 4.4.0
      lodash.pickby: 4.6.0
      lodash.union: 4.6.0
      read-pkg-up: 10.0.0
      recursive-readdir: 2.2.3
      webdriverio: 8.32.3(typescript@5.3.3)
      yargs: 17.7.2
    transitivePeerDependencies:
      - bufferutil
      - devtools
      - encoding
      - supports-color
      - typescript
      - utf-8-validate
    dev: true

  /@wdio/config@8.32.3:
    resolution: {integrity: sha512-hZkaz5Fd8830uniQvRgPus8yp9rp50MAsHa5kZ2Jt8y++Rp330FyJpQZE5oPjTATuz35G5Anprk2Q3fmFd0Ifw==}
    engines: {node: ^16.13 || >=18}
    requiresBuild: true
    dependencies:
      '@wdio/logger': 8.28.0
      '@wdio/types': 8.32.2
      '@wdio/utils': 8.32.3
      decamelize: 6.0.0
      deepmerge-ts: 5.1.0
      glob: 10.3.10
      import-meta-resolve: 4.0.0
    transitivePeerDependencies:
      - supports-color
    dev: true

  /@wdio/globals@8.32.3(typescript@5.3.3):
    resolution: {integrity: sha512-jyK89GvWaOYQT9pfZ6HNwkFANgai9eBVfeDPw5yFLXfk6js9GSWbvqMJg/PFi1dQ7xbnbuuf5eYVc65bfAt9KQ==}
    engines: {node: ^16.13 || >=18}
    optionalDependencies:
      expect-webdriverio: 4.11.9(typescript@5.3.3)
      webdriverio: 8.32.3(typescript@5.3.3)
    transitivePeerDependencies:
      - bufferutil
      - devtools
      - encoding
      - supports-color
      - typescript
      - utf-8-validate
    dev: true

  /@wdio/logger@8.28.0:
    resolution: {integrity: sha512-/s6zNCqwy1hoc+K4SJypis0Ud0dlJ+urOelJFO1x0G0rwDRWyFiUP6ijTaCcFxAm29jYEcEPWijl2xkVIHwOyA==}
    engines: {node: ^16.13 || >=18}
    dependencies:
      chalk: 5.3.0
      loglevel: 1.9.1
      loglevel-plugin-prefix: 0.8.4
      strip-ansi: 7.1.0

  /@wdio/protocols@8.32.0:
    resolution: {integrity: sha512-inLJRrtIGdTz/YPbcsvpSvPlYQFTVtF3OYBwAXhG2FiP1ZwE1CQNLP/xgRGye1ymdGCypGkexRqIx3KBGm801Q==}
    dev: true

  /@wdio/repl@8.24.12:
    resolution: {integrity: sha512-321F3sWafnlw93uRTSjEBVuvWCxTkWNDs7ektQS15drrroL3TMeFOynu4rDrIz0jXD9Vas0HCD2Tq/P0uxFLdw==}
    engines: {node: ^16.13 || >=18}
    dependencies:
      '@types/node': 20.11.20
    dev: true

  /@wdio/types@8.32.2:
    resolution: {integrity: sha512-jq8LcBBQpBP9ZF5kECKEpXv8hN7irCGCjLFAN0Bd5ScRR6qu6MGWvwkDkau2sFPr0b++sKDCEaMzQlwrGFjZXg==}
    engines: {node: ^16.13 || >=18}
    dependencies:
      '@types/node': 20.11.20
    dev: true

  /@wdio/utils@8.32.3:
    resolution: {integrity: sha512-UnR9rPpR1W9U5wz2TU+6BQ2rlxtuK/e3fvdaiWIMZKleB/OCcEQFGiGPAGGVi4ShfaTPwz6hK1cTTgj1OtMXkg==}
    engines: {node: ^16.13 || >=18}
    requiresBuild: true
    dependencies:
      '@puppeteer/browsers': 1.9.1
      '@wdio/logger': 8.28.0
      '@wdio/types': 8.32.2
      decamelize: 6.0.0
      deepmerge-ts: 5.1.0
      edgedriver: 5.3.10
      geckodriver: 4.3.3
      get-port: 7.0.0
      import-meta-resolve: 4.0.0
      locate-app: 2.2.20
      safaridriver: 0.1.2
      split2: 4.2.0
      wait-port: 1.1.0
    transitivePeerDependencies:
      - supports-color
    dev: true

  /acorn-jsx@5.3.2(acorn@8.11.3):
    resolution: {integrity: sha512-rq9s+JNhf0IChjtDXxllJ7g41oZk5SlXtp0LHwyA5cejwn7vKmKp4pPri6YEePv2PU65sAsegbXtIinmDFDXgQ==}
    peerDependencies:
      acorn: ^6.0.0 || ^7.0.0 || ^8.0.0
    dependencies:
      acorn: 8.11.3
    dev: true

  /acorn-walk@8.3.2:
    resolution: {integrity: sha512-cjkyv4OtNCIeqhHrfS81QWXoCBPExR/J62oyEqepVw8WaQeSqpW2uhuLPh1m9eWhDuOo/jUXVTlifvesOWp/4A==}
    engines: {node: '>=0.4.0'}
    dev: true

  /acorn@8.11.3:
    resolution: {integrity: sha512-Y9rRfJG5jcKOE0CLisYbojUjIrIEE7AGMzA/Sm4BslANhbS+cDMpgBdcPT91oJ7OuJ9hYJBx59RjbhxVnrF8Xg==}
    engines: {node: '>=0.4.0'}
    hasBin: true
    dev: true

  /agent-base@7.1.0:
    resolution: {integrity: sha512-o/zjMZRhJxny7OyEF+Op8X+efiELC7k7yOjMzgfzVqOzXqkBkWI79YoTdOtsuWd5BWhAGAuOY/Xa6xpiaWXiNg==}
    engines: {node: '>= 14'}
    dependencies:
      debug: 4.3.4
    transitivePeerDependencies:
      - supports-color
    dev: true

  /ajv@6.12.6:
    resolution: {integrity: sha512-j3fVLgvTo527anyYyJOGTYJbG+vnnQYvE0m5mmkc1TK+nxAppkCLMIL0aZ4dblVCNoGShhm+kzE4ZUykBoMg4g==}
    dependencies:
      fast-deep-equal: 3.1.3
      fast-json-stable-stringify: 2.1.0
      json-schema-traverse: 0.4.1
      uri-js: 4.4.1
    dev: true

  /ansi-align@3.0.1:
    resolution: {integrity: sha512-IOfwwBF5iczOjp/WeY4YxyjqAFMQoZufdQWDd19SEExbVLNXqvpzSJ/M7Za4/sCPmQ0+GRquoA7bGcINcxew6w==}
    dependencies:
      string-width: 4.2.3
    dev: true

  /ansi-escapes@4.3.2:
    resolution: {integrity: sha512-gKXj5ALrKWQLsYG9jlTRmR/xKluxHV+Z9QEwNIgCfM1/uwPMCuzVVnh5mwTd+OuBZcwSIMbqssNWRm1lE51QaQ==}
    engines: {node: '>=8'}
    dependencies:
      type-fest: 0.21.3
    dev: true

  /ansi-escapes@6.2.0:
    resolution: {integrity: sha512-kzRaCqXnpzWs+3z5ABPQiVke+iq0KXkHo8xiWV4RPTi5Yli0l97BEQuhXV1s7+aSU/fu1kUuxgS4MsQ0fRuygw==}
    engines: {node: '>=14.16'}
    dependencies:
      type-fest: 3.13.1
    dev: true

  /ansi-regex@5.0.1:
    resolution: {integrity: sha512-quJQXlTSUGL2LH9SUXo8VwsY4soanhgo6LNSm84E1LBcE8s3O0wpdiRzyR9z/ZZJMlMWv37qOOb9pdJlMUEKFQ==}
    engines: {node: '>=8'}
    dev: true

  /ansi-regex@6.0.1:
    resolution: {integrity: sha512-n5M855fKb2SsfMIiFFoVrABHJC8QtHwVx+mHWP3QcEqBHYienj5dHSgjbxtC0WEZXYt4wcD6zrQElDPhFuZgfA==}
    engines: {node: '>=12'}
    requiresBuild: true

  /ansi-styles@3.2.1:
    resolution: {integrity: sha512-VT0ZI6kZRdTh8YyJw3SMbYm/u+NqfsAxEpWO0Pf9sq8/e94WxxOpPKx9FR1FlyCtOVDNOQ+8ntlqFxiRc+r5qA==}
    engines: {node: '>=4'}
    dependencies:
      color-convert: 1.9.3

  /ansi-styles@4.3.0:
    resolution: {integrity: sha512-zbB9rCJAT1rbjiVDb2hqKFHNYLxgtk8NURxZ3IZwD3F6NtxbXZQCnnSi1Lkx+IDohdPlFp222wVALIheZJQSEg==}
    engines: {node: '>=8'}
    dependencies:
      color-convert: 2.0.1
    dev: true

  /ansi-styles@5.2.0:
    resolution: {integrity: sha512-Cxwpt2SfTzTtXcfOlzGEee8O+c+MmUgGrNiBcXnuWxuFJHe6a5Hz7qwhwe5OgaSYI0IJvkLqWX1ASG+cJOkEiA==}
    engines: {node: '>=10'}
    dev: true

  /ansi-styles@6.2.1:
    resolution: {integrity: sha512-bN798gFfQX+viw3R7yrGWRqnrN2oRkEkUjjl4JNn4E8GxxbjtG3FbrEIIY3l8/hrwUwIeCZvi4QuOTP4MErVug==}
    engines: {node: '>=12'}
    dev: true

  /anymatch@3.1.3:
    resolution: {integrity: sha512-KMReFUr0B4t+D+OBkjR3KYqvocp2XaSzO55UcB6mgQMd3KbcE+mWTyvVV7D/zsdEbNnV6acZUutkiHQXvTr1Rw==}
    engines: {node: '>= 8'}
    dependencies:
      normalize-path: 3.0.0
      picomatch: 2.3.1
    dev: true

  /archiver-utils@4.0.1:
    resolution: {integrity: sha512-Q4Q99idbvzmgCTEAAhi32BkOyq8iVI5EwdO0PmBDSGIzzjYNdcFn7Q7k3OzbLy4kLUPXfJtG6fO2RjftXbobBg==}
    engines: {node: '>= 12.0.0'}
    requiresBuild: true
    dependencies:
      glob: 8.1.0
      graceful-fs: 4.2.11
      lazystream: 1.0.1
      lodash: 4.17.21
      normalize-path: 3.0.0
      readable-stream: 3.6.2
    dev: true

  /archiver@6.0.2:
    resolution: {integrity: sha512-UQ/2nW7NMl1G+1UnrLypQw1VdT9XZg/ECcKPq7l+STzStrSivFIXIp34D8M5zeNGW5NoOupdYCHv6VySCPNNlw==}
    engines: {node: '>= 12.0.0'}
    dependencies:
      archiver-utils: 4.0.1
      async: 3.2.5
      buffer-crc32: 0.2.13
      readable-stream: 3.6.2
      readdir-glob: 1.1.3
      tar-stream: 3.1.7
      zip-stream: 5.0.2
    dev: true

  /argparse@2.0.1:
    resolution: {integrity: sha512-8+9WqebbFzpX9OR+Wa6O29asIogeRMzcGtAINdpMHHyAg10f05aSFVBbcEqGf/PXw1EjAZ+q2/bEBg3DvurK3Q==}
    dev: true

  /aria-query@5.1.3:
    resolution: {integrity: sha512-R5iJ5lkuHybztUfuOAznmboyjWq8O6sqNqtK7CLOqdydi54VNbORp49mb14KbWgG1QD3JFO9hJdZ+y4KutfdOQ==}
    dependencies:
      deep-equal: 2.2.3
    dev: true

  /aria-query@5.3.0:
    resolution: {integrity: sha512-b0P0sZPKtyu8HkeRAfCq0IfURZK+SuwMjY1UXGBU27wpAiTwQAIlq56IbIO+ytk/JjS1fMR14ee5WBBfKi5J6A==}
    dependencies:
      dequal: 2.0.3
    dev: true

  /array-buffer-byte-length@1.0.1:
    resolution: {integrity: sha512-ahC5W1xgou+KTXix4sAO8Ki12Q+jf4i0+tmk3sC+zgcynshkHxzpXdImBehiUYKKKDwvfFiJl1tZt6ewscS1Mg==}
    engines: {node: '>= 0.4'}
    dependencies:
      call-bind: 1.0.7
      is-array-buffer: 3.0.4
    dev: true

  /array-union@2.1.0:
    resolution: {integrity: sha512-HGyxoOTYUyCM6stUe6EJgnd4EoewAI7zMdfqO+kGjnlZmBDz/cR5pf8r/cR4Wq60sL/p0IkcjUEEPwS3GFrIyw==}
    engines: {node: '>=8'}
    dev: true

  /array.prototype.map@1.0.6:
    resolution: {integrity: sha512-nK1psgF2cXqP3wSyCSq0Hc7zwNq3sfljQqaG27r/7a7ooNUnn5nGq6yYWyks9jMO5EoFQ0ax80hSg6oXSRNXaw==}
    engines: {node: '>= 0.4'}
    dependencies:
      call-bind: 1.0.7
      define-properties: 1.2.1
      es-abstract: 1.22.4
      es-array-method-boxes-properly: 1.0.0
      is-string: 1.0.7
    dev: true

  /arraybuffer.prototype.slice@1.0.3:
    resolution: {integrity: sha512-bMxMKAjg13EBSVscxTaYA4mRc5t1UAXa2kXiGTNfZ079HIWXEkKmkgFrh/nJqamaLSrXO5H4WFFkPEaLJWbs3A==}
    engines: {node: '>= 0.4'}
    dependencies:
      array-buffer-byte-length: 1.0.1
      call-bind: 1.0.7
      define-properties: 1.2.1
      es-abstract: 1.22.4
      es-errors: 1.3.0
      get-intrinsic: 1.2.4
      is-array-buffer: 3.0.4
      is-shared-array-buffer: 1.0.3
    dev: true

  /assertion-error@1.1.0:
    resolution: {integrity: sha512-jgsaNduz+ndvGyFt3uSuWqvy4lCnIJiovtouQN5JZHOKCS2QuhEdbcQHFhVksz2N2U9hXJo8odG7ETyWlEeuDw==}
    dev: true

  /ast-types@0.13.4:
    resolution: {integrity: sha512-x1FCFnFifvYDDzTaLII71vG5uvDwgtmDTEVWAxrgeiR8VjMONcCXJx7E+USjDtHlwFmt9MysbqgF9b9Vjr6w+w==}
    engines: {node: '>=4'}
    requiresBuild: true
    dependencies:
      tslib: 2.6.2
    dev: true

  /async-exit-hook@2.0.1:
    resolution: {integrity: sha512-NW2cX8m1Q7KPA7a5M2ULQeZ2wR5qI5PAbw5L0UOMxdioVk9PMZ0h1TmyZEkPYrCvYjDlFICusOu1dlEKAAeXBw==}
    engines: {node: '>=0.12.0'}
    dev: true

  /async-retry@1.3.3:
    resolution: {integrity: sha512-wfr/jstw9xNi/0teMHrRW7dsz3Lt5ARhYNZ2ewpadnhaIp5mbALhOAP+EAdsC7t4Z6wqsDVv9+W6gm1Dk9mEyw==}
    dependencies:
      retry: 0.13.1
    dev: true

  /async@3.2.5:
    resolution: {integrity: sha512-baNZyqaaLhyLVKm/DlvdW051MSgO6b8eVfIezl9E5PqWxFgzLm/wQntEW4zOytVburDEr0JlALEpdOFwvErLsg==}
    dev: true

  /asynckit@0.4.0:
    resolution: {integrity: sha512-Oei9OH4tRh0YqU3GxhX79dM/mwVgvbZJaSNaRk+bshkj0S5cfHcgYakreBjrHwatXKbz+IoIdYLxrKim2MjW0Q==}
    dev: true

  /available-typed-arrays@1.0.7:
    resolution: {integrity: sha512-wvUjBtSGN7+7SjNpq/9M2Tg350UZD3q62IFZLbRAR1bSMlCo1ZaeW+BJ+D090e4hIIZLBcTDWe4Mh4jvUDajzQ==}
    engines: {node: '>= 0.4'}
    dependencies:
      possible-typed-array-names: 1.0.0
    dev: true

  /b4a@1.6.6:
    resolution: {integrity: sha512-5Tk1HLk6b6ctmjIkAcU/Ujv/1WqiDl0F0JdRCR80VsOcUlHcu7pWeWRlOqQLHfDEsVx9YH/aif5AG4ehoCtTmg==}
    requiresBuild: true
    dev: true

  /balanced-match@1.0.2:
    resolution: {integrity: sha512-3oSeUO0TMV67hN1AmbXsK4yaqU7tjiHlbxRDZOpH0KW9+CeX4bRAaX0Anxt0tx2MrpRpWwQaPwIlISEJhYU5Pw==}
    dev: true

  /bare-events@2.2.0:
    resolution: {integrity: sha512-Yyyqff4PIFfSuthCZqLlPISTWHmnQxoPuAvkmgzsJEmG3CesdIv6Xweayl0JkCZJSB2yYIdJyEz97tpxNhgjbg==}
    requiresBuild: true
    dev: true
    optional: true

  /bare-fs@2.2.0:
    resolution: {integrity: sha512-+VhW202E9eTVGkX7p+TNXtZC4RTzj9JfJW7PtfIbZ7mIQ/QT9uOafQTx7lx2n9ERmWsXvLHF4hStAFn4gl2mQw==}
    requiresBuild: true
    dependencies:
      bare-events: 2.2.0
      bare-os: 2.2.0
      bare-path: 2.1.0
      streamx: 2.16.1
    dev: true
    optional: true

  /bare-os@2.2.0:
    resolution: {integrity: sha512-hD0rOPfYWOMpVirTACt4/nK8mC55La12K5fY1ij8HAdfQakD62M+H4o4tpfKzVGLgRDTuk3vjA4GqGXXCeFbag==}
    requiresBuild: true
    dev: true
    optional: true

  /bare-path@2.1.0:
    resolution: {integrity: sha512-DIIg7ts8bdRKwJRJrUMy/PICEaQZaPGZ26lsSx9MJSwIhSrcdHn7/C8W+XmnG/rKi6BaRcz+JO00CjZteybDtw==}
    requiresBuild: true
    dependencies:
      bare-os: 2.2.0
    dev: true
    optional: true

  /base64-js@1.5.1:
    resolution: {integrity: sha512-AKpaYlHn8t4SVbOHCy+b5+KKgvR4vrsD8vbvrbiQJps7fKDTkjkDry6ji0rUJjC0kzbNePLwzxq8iypo41qeWA==}
    requiresBuild: true
    dev: true

  /basic-ftp@5.0.4:
    resolution: {integrity: sha512-8PzkB0arJFV4jJWSGOYR+OEic6aeKMu/osRhBULN6RY0ykby6LKhbmuQ5ublvaas5BOwboah5D87nrHyuh8PPA==}
    engines: {node: '>=10.0.0'}
    requiresBuild: true
    dev: true

  /before-after-hook@2.2.3:
    resolution: {integrity: sha512-NzUnlZexiaH/46WDhANlyR2bXRopNg4F/zuSA3OpZnllCUgRaOF2znDioDWrmbNVsuZk6l9pMquQB38cfBZwkQ==}
    dev: true

  /big-integer@1.6.52:
    resolution: {integrity: sha512-QxD8cf2eVqJOOz63z6JIN9BzvVs/dlySa5HGSBH5xtR8dPteIRQnBxxKqkNTiT6jbDTF6jAfrd4oMcND9RGbQg==}
    engines: {node: '>=0.6'}
    requiresBuild: true
    dev: true

  /binary-extensions@2.2.0:
    resolution: {integrity: sha512-jDctJ/IVQbZoJykoeHbhXpOlNBqGNcwXJKJog42E5HDPUwQTSdjCHdihjj0DlnheQ7blbT6dHOafNAiS8ooQKA==}
    engines: {node: '>=8'}
    dev: true

  /binary@0.3.0:
    resolution: {integrity: sha512-D4H1y5KYwpJgK8wk1Cue5LLPgmwHKYSChkbspQg5JtVuR5ulGckxfR62H3AE9UDkdMC8yyXlqYihuz3Aqg2XZg==}
    requiresBuild: true
    dependencies:
      buffers: 0.1.1
      chainsaw: 0.1.0
    dev: true

  /bl@4.1.0:
    resolution: {integrity: sha512-1W07cM9gS6DcLperZfFSj+bWLtaPGSOHWhPiGzXmvVJbRLdG82sH/Kn8EtW1VqWVA54AKf2h5k5BbnIbwF3h6w==}
    dependencies:
      buffer: 5.7.1
      inherits: 2.0.4
      readable-stream: 3.6.2
    dev: true

  /bluebird@3.4.7:
    resolution: {integrity: sha512-iD3898SR7sWVRHbiQv+sHUtHnMvC1o3nW5rAcqnq3uOn07DSAppZYUkIGslDz6gXC7HfunPe7YVBgoEJASPcHA==}
    requiresBuild: true
    dev: true

  /boolean@3.2.0:
    resolution: {integrity: sha512-d0II/GO9uf9lfUHH2BQsjxzRJZBdsjgsBiW4BvhWk/3qoKwQFjIDVN19PfX8F2D/r9PCMTtLWjYVCFrpeYUzsw==}
    requiresBuild: true
    dev: true
    optional: true

  /boxen@7.1.1:
    resolution: {integrity: sha512-2hCgjEmP8YLWQ130n2FerGv7rYpfBmnmp9Uy2Le1vge6X3gZIfSmEzP5QTDElFxcvVcXlEn8Aq6MU/PZygIOog==}
    engines: {node: '>=14.16'}
    dependencies:
      ansi-align: 3.0.1
      camelcase: 7.0.1
      chalk: 5.3.0
      cli-boxes: 3.0.0
      string-width: 5.1.2
      type-fest: 2.19.0
      widest-line: 4.0.1
      wrap-ansi: 8.1.0
    dev: true

  /brace-expansion@1.1.11:
    resolution: {integrity: sha512-iCuPHDFgrHX7H2vEI/5xpz07zSHB00TpugqhmYtVmMO6518mCuRMoOYFldEBl0g187ufozdaHgWKcYFb61qGiA==}
    dependencies:
      balanced-match: 1.0.2
      concat-map: 0.0.1
    dev: true

  /brace-expansion@2.0.1:
    resolution: {integrity: sha512-XnAIvQ8eM+kC6aULx6wuQiwVsnzsi9d3WxzV3FpWTGA19F621kwdbsAcFKXgKUHZWsy+mY6iL1sHTxWEFCytDA==}
    requiresBuild: true
    dependencies:
      balanced-match: 1.0.2
    dev: true

  /braces@3.0.2:
    resolution: {integrity: sha512-b8um+L1RzM3WDSzvhm6gIz1yfTbBt6YTlcEKAvsmqCZZFw46z626lVj9j1yEPW33H5H+lBQpZMP1k8l+78Ha0A==}
    engines: {node: '>=8'}
    dependencies:
      fill-range: 7.0.1
    dev: true

  /buffer-crc32@0.2.13:
    resolution: {integrity: sha512-VO9Ht/+p3SN7SKWqcrgEzjGbRSJYTx+Q1pTQC0wrWqHx0vpJraQ6GtHx8tvcg1rlK1byhU5gccxgOgj7B0TDkQ==}
    dev: true

  /buffer-indexof-polyfill@1.0.2:
    resolution: {integrity: sha512-I7wzHwA3t1/lwXQh+A5PbNvJxgfo5r3xulgpYDB5zckTu/Z9oUK9biouBKQUjEqzaz3HnAT6TYoovmE+GqSf7A==}
    engines: {node: '>=0.10'}
    requiresBuild: true
    dev: true

  /buffer@5.7.1:
    resolution: {integrity: sha512-EHcyIPBQ4BSGlvjB16k5KgAJ27CIsHY/2JBmCRReo48y9rQ3MaUzWX3KVlBa4U7MyX02HdVj0K7C3WaB3ju7FQ==}
    dependencies:
      base64-js: 1.5.1
      ieee754: 1.2.1
    dev: true

  /buffers@0.1.1:
    resolution: {integrity: sha512-9q/rDEGSb/Qsvv2qvzIzdluL5k7AaJOTrw23z9reQthrbF7is4CtlT0DXyO1oei2DCp4uojjzQ7igaSHp1kAEQ==}
    engines: {node: '>=0.2.0'}
    requiresBuild: true
    dev: true

  /bundle-name@4.1.0:
    resolution: {integrity: sha512-tjwM5exMg6BGRI+kNmTntNsvdZS1X8BFYS6tnJ2hdH0kVxM6/eVZ2xy+FqStSWvYmtfFMDLIxurorHwDKfDz5Q==}
    engines: {node: '>=18'}
    dependencies:
      run-applescript: 7.0.0
    dev: true

  /cac@6.7.14:
    resolution: {integrity: sha512-b6Ilus+c3RrdDk+JhLKUAQfzzgLEPy6wcXqS7f/xe1EETvsDP6GORG7SFuOs6cID5YkqchW/LXZbX5bc8j7ZcQ==}
    engines: {node: '>=8'}
    dev: true

  /cacheable-lookup@5.0.4:
    resolution: {integrity: sha512-2/kNscPhpcxrOigMZzbiWF7dz8ilhb/nIHU3EyZiXWXpeq/au8qJ8VhdftMkty3n7Gj6HIGalQG8oiBNB3AJgA==}
    engines: {node: '>=10.6.0'}
    dev: true

  /cacheable-lookup@7.0.0:
    resolution: {integrity: sha512-+qJyx4xiKra8mZrcwhjMRMUhD5NR1R8esPkzIYxX96JiecFoxAXFuz/GpR3+ev4PE1WamHip78wV0vcmPQtp8w==}
    engines: {node: '>=14.16'}
    dev: true

  /cacheable-request@10.2.14:
    resolution: {integrity: sha512-zkDT5WAF4hSSoUgyfg5tFIxz8XQK+25W/TLVojJTMKBaxevLBBtLxgqguAuVQB8PVW79FVjHcU+GJ9tVbDZ9mQ==}
    engines: {node: '>=14.16'}
    dependencies:
      '@types/http-cache-semantics': 4.0.4
      get-stream: 6.0.1
      http-cache-semantics: 4.1.1
      keyv: 4.5.4
      mimic-response: 4.0.0
      normalize-url: 8.0.0
      responselike: 3.0.0
    dev: true

  /cacheable-request@7.0.4:
    resolution: {integrity: sha512-v+p6ongsrp0yTGbJXjgxPow2+DL93DASP4kXCDKb8/bwRtt9OEF3whggkkDkGNzgcWy2XaF4a8nZglC7uElscg==}
    engines: {node: '>=8'}
    dependencies:
      clone-response: 1.0.3
      get-stream: 5.2.0
      http-cache-semantics: 4.1.1
      keyv: 4.5.4
      lowercase-keys: 2.0.0
      normalize-url: 6.1.0
      responselike: 2.0.1
    dev: true

  /call-bind@1.0.7:
    resolution: {integrity: sha512-GHTSNSYICQ7scH7sZ+M2rFopRoLh8t2bLSW6BbgrtLsahOIB5iyAVJf9GjWK3cYTDaMj4XdBpM1cA6pIS0Kv2w==}
    engines: {node: '>= 0.4'}
    dependencies:
      es-define-property: 1.0.0
      es-errors: 1.3.0
      function-bind: 1.1.2
      get-intrinsic: 1.2.4
      set-function-length: 1.2.1
    dev: true

  /callsites@3.1.0:
    resolution: {integrity: sha512-P8BjAsXvZS+VIDUI11hHCQEv74YT67YUi5JJFNWIqL235sBmjX4+qx9Muvls5ivyNENctx46xQLQ3aTuE7ssaQ==}
    engines: {node: '>=6'}
    dev: true

  /camelcase@7.0.1:
    resolution: {integrity: sha512-xlx1yCK2Oc1APsPXDL2LdlNP6+uu8OCDdhOBSVT279M/S+y75O30C2VuD8T2ogdePBBl7PfPF4504tnLgX3zfw==}
    engines: {node: '>=14.16'}
    dev: true

  /chai@4.4.1:
    resolution: {integrity: sha512-13sOfMv2+DWduEU+/xbun3LScLoqN17nBeTLUsmDfKdoiC1fr0n9PU4guu4AhRcOVFk/sW8LyZWHuhWtQZiF+g==}
    engines: {node: '>=4'}
    dependencies:
      assertion-error: 1.1.0
      check-error: 1.0.3
      deep-eql: 4.1.3
      get-func-name: 2.0.2
      loupe: 2.3.7
      pathval: 1.1.1
      type-detect: 4.0.8
    dev: true

  /chainsaw@0.1.0:
    resolution: {integrity: sha512-75kWfWt6MEKNC8xYXIdRpDehRYY/tNSgwKaJq+dbbDcxORuVrrQ+SEHoWsniVn9XPYfP4gmdWIeDk/4YNp1rNQ==}
    requiresBuild: true
    dependencies:
      traverse: 0.3.9
    dev: true

  /chalk@2.4.2:
    resolution: {integrity: sha512-Mti+f9lpJNcwF4tWV8/OrTTtF1gZi+f8FqlyAdouralcFWFQWF2+NgCHShjkCb+IFBLq9buZwE1xckQU4peSuQ==}
    engines: {node: '>=4'}
    dependencies:
      ansi-styles: 3.2.1
      escape-string-regexp: 1.0.5
      supports-color: 5.5.0

  /chalk@4.1.2:
    resolution: {integrity: sha512-oKnbhFyRIXpUuez8iBMmyEa4nbj4IOQyuhc/wy9kY7/WVPcwIO9VA668Pu8RkO7+0G76SLROeyw9CpQ061i4mA==}
    engines: {node: '>=10'}
    dependencies:
      ansi-styles: 4.3.0
      supports-color: 7.2.0
    dev: true

  /chalk@5.3.0:
    resolution: {integrity: sha512-dLitG79d+GV1Nb/VYcCDFivJeK1hiukt9QjRNVOsUtTy1rR1YJsmpGGTZ3qJos+uw7WmWF4wUwBd9jxjocFC2w==}
    engines: {node: ^12.17.0 || ^14.13 || >=16.0.0}

  /chardet@0.7.0:
    resolution: {integrity: sha512-mT8iDcrh03qDGRRmoA2hmBJnxpllMR+0/0qlzjqZES6NdiWDcZkCNAk4rPFZ9Q85r27unkiNNg8ZOiwZXBHwcA==}
    dev: true

  /check-error@1.0.3:
    resolution: {integrity: sha512-iKEoDYaRmd1mxM90a2OEfWhjsjPpYPuQ+lMYsoxB126+t8fw7ySEO48nmDg5COTjxDI65/Y2OWpeEHk3ZOe8zg==}
    dependencies:
      get-func-name: 2.0.2
    dev: true

  /chokidar@3.6.0:
    resolution: {integrity: sha512-7VT13fmjotKpGipCW9JEQAusEPE+Ei8nl6/g4FBAmIm0GOOLMua9NDDo/DWp0ZAxCr3cPq5ZpBqmPAQgDda2Pw==}
    engines: {node: '>= 8.10.0'}
    dependencies:
      anymatch: 3.1.3
      braces: 3.0.2
      glob-parent: 5.1.2
      is-binary-path: 2.1.0
      is-glob: 4.0.3
      normalize-path: 3.0.0
      readdirp: 3.6.0
    optionalDependencies:
      fsevents: 2.3.3
    dev: true

  /chromium-bidi@0.4.16(devtools-protocol@0.0.1147663):
    resolution: {integrity: sha512-7ZbXdWERxRxSwo3txsBjjmc/NLxqb1Bk30mRb0BMS4YIaiV6zvKZqL/UAH+DdqcDYayDWk2n/y8klkBDODrPvA==}
    requiresBuild: true
    peerDependencies:
      devtools-protocol: '*'
    dependencies:
      devtools-protocol: 0.0.1147663
      mitt: 3.0.0
    dev: true

  /ci-info@3.9.0:
    resolution: {integrity: sha512-NIxF55hv4nSqQswkAeiOi1r83xy8JldOFDTWiug55KBu9Jnblncd2U6ViHmYgHf01TPZS77NJBhBMKdWj9HQMQ==}
    engines: {node: '>=8'}
    dev: true

  /cli-boxes@3.0.0:
    resolution: {integrity: sha512-/lzGpEWL/8PfI0BmBOPRwp0c/wFNX1RdUML3jK/RcSBA9T8mZDdQpqYBKtCFTOfQbwPqWEOpjqW+Fnayc0969g==}
    engines: {node: '>=10'}
    dev: true

  /cli-cursor@3.1.0:
    resolution: {integrity: sha512-I/zHAwsKf9FqGoXM4WWRACob9+SNukZTd94DWF57E4toouRulbCxcUh6RKUEOQlYTHJnzkPMySvPNaaSLNfLZw==}
    engines: {node: '>=8'}
    dependencies:
      restore-cursor: 3.1.0
    dev: true

  /cli-cursor@4.0.0:
    resolution: {integrity: sha512-VGtlMu3x/4DOtIUwEkRezxUZ2lBacNJCHash0N0WeZDBS+7Ux1dm3XWAgWYxLJFMMdOeXMHXorshEFhbMSGelg==}
    engines: {node: ^12.20.0 || ^14.13.1 || >=16.0.0}
    dependencies:
      restore-cursor: 4.0.0
    dev: true

  /cli-spinners@2.9.2:
    resolution: {integrity: sha512-ywqV+5MmyL4E7ybXgKys4DugZbX0FC6LnwrhjuykIjnK9k8OQacQ7axGKnjDXWNhns0xot3bZI5h55H8yo9cJg==}
    engines: {node: '>=6'}
    dev: true

  /cli-truncate@4.0.0:
    resolution: {integrity: sha512-nPdaFdQ0h/GEigbPClz11D0v/ZJEwxmeVZGeMo3Z5StPtUTkA9o1lD6QwoirYiSDzbcwn2XcjwmCp68W1IS4TA==}
    engines: {node: '>=18'}
    dependencies:
      slice-ansi: 5.0.0
      string-width: 7.1.0
    dev: true

  /cli-width@4.1.0:
    resolution: {integrity: sha512-ouuZd4/dm2Sw5Gmqy6bGyNNNe1qt9RpmxveLSO7KcgsTnU7RXfsw+/bukWGo1abgBiMAic068rclZsO4IWmmxQ==}
    engines: {node: '>= 12'}
    dev: true

  /cliui@8.0.1:
    resolution: {integrity: sha512-BSeNnyus75C4//NQ9gQt1/csTXyo/8Sb+afLAkzAptFuMsod9HFokGNudZpi/oQV73hnVK+sR+5PVRMd+Dr7YQ==}
    engines: {node: '>=12'}
    dependencies:
      string-width: 4.2.3
      strip-ansi: 6.0.1
      wrap-ansi: 7.0.0
    dev: true

  /clone-response@1.0.3:
    resolution: {integrity: sha512-ROoL94jJH2dUVML2Y/5PEDNaSHgeOdSDicUyS7izcF63G6sTc/FTjLub4b8Il9S8S0beOfYt0TaA5qvFK+w0wA==}
    dependencies:
      mimic-response: 1.0.1
    dev: true

  /clone@1.0.4:
    resolution: {integrity: sha512-JQHZ2QMW6l3aH/j6xCqQThY/9OH4D/9ls34cgkUBiEeocRTU04tHfKPBsUK1PqZCUQM7GiA0IIXJSuXHI64Kbg==}
    engines: {node: '>=0.8'}
    dev: true

  /color-convert@1.9.3:
    resolution: {integrity: sha512-QfAUtd+vFdAtFQcC8CCyYt1fYWxSqAiK2cSD6zDB8N3cpsEBAvRxp9zOGg6G/SHHJYAT88/az/IuDGALsNVbGg==}
    dependencies:
      color-name: 1.1.3

  /color-convert@2.0.1:
    resolution: {integrity: sha512-RRECPsj7iu/xb5oKYcsFHSppFNnsj/52OVTRKb4zP5onXwVF3zVmmToNcOfGC+CRDpfK/U584fMg38ZHCaElKQ==}
    engines: {node: '>=7.0.0'}
    requiresBuild: true
    dependencies:
      color-name: 1.1.4
    dev: true

  /color-name@1.1.3:
    resolution: {integrity: sha512-72fSenhMw2HZMTVHeCA9KCmpEIbzWiQsjN+BHcBbS9vr1mtt+vJjPdksIBNUmKAW8TFUDPJK5SUU3QhE9NEXDw==}

  /color-name@1.1.4:
    resolution: {integrity: sha512-dOy+3AuW3a2wNbZHIuMZpTcgjGuLU/uBL/ubcZF9OXbDo8ff4O8yVp5Bf0efS8uEoYo5q4Fx7dY9OgQGXgAsQA==}
    requiresBuild: true
    dev: true

  /colorette@2.0.20:
    resolution: {integrity: sha512-IfEDxwoWIjkeXL1eXcDiow4UbKjhLdq6/EuSVR9GMN7KVH3r9gQ83e73hsz1Nd1T3ijd5xv1wcWRYO+D6kCI2w==}
    dev: true

  /combined-stream@1.0.8:
    resolution: {integrity: sha512-FQN4MRfuJeHf7cBbBMJFXhKSDq+2kAArBlmRBvcvFE5BB1HZKXtSFASDhdlz9zOYwxh8lDdnvmMOe/+5cdoEdg==}
    engines: {node: '>= 0.8'}
    dependencies:
      delayed-stream: 1.0.0
    dev: true

  /commander@11.1.0:
    resolution: {integrity: sha512-yPVavfyCcRhmorC7rWlkHn15b4wDVgVmBA7kV4QVBsF7kv/9TKJAbAXVTxvTnwP8HHKjRCJDClKbciiYS7p0DQ==}
    engines: {node: '>=16'}
    dev: true

  /commander@9.5.0:
    resolution: {integrity: sha512-KRs7WVDKg86PWiuAqhDrAQnTXZKraVcCc6vFdL14qrZ/DcWwuRo7VoiYXalXO7S5GKpqYiVEwCbgFDfxNHKJBQ==}
    engines: {node: ^12.20.0 || >=14}
    requiresBuild: true
    dev: true

  /compare-versions@6.1.0:
    resolution: {integrity: sha512-LNZQXhqUvqUTotpZ00qLSaify3b4VFD588aRr8MKFw4CMUr98ytzCW5wDH5qx/DEY5kCDXcbcRuCqL0szEf2tg==}
    dev: false

  /compress-commons@5.0.3:
    resolution: {integrity: sha512-/UIcLWvwAQyVibgpQDPtfNM3SvqN7G9elAPAV7GM0L53EbNWwWiCsWtK8Fwed/APEbptPHXs5PuW+y8Bq8lFTA==}
    engines: {node: '>= 12.0.0'}
    requiresBuild: true
    dependencies:
      crc-32: 1.2.2
      crc32-stream: 5.0.0
      normalize-path: 3.0.0
      readable-stream: 3.6.2
    dev: true

  /concat-map@0.0.1:
    resolution: {integrity: sha512-/Srv4dswyQNBfohGpz9o6Yb3Gz3SrUDqBH5rTuhGR7ahtlbYKnVxw2bCFMRljaA7EXHaXZ8wsHdodFvbkhKmqg==}
    dev: true

  /config-chain@1.1.13:
    resolution: {integrity: sha512-qj+f8APARXHrM0hraqXYb2/bOVSV4PvJQlNZ/DVj0QrmNM2q2euizkeuVckQ57J+W0mRH6Hvi+k50M4Jul2VRQ==}
    dependencies:
      ini: 1.3.8
      proto-list: 1.2.4
    dev: true

  /configstore@6.0.0:
    resolution: {integrity: sha512-cD31W1v3GqUlQvbBCGcXmd2Nj9SvLDOP1oQ0YFuLETufzSPaKp11rYBsSOm7rCsW3OnIRAFM3OxRhceaXNYHkA==}
    engines: {node: '>=12'}
    dependencies:
      dot-prop: 6.0.1
      graceful-fs: 4.2.11
      unique-string: 3.0.0
      write-file-atomic: 3.0.3
      xdg-basedir: 5.1.0
    dev: true

  /convert-source-map@2.0.0:
    resolution: {integrity: sha512-Kvp459HrV2FEJ1CAsi1Ku+MY3kasH19TFykTz2xWmMeq6bk2NU3XXvfJ+Q61m0xktWwt+1HSYf3JZsTms3aRJg==}
    dev: true

  /core-util-is@1.0.3:
    resolution: {integrity: sha512-ZQBvi1DcpJ4GDqanjucZ2Hj3wEO5pZDS89BWbkcrvdxksJorwUDDZamX9ldFkp9aw2lmBDLgkObEA4DWNJ9FYQ==}
    requiresBuild: true
    dev: true

  /cosmiconfig@9.0.0(typescript@5.3.3):
    resolution: {integrity: sha512-itvL5h8RETACmOTFc4UfIyB2RfEHi71Ax6E/PivVxq9NseKbOWpeyHEOIbmAw1rs8Ak0VursQNww7lf7YtUwzg==}
    engines: {node: '>=14'}
    peerDependencies:
      typescript: '>=4.9.5'
    peerDependenciesMeta:
      typescript:
        optional: true
    dependencies:
      env-paths: 2.2.1
      import-fresh: 3.3.0
      js-yaml: 4.1.0
      parse-json: 5.2.0
      typescript: 5.3.3
    dev: true

  /crc-32@1.2.2:
    resolution: {integrity: sha512-ROmzCKrTnOwybPcJApAA6WBWij23HVfGVNKqqrZpuyZOHqK2CwHSvpGuyt/UNNvaIjEd8X5IFGp4Mh+Ie1IHJQ==}
    engines: {node: '>=0.8'}
    hasBin: true
    requiresBuild: true
    dev: true

  /crc32-stream@5.0.0:
    resolution: {integrity: sha512-B0EPa1UK+qnpBZpG+7FgPCu0J2ETLpXq09o9BkLkEAhdB6Z61Qo4pJ3JYu0c+Qi+/SAL7QThqnzS06pmSSyZaw==}
    engines: {node: '>= 12.0.0'}
    requiresBuild: true
    dependencies:
      crc-32: 1.2.2
      readable-stream: 3.6.2
    dev: true

  /cross-env@7.0.3:
    resolution: {integrity: sha512-+/HKd6EgcQCJGh2PSjZuUitQBQynKor4wrFbRg4DtAgS1aWO+gU52xpH7M9ScGgXSYmAVS9bIJ8EzuaGw0oNAw==}
    engines: {node: '>=10.14', npm: '>=6', yarn: '>=1'}
    hasBin: true
    dependencies:
      cross-spawn: 7.0.3
    dev: true

  /cross-fetch@4.0.0:
    resolution: {integrity: sha512-e4a5N8lVvuLgAWgnCrLr2PP0YyDOTHa9H/Rj54dirp61qXnNq46m82bRhNqIA5VccJtWBvPTFRV3TtvHUKPB1g==}
    requiresBuild: true
    dependencies:
      node-fetch: 2.7.0
    transitivePeerDependencies:
      - encoding
    dev: true

  /cross-spawn@7.0.3:
    resolution: {integrity: sha512-iRDPJKUPVEND7dHPO8rkbOnPpyDygcDFtWjpeWNCgy8WP2rXcxXL8TskReQl6OrB2G7+UJrags1q15Fudc7G6w==}
    engines: {node: '>= 8'}
    dependencies:
      path-key: 3.1.1
      shebang-command: 2.0.0
      which: 2.0.2
    dev: true

  /crypto-random-string@4.0.0:
    resolution: {integrity: sha512-x8dy3RnvYdlUcPOjkEHqozhiwzKNSq7GcPuXFbnyMOCHxX8V3OgIg/pYuabl2sbUPfIJaeAQB7PMOK8DFIdoRA==}
    engines: {node: '>=12'}
    dependencies:
      type-fest: 1.4.0
    dev: true

  /css-shorthand-properties@1.1.1:
    resolution: {integrity: sha512-Md+Juc7M3uOdbAFwOYlTrccIZ7oCFuzrhKYQjdeUEW/sE1hv17Jp/Bws+ReOPpGVBTYCBoYo+G17V5Qo8QQ75A==}
    dev: true

  /css-value@0.0.1:
    resolution: {integrity: sha512-FUV3xaJ63buRLgHrLQVlVgQnQdR4yqdLGaDu7g8CQcWjInDfM9plBTPI9FRfpahju1UBSaMckeb2/46ApS/V1Q==}
    dev: true

  /cssstyle@4.0.1:
    resolution: {integrity: sha512-8ZYiJ3A/3OkDd093CBT/0UKDWry7ak4BdPTFP2+QEP7cmhouyq/Up709ASSj2cK02BbZiMgk7kYjZNS4QP5qrQ==}
    engines: {node: '>=18'}
    dependencies:
      rrweb-cssom: 0.6.0
    dev: true

  /data-uri-to-buffer@4.0.1:
    resolution: {integrity: sha512-0R9ikRb668HB7QDxT1vkpuUBtqc53YyAwMwGeUFKRojY/NWKvdZ+9UYtRfGmhqNbRkTSVpMbmyhXipFFv2cb/A==}
    engines: {node: '>= 12'}

  /data-uri-to-buffer@6.0.2:
    resolution: {integrity: sha512-7hvf7/GW8e86rW0ptuwS3OcBGDjIi6SZva7hCyWC0yYry2cOPmLIjXAUHI6DK2HsnwJd9ifmt57i8eV2n4YNpw==}
    engines: {node: '>= 14'}
    requiresBuild: true
    dev: true

  /data-urls@5.0.0:
    resolution: {integrity: sha512-ZYP5VBHshaDAiVZxjbRVcFJpc+4xGgT0bK3vzy1HLN8jTO975HEbuYzZJcHoQEY5K1a0z8YayJkyVETa08eNTg==}
    engines: {node: '>=18'}
    dependencies:
      whatwg-mimetype: 4.0.0
      whatwg-url: 14.0.0
    dev: true

  /debug@4.3.4:
    resolution: {integrity: sha512-PRWFHuSU3eDtQJPvnNY7Jcket1j0t5OuOsFzPPzsekD52Zl8qUfFIPEiswXqIvHWGVHOgX+7G/vCNNhehwxfkQ==}
    engines: {node: '>=6.0'}
    peerDependencies:
      supports-color: '*'
    peerDependenciesMeta:
      supports-color:
        optional: true
    dependencies:
      ms: 2.1.2

  /decamelize@6.0.0:
    resolution: {integrity: sha512-Fv96DCsdOgB6mdGl67MT5JaTNKRzrzill5OH5s8bjYJXVlcXyPYGyPsUkWyGV5p1TXI5esYIYMMeDJL0hEIwaA==}
    engines: {node: ^12.20.0 || ^14.13.1 || >=16.0.0}
    dev: true

  /decimal.js@10.4.3:
    resolution: {integrity: sha512-VBBaLc1MgL5XpzgIP7ny5Z6Nx3UrRkIViUkPUdtl9aya5amy3De1gsUUSB1g3+3sExYNjCAsAznmukyxCb1GRA==}
    dev: true

  /decompress-response@6.0.0:
    resolution: {integrity: sha512-aW35yZM6Bb/4oJlZncMH2LCoZtJXTRxES17vE3hoRiowU2kWHaJKFkSBDnDR+cm9J+9QhXmREyIfv0pji9ejCQ==}
    engines: {node: '>=10'}
    dependencies:
      mimic-response: 3.1.0
    dev: true

  /deep-eql@4.1.3:
    resolution: {integrity: sha512-WaEtAOpRA1MQ0eohqZjpGD8zdI0Ovsm8mmFhaDN8dvDZzyoUMcYDnf5Y6iu7HTXxf8JDS23qWa4a+hKCDyOPzw==}
    engines: {node: '>=6'}
    dependencies:
      type-detect: 4.0.8
    dev: true

  /deep-equal@2.2.3:
    resolution: {integrity: sha512-ZIwpnevOurS8bpT4192sqAowWM76JDKSHYzMLty3BZGSswgq6pBaH3DhCSW5xVAZICZyKdOBPjwww5wfgT/6PA==}
    engines: {node: '>= 0.4'}
    dependencies:
      array-buffer-byte-length: 1.0.1
      call-bind: 1.0.7
      es-get-iterator: 1.1.3
      get-intrinsic: 1.2.4
      is-arguments: 1.1.1
      is-array-buffer: 3.0.4
      is-date-object: 1.0.5
      is-regex: 1.1.4
      is-shared-array-buffer: 1.0.3
      isarray: 2.0.5
      object-is: 1.1.5
      object-keys: 1.1.1
      object.assign: 4.1.5
      regexp.prototype.flags: 1.5.2
      side-channel: 1.0.5
      which-boxed-primitive: 1.0.2
      which-collection: 1.0.1
      which-typed-array: 1.1.14
    dev: true

  /deep-extend@0.6.0:
    resolution: {integrity: sha512-LOHxIOaPYdHlJRtCQfDIVZtfw/ufM8+rVj649RIHzcm/vGwQRXFt6OPqIFWsm2XEMrNIEtWR64sY1LEKD2vAOA==}
    engines: {node: '>=4.0.0'}
    dev: true

  /deep-is@0.1.4:
    resolution: {integrity: sha512-oIPzksmTg4/MriiaYGO+okXDT7ztn/w3Eptv/+gSIdMdKsJo0u4CfYNFJPy+4SKMuCqGw2wxnA+URMg3t8a/bQ==}
    dev: true

  /deepmerge-ts@5.1.0:
    resolution: {integrity: sha512-eS8dRJOckyo9maw9Tu5O5RUi/4inFLrnoLkBe3cPfDMx3WZioXtmOew4TXQaxq7Rhl4xjDtR7c6x8nNTxOvbFw==}
    engines: {node: '>=16.0.0'}
    dev: true

  /default-browser-id@5.0.0:
    resolution: {integrity: sha512-A6p/pu/6fyBcA1TRz/GqWYPViplrftcW2gZC9q79ngNCKAeR/X3gcEdXQHl4KNXV+3wgIJ1CPkJQ3IHM6lcsyA==}
    engines: {node: '>=18'}
    dev: true

  /default-browser@5.2.1:
    resolution: {integrity: sha512-WY/3TUME0x3KPYdRRxEJJvXRHV4PyPoUsxtZa78lwItwRQRHhd2U9xOscaT/YTf8uCXIAjeJOFBVEh/7FtD8Xg==}
    engines: {node: '>=18'}
    dependencies:
      bundle-name: 4.1.0
      default-browser-id: 5.0.0
    dev: true

  /defaults@1.0.4:
    resolution: {integrity: sha512-eFuaLoy/Rxalv2kr+lqMlUnrDWV+3j4pljOIJgLIhI058IQfWJ7vXhyEIHu+HtC738klGALYxOKDO0bQP3tg8A==}
    dependencies:
      clone: 1.0.4
    dev: true

  /defer-to-connect@2.0.1:
    resolution: {integrity: sha512-4tvttepXG1VaYGrRibk5EwJd1t4udunSOVMdLSAL6mId1ix438oPwPZMALY41FCijukO1L0twNcGsdzS7dHgDg==}
    engines: {node: '>=10'}
    dev: true

  /define-data-property@1.1.4:
    resolution: {integrity: sha512-rBMvIzlpA8v6E+SJZoo++HAYqsLrkg7MSfIinMPFhmkorw7X+dOXVJQs+QT69zGkzMyfDnIMN2Wid1+NbL3T+A==}
    engines: {node: '>= 0.4'}
    dependencies:
      es-define-property: 1.0.0
      es-errors: 1.3.0
      gopd: 1.0.1
    dev: true

  /define-lazy-prop@3.0.0:
    resolution: {integrity: sha512-N+MeXYoqr3pOgn8xfyRPREN7gHakLYjhsHhWGT3fWAiL4IkAt0iDw14QiiEm2bE30c5XX5q0FtAA3CK5f9/BUg==}
    engines: {node: '>=12'}
    dev: true

  /define-properties@1.2.1:
    resolution: {integrity: sha512-8QmQKqEASLd5nx0U1B1okLElbUuuttJ/AnYmRXbbbGDWh6uS208EjD4Xqq/I9wK7u0v6O08XhTWnt5XtEbR6Dg==}
    engines: {node: '>= 0.4'}
    dependencies:
      define-data-property: 1.1.4
      has-property-descriptors: 1.0.2
      object-keys: 1.1.1
    dev: true

  /degenerator@5.0.1:
    resolution: {integrity: sha512-TllpMR/t0M5sqCXfj85i4XaAzxmS5tVA16dqvdkMwGmzI+dXLXnw3J+3Vdv7VKw+ThlTMboK6i9rnZ6Nntj5CQ==}
    engines: {node: '>= 14'}
    requiresBuild: true
    dependencies:
      ast-types: 0.13.4
      escodegen: 2.1.0
      esprima: 4.0.1
    dev: true

  /delayed-stream@1.0.0:
    resolution: {integrity: sha512-ZySD7Nf91aLB0RxL4KGrKHBXl7Eds1DAmEdcoVawXnLD7SDhpNgtuII2aAkg7a7QS41jxPSZ17p4VdGnMHk3MQ==}
    engines: {node: '>=0.4.0'}
    dev: true

  /deprecation@2.3.1:
    resolution: {integrity: sha512-xmHIy4F3scKVwMsQ4WnVaS8bHOx0DmVwRywosKhaILI0ywMDWPtBSku2HNxRvF7jtwDRsoEwYQSfbxj8b7RlJQ==}
    dev: true

  /dequal@2.0.3:
    resolution: {integrity: sha512-0je+qPKHEMohvfRTCEo3CrPG6cAzAYgmzKyxRiYSSDkS6eGJdyVJm7WaYA5ECaAD9wLB2T4EEeymA5aFVcYXCA==}
    engines: {node: '>=6'}
    requiresBuild: true
    dev: true

  /detect-node@2.1.0:
    resolution: {integrity: sha512-T0NIuQpnTvFDATNuHN5roPwSBG83rFsuO+MXXH9/3N1eFbn4wcPjttvjMLEPWJ0RGUYgQE7cGgS3tNxbqCGM7g==}
    requiresBuild: true
    dev: true
    optional: true

  /devtools-protocol@0.0.1147663:
    resolution: {integrity: sha512-hyWmRrexdhbZ1tcJUGpO95ivbRhWXz++F4Ko+n21AY5PNln2ovoJw+8ZMNDTtip+CNFQfrtLVh/w4009dXO/eQ==}
    requiresBuild: true
    dev: true

  /devtools-protocol@0.0.1262051:
    resolution: {integrity: sha512-YJe4CT5SA8on3Spa+UDtNhEqtuV6Epwz3OZ4HQVLhlRccpZ9/PAYk0/cy/oKxFKRrZPBUPyxympQci4yWNWZ9g==}
<<<<<<< HEAD
=======
    requiresBuild: true
>>>>>>> 5f61310b
    dev: true

  /diff-sequences@29.6.3:
    resolution: {integrity: sha512-EjePK1srD3P08o2j4f0ExnylqRs5B9tJjcp9t1krH2qRi8CCdsYfwe9JgSLurFBWwq4uOlipzfk5fHNvwFKr8Q==}
    engines: {node: ^14.15.0 || ^16.10.0 || >=18.0.0}
    dev: true

  /dir-glob@3.0.1:
    resolution: {integrity: sha512-WkrWp9GR4KXfKGYzOLmTuGVi1UWFfws377n9cc55/tb6DuqyF6pcQ5AbiHEshaDpY9v6oaSr2XCDidGmMwdzIA==}
    engines: {node: '>=8'}
    dependencies:
      path-type: 4.0.0
    dev: true

  /doctrine@3.0.0:
    resolution: {integrity: sha512-yS+Q5i3hBf7GBkd4KG8a7eBNNWNGLTaEwwYWUijIYM7zrlYDM0BFXHjjPWlWZ1Rg7UaddZeIDmi9jF3HmqiQ2w==}
    engines: {node: '>=6.0.0'}
    dependencies:
      esutils: 2.0.3
    dev: true

  /dom-accessibility-api@0.5.16:
    resolution: {integrity: sha512-X7BJ2yElsnOJ30pZF4uIIDfBEVgF4XEBxL9Bxhy6dnrm5hkzqmsWHGTiHqRiITNhMyFLyAiWndIJP7Z1NTteDg==}
    dev: true

  /dot-prop@6.0.1:
    resolution: {integrity: sha512-tE7ztYzXHIeyvc7N+hR3oi7FIbf/NIjVP9hmAt3yMXzrQ072/fpjGLx2GxNxGxUl5V73MEqYzioOMoVhGMJ5cA==}
    engines: {node: '>=10'}
    dependencies:
      is-obj: 2.0.0
    dev: true

  /dotenv@16.4.5:
    resolution: {integrity: sha512-ZmdL2rui+eB2YwhsWzjInR8LldtZHGDoQ1ugH85ppHKwpUHL7j7rN0Ti9NCnGiQbhaZ11FpR+7ao1dNsmduNUg==}
    engines: {node: '>=12'}
    dev: true

  /duplexer2@0.1.4:
    resolution: {integrity: sha512-asLFVfWWtJ90ZyOUHMqk7/S2w2guQKxUI2itj3d92ADHhxUSbCMGi1f1cBcJ7xM1To+pE/Khbwo1yuNbMEPKeA==}
    requiresBuild: true
    dependencies:
      readable-stream: 2.3.8
    dev: true

  /eastasianwidth@0.2.0:
    resolution: {integrity: sha512-I88TYZWc9XiYHRQ4/3c5rjjfgkjhLyW2luGIheGERbNQ6OY7yTybanSpDXZa8y7VUP9YmDcYa+eyq4ca7iLqWA==}
    requiresBuild: true
    dev: true

  /edge-paths@3.0.5:
    resolution: {integrity: sha512-sB7vSrDnFa4ezWQk9nZ/n0FdpdUuC6R1EOrlU3DL+bovcNFK28rqu2emmAUjujYEJTWIgQGqgVVWUZXMnc8iWg==}
    engines: {node: '>=14.0.0'}
    requiresBuild: true
    dependencies:
      '@types/which': 2.0.2
      which: 2.0.2
    dev: true

  /edgedriver@5.3.10:
    resolution: {integrity: sha512-RFSHYMNtcF1PjaGZCA2rdQQ8hSTLPZgcYgeY1V6dC+tR4NhZXwFAku+8hCbRYh7ZlwKKrTbVu9FwknjFddIuuw==}
    hasBin: true
    requiresBuild: true
    dependencies:
      '@wdio/logger': 8.28.0
      decamelize: 6.0.0
      edge-paths: 3.0.5
      node-fetch: 3.3.2
      unzipper: 0.10.14
      which: 4.0.0
    dev: true

  /ejs@3.1.9:
    resolution: {integrity: sha512-rC+QVNMJWv+MtPgkt0y+0rVEIdbtxVADApW9JXrUVlzHetgcyczP/E7DJmWJ4fJCZF2cPcBk0laWO9ZHMG3DmQ==}
    engines: {node: '>=0.10.0'}
    hasBin: true
    dependencies:
      jake: 10.8.7
    dev: true

  /electron-to-chromium@1.4.682:
    resolution: {integrity: sha512-oCglfs8yYKs9RQjJFOHonSnhikPK3y+0SvSYc/YpYJV//6rqc0/hbwd0c7vgK4vrl6y2gJAwjkhkSGWK+z4KRA==}
    dev: false

  /electron@29.0.1:
    resolution: {integrity: sha512-hsQr9clm8NCAMv4uhHlXThHn52UAgrHgyz3ubBAxZIPuUcpKVDtg4HPmx4hbmHIbYICI5OyLN3Ztp7rS+Dn4Lw==}
    engines: {node: '>= 12.20.55'}
    hasBin: true
    requiresBuild: true
    dependencies:
      '@electron/get': 2.0.3
      '@types/node': 20.11.20
      extract-zip: 2.0.1
    transitivePeerDependencies:
      - supports-color
    dev: true

  /emoji-regex@10.3.0:
    resolution: {integrity: sha512-QpLs9D9v9kArv4lfDEgg1X/gN5XLnf/A6l9cs8SPZLRZR3ZkY9+kwIQTxm+fsSej5UMYGE8fdoaZVIBlqG0XTw==}
    dev: true

  /emoji-regex@8.0.0:
    resolution: {integrity: sha512-MSjYzcWNOA0ewAHpz0MxpYFvwg6yjy1NG3xteoqz644VCo/RPgnr1/GGt+ic3iJTzQ8Eu3TdM14SawnVUmGE6A==}
    requiresBuild: true
    dev: true

  /emoji-regex@9.2.2:
    resolution: {integrity: sha512-L18DaJsXSUk2+42pv8mLs5jJT2hqFkFE4j21wOmgbUqsZ2hL72NsUU785g9RXgo3s0ZNgVl42TiHp3ZtOv/Vyg==}
    requiresBuild: true
    dev: true

  /end-of-stream@1.4.4:
    resolution: {integrity: sha512-+uw1inIHVPQoaVuHzRyXd21icM+cnt4CzD5rW+NC1wjOUSTOs+Te7FOv7AhN7vS9x/oIyhLP5PR1H+phQAHu5Q==}
    requiresBuild: true
    dependencies:
      once: 1.4.0
    dev: true

  /entities@4.5.0:
    resolution: {integrity: sha512-V0hjH4dGPh9Ao5p0MoRY6BVqtwCjhz6vI5LT8AJ55H+4g9/4vbHx1I54fS0XuclLhDHArPQCiMjDxjaL8fPxhw==}
    engines: {node: '>=0.12'}
    dev: true

  /env-paths@2.2.1:
    resolution: {integrity: sha512-+h1lkLKhZMTYjog1VEpJNG7NZJWcuc2DDk/qsqSTRRCOXiLjeQ1d1/udrUGhqMxUgAlwKNZ0cf2uqan5GLuS2A==}
    engines: {node: '>=6'}
    dev: true

  /error-ex@1.3.2:
    resolution: {integrity: sha512-7dFHNmqeFSEt2ZBsCriorKnn3Z2pj+fd9kmI6QoWw4//DL+icEBfc0U7qJCisqrTsKTjw4fNFy2pW9OqStD84g==}
    dependencies:
      is-arrayish: 0.2.1
    dev: true

  /es-abstract@1.22.4:
    resolution: {integrity: sha512-vZYJlk2u6qHYxBOTjAeg7qUxHdNfih64Uu2J8QqWgXZ2cri0ZpJAkzDUK/q593+mvKwlxyaxr6F1Q+3LKoQRgg==}
    engines: {node: '>= 0.4'}
    dependencies:
      array-buffer-byte-length: 1.0.1
      arraybuffer.prototype.slice: 1.0.3
      available-typed-arrays: 1.0.7
      call-bind: 1.0.7
      es-define-property: 1.0.0
      es-errors: 1.3.0
      es-set-tostringtag: 2.0.3
      es-to-primitive: 1.2.1
      function.prototype.name: 1.1.6
      get-intrinsic: 1.2.4
      get-symbol-description: 1.0.2
      globalthis: 1.0.3
      gopd: 1.0.1
      has-property-descriptors: 1.0.2
      has-proto: 1.0.3
      has-symbols: 1.0.3
      hasown: 2.0.1
      internal-slot: 1.0.7
      is-array-buffer: 3.0.4
      is-callable: 1.2.7
      is-negative-zero: 2.0.3
      is-regex: 1.1.4
      is-shared-array-buffer: 1.0.3
      is-string: 1.0.7
      is-typed-array: 1.1.13
      is-weakref: 1.0.2
      object-inspect: 1.13.1
      object-keys: 1.1.1
      object.assign: 4.1.5
      regexp.prototype.flags: 1.5.2
      safe-array-concat: 1.1.0
      safe-regex-test: 1.0.3
      string.prototype.trim: 1.2.8
      string.prototype.trimend: 1.0.7
      string.prototype.trimstart: 1.0.7
      typed-array-buffer: 1.0.2
      typed-array-byte-length: 1.0.1
      typed-array-byte-offset: 1.0.2
      typed-array-length: 1.0.5
      unbox-primitive: 1.0.2
      which-typed-array: 1.1.14
    dev: true

  /es-array-method-boxes-properly@1.0.0:
    resolution: {integrity: sha512-wd6JXUmyHmt8T5a2xreUwKcGPq6f1f+WwIJkijUqiGcJz1qqnZgP6XIK+QyIWU5lT7imeNxUll48bziG+TSYcA==}
    dev: true

  /es-define-property@1.0.0:
    resolution: {integrity: sha512-jxayLKShrEqqzJ0eumQbVhTYQM27CfT1T35+gCgDFoL82JLsXqTJ76zv6A0YLOgEnLUMvLzsDsGIrl8NFpT2gQ==}
    engines: {node: '>= 0.4'}
    dependencies:
      get-intrinsic: 1.2.4
    dev: true

  /es-errors@1.3.0:
    resolution: {integrity: sha512-Zf5H2Kxt2xjTvbJvP2ZWLEICxA6j+hAmMzIlypy4xcBg1vKVnx89Wy0GbS+kf5cwCVFFzdCFh2XSCFNULS6csw==}
    engines: {node: '>= 0.4'}
    dev: true

  /es-get-iterator@1.1.3:
    resolution: {integrity: sha512-sPZmqHBe6JIiTfN5q2pEi//TwxmAFHwj/XEuYjTuse78i8KxaqMTTzxPoFKuzRpDpTJ+0NAbpfenkmH2rePtuw==}
    dependencies:
      call-bind: 1.0.7
      get-intrinsic: 1.2.4
      has-symbols: 1.0.3
      is-arguments: 1.1.1
      is-map: 2.0.2
      is-set: 2.0.2
      is-string: 1.0.7
      isarray: 2.0.5
      stop-iteration-iterator: 1.0.0
    dev: true

  /es-set-tostringtag@2.0.3:
    resolution: {integrity: sha512-3T8uNMC3OQTHkFUsFq8r/BwAXLHvU/9O9mE0fBc/MY5iq/8H7ncvO947LmYA6ldWw9Uh8Yhf25zu6n7nML5QWQ==}
    engines: {node: '>= 0.4'}
    dependencies:
      get-intrinsic: 1.2.4
      has-tostringtag: 1.0.2
      hasown: 2.0.1
    dev: true

  /es-to-primitive@1.2.1:
    resolution: {integrity: sha512-QCOllgZJtaUo9miYBcLChTUaHNjJF3PYs1VidD7AwiEj1kYxKeQTctLAezAOH5ZKRH0g2IgPn6KwB4IT8iRpvA==}
    engines: {node: '>= 0.4'}
    dependencies:
      is-callable: 1.2.7
      is-date-object: 1.0.5
      is-symbol: 1.0.4
    dev: true

  /es6-error@4.1.1:
    resolution: {integrity: sha512-Um/+FxMr9CISWh0bi5Zv0iOD+4cFh5qLeks1qhAopKVAJw3drgKbKySikp7wGhDL0HPeaja0P5ULZrxLkniUVg==}
    requiresBuild: true
    dev: true
    optional: true

  /esbuild@0.19.12:
    resolution: {integrity: sha512-aARqgq8roFBj054KvQr5f1sFu0D65G+miZRCuJyJ0G13Zwx7vRar5Zhn2tkQNzIXcBrNVsv/8stehpj+GAjgbg==}
    engines: {node: '>=12'}
    hasBin: true
    requiresBuild: true
    optionalDependencies:
      '@esbuild/aix-ppc64': 0.19.12
      '@esbuild/android-arm': 0.19.12
      '@esbuild/android-arm64': 0.19.12
      '@esbuild/android-x64': 0.19.12
      '@esbuild/darwin-arm64': 0.19.12
      '@esbuild/darwin-x64': 0.19.12
      '@esbuild/freebsd-arm64': 0.19.12
      '@esbuild/freebsd-x64': 0.19.12
      '@esbuild/linux-arm': 0.19.12
      '@esbuild/linux-arm64': 0.19.12
      '@esbuild/linux-ia32': 0.19.12
      '@esbuild/linux-loong64': 0.19.12
      '@esbuild/linux-mips64el': 0.19.12
      '@esbuild/linux-ppc64': 0.19.12
      '@esbuild/linux-riscv64': 0.19.12
      '@esbuild/linux-s390x': 0.19.12
      '@esbuild/linux-x64': 0.19.12
      '@esbuild/netbsd-x64': 0.19.12
      '@esbuild/openbsd-x64': 0.19.12
      '@esbuild/sunos-x64': 0.19.12
      '@esbuild/win32-arm64': 0.19.12
      '@esbuild/win32-ia32': 0.19.12
      '@esbuild/win32-x64': 0.19.12
    dev: true

  /escalade@3.1.2:
    resolution: {integrity: sha512-ErCHMCae19vR8vQGe50xIsVomy19rg6gFu3+r3jkEO46suLMWBksvVyoGgQV+jOfl84ZSOSlmv6Gxa89PmTGmA==}
    engines: {node: '>=6'}
    dev: true

  /escape-goat@4.0.0:
    resolution: {integrity: sha512-2Sd4ShcWxbx6OY1IHyla/CVNwvg7XwZVoXZHcSu9w9SReNP1EzzD5T8NWKIR38fIqEns9kDWKUQTXXAmlDrdPg==}
    engines: {node: '>=12'}
    dev: true

  /escape-string-regexp@1.0.5:
    resolution: {integrity: sha512-vbRorB5FUQWvla16U8R/qgaFIya2qGzwDrNmCZuYKrbdSUMG6I1ZCGQRefkRVhuOkIGVne7BQ35DSfo1qvJqFg==}
    engines: {node: '>=0.8.0'}

  /escape-string-regexp@2.0.0:
    resolution: {integrity: sha512-UpzcLCXolUWcNu5HtVMHYdXJjArjsF9C0aNnquZYY4uW/Vu0miy5YoWvbV345HauVvcAUnpRuhMMcqTcGOY2+w==}
    engines: {node: '>=8'}
    dev: true

  /escape-string-regexp@4.0.0:
    resolution: {integrity: sha512-TtpcNJ3XAzx3Gq8sWRzJaVajRs0uVxA2YAkdb1jm2YkPz4G6egUFAyA3n5vtEIZefPk5Wa4UXbKuS5fKkJWdgA==}
    engines: {node: '>=10'}
    dev: true

  /escape-string-regexp@5.0.0:
    resolution: {integrity: sha512-/veY75JbMK4j1yjvuUxuVsiS/hr/4iHs9FTT6cgTexxdE0Ly/glccBAkloH/DofkjRbZU3bnoj38mOmhkZ0lHw==}
    engines: {node: '>=12'}
    dev: true

  /escodegen@2.1.0:
    resolution: {integrity: sha512-2NlIDTwUWJN0mRPQOdtQBzbUHvdGY2P1VXSyU83Q3xKxM7WHX2Ql8dKq782Q9TgQUNOLEzEYu9bzLNj1q88I5w==}
    engines: {node: '>=6.0'}
    hasBin: true
    requiresBuild: true
    dependencies:
      esprima: 4.0.1
      estraverse: 5.3.0
      esutils: 2.0.3
    optionalDependencies:
      source-map: 0.6.1
    dev: true

  /eslint-config-prettier@9.1.0(eslint@8.57.0):
    resolution: {integrity: sha512-NSWl5BFQWEPi1j4TjVNItzYV7dZXZ+wP6I6ZhrBGpChQhZRUaElihE9uRRkcbRnNb76UMKDF3r+WTmNcGPKsqw==}
    hasBin: true
    peerDependencies:
      eslint: '>=7.0.0'
    dependencies:
      eslint: 8.57.0
    dev: true

<<<<<<< HEAD
  /eslint-plugin-vitest@0.3.22(@typescript-eslint/eslint-plugin@7.1.0)(eslint@8.57.0)(typescript@5.3.3)(vitest@1.3.1):
=======
  /eslint-plugin-vitest@0.3.22(@typescript-eslint/eslint-plugin@7.0.2)(eslint@8.57.0)(typescript@5.3.3)(vitest@1.3.1):
>>>>>>> 5f61310b
    resolution: {integrity: sha512-atkFGQ7aVgcuSeSMDqnyevIyUpfBPMnosksgEPrKE7Y8xQlqG/5z2IQ6UDau05zXaaFv7Iz8uzqvIuKshjZ0Zw==}
    engines: {node: ^18.0.0 || >= 20.0.0}
    peerDependencies:
      '@typescript-eslint/eslint-plugin': '*'
      eslint: '>=8.0.0'
      vitest: '*'
    peerDependenciesMeta:
      '@typescript-eslint/eslint-plugin':
        optional: true
      vitest:
        optional: true
    dependencies:
<<<<<<< HEAD
      '@typescript-eslint/eslint-plugin': 7.1.0(@typescript-eslint/parser@7.1.0)(eslint@8.57.0)(typescript@5.3.3)
=======
      '@typescript-eslint/eslint-plugin': 7.0.2(@typescript-eslint/parser@7.0.2)(eslint@8.57.0)(typescript@5.3.3)
>>>>>>> 5f61310b
      '@typescript-eslint/utils': 6.21.0(eslint@8.57.0)(typescript@5.3.3)
      eslint: 8.57.0
      vitest: 1.3.1(@types/node@20.11.20)(jsdom@24.0.0)
    transitivePeerDependencies:
      - supports-color
      - typescript
    dev: true

  /eslint-plugin-wdio@8.24.12:
    resolution: {integrity: sha512-OmzGteXFOQnJDdkTNnTfksaVa18WlFCyeLjZXHvDpkbomLWAg9wc296Pr0wnTCagqNj8qfEHpy+N2XVew5VCMA==}
    engines: {node: ^16.13 || >=18}
    dev: true

  /eslint-scope@7.2.2:
    resolution: {integrity: sha512-dOt21O7lTMhDM+X9mB4GX+DZrZtCUJPL/wlcTqxyrx5IvO0IYtILdtrQGQp+8n5S0gwSVmOf9NQrjMOgfQZlIg==}
    engines: {node: ^12.22.0 || ^14.17.0 || >=16.0.0}
    dependencies:
      esrecurse: 4.3.0
      estraverse: 5.3.0
    dev: true

  /eslint-visitor-keys@3.4.3:
    resolution: {integrity: sha512-wpc+LXeiyiisxPlEkUzU6svyS1frIO3Mgxj1fdy7Pm8Ygzguax2N3Fa/D/ag1WqbOprdI+uY6wMUl8/a2G+iag==}
    engines: {node: ^12.22.0 || ^14.17.0 || >=16.0.0}
    dev: true

  /eslint@8.57.0:
    resolution: {integrity: sha512-dZ6+mexnaTIbSBZWgou51U6OmzIhYM2VcNdtiTtI7qPNZm35Akpr0f6vtw3w1Kmn5PYo+tZVfh13WrhpS6oLqQ==}
    engines: {node: ^12.22.0 || ^14.17.0 || >=16.0.0}
    hasBin: true
    dependencies:
      '@eslint-community/eslint-utils': 4.4.0(eslint@8.57.0)
      '@eslint-community/regexpp': 4.10.0
      '@eslint/eslintrc': 2.1.4
      '@eslint/js': 8.57.0
      '@humanwhocodes/config-array': 0.11.14
      '@humanwhocodes/module-importer': 1.0.1
      '@nodelib/fs.walk': 1.2.8
      '@ungap/structured-clone': 1.2.0
      ajv: 6.12.6
      chalk: 4.1.2
      cross-spawn: 7.0.3
      debug: 4.3.4
      doctrine: 3.0.0
      escape-string-regexp: 4.0.0
      eslint-scope: 7.2.2
      eslint-visitor-keys: 3.4.3
      espree: 9.6.1
      esquery: 1.5.0
      esutils: 2.0.3
      fast-deep-equal: 3.1.3
      file-entry-cache: 6.0.1
      find-up: 5.0.0
      glob-parent: 6.0.2
      globals: 13.24.0
      graphemer: 1.4.0
      ignore: 5.3.1
      imurmurhash: 0.1.4
      is-glob: 4.0.3
      is-path-inside: 3.0.3
      js-yaml: 4.1.0
      json-stable-stringify-without-jsonify: 1.0.1
      levn: 0.4.1
      lodash.merge: 4.6.2
      minimatch: 3.1.2
      natural-compare: 1.4.0
      optionator: 0.9.3
      strip-ansi: 6.0.1
      text-table: 0.2.0
    transitivePeerDependencies:
      - supports-color
    dev: true

  /espree@9.6.1:
    resolution: {integrity: sha512-oruZaFkjorTpF32kDSI5/75ViwGeZginGGy2NoOSg3Q9bnwlnmDm4HLnkl0RE3n+njDXR037aY1+x58Z/zFdwQ==}
    engines: {node: ^12.22.0 || ^14.17.0 || >=16.0.0}
    dependencies:
      acorn: 8.11.3
      acorn-jsx: 5.3.2(acorn@8.11.3)
      eslint-visitor-keys: 3.4.3
    dev: true

  /esprima@4.0.1:
    resolution: {integrity: sha512-eGuFFw7Upda+g4p+QHvnW0RyTX/SVeJBDM/gCtMARO0cLuT2HcEKnTPvhjV6aGeqrCB/sbNop0Kszm0jsaWU4A==}
    engines: {node: '>=4'}
    hasBin: true
    requiresBuild: true
    dev: true

  /esquery@1.5.0:
    resolution: {integrity: sha512-YQLXUplAwJgCydQ78IMJywZCceoqk1oH01OERdSAJc/7U2AylwjhSCLDEtqwg811idIS/9fIU5GjG73IgjKMVg==}
    engines: {node: '>=0.10'}
    dependencies:
      estraverse: 5.3.0
    dev: true

  /esrecurse@4.3.0:
    resolution: {integrity: sha512-KmfKL3b6G+RXvP8N1vr3Tq1kL/oCFgn2NYXEtqP8/L3pKapUA4G8cFVaoF3SU323CD4XypR/ffioHmkti6/Tag==}
    engines: {node: '>=4.0'}
    dependencies:
      estraverse: 5.3.0
    dev: true

  /estraverse@5.3.0:
    resolution: {integrity: sha512-MMdARuVEQziNTeJD8DgMqmhwR11BRQ/cBP+pLtYdSTnf3MIO8fFeiINEbX36ZdNlfU/7A9f3gUw49B3oQsvwBA==}
    engines: {node: '>=4.0'}
    dev: true

  /estree-walker@3.0.3:
    resolution: {integrity: sha512-7RUKfXgSMMkzt6ZuXmqapOurLGPPfgj6l9uRZ7lRGolvk0y2yocc35LdcxKC5PQZdn2DMqioAQ2NoWcrTKmm6g==}
    dependencies:
      '@types/estree': 1.0.5
    dev: true

  /esutils@2.0.3:
    resolution: {integrity: sha512-kVscqXk4OCp68SZ0dkgEKVi6/8ij300KBWTJq32P/dYeWTSwK41WyTxalN1eRmA5Z9UU/LX9D7FWSmV9SAYx6g==}
    engines: {node: '>=0.10.0'}
    dev: true

  /eventemitter3@5.0.1:
    resolution: {integrity: sha512-GWkBvjiSZK87ELrYOSESUYeVIc9mvLLf/nXalMOS5dYrgZq9o5OVkbZAVM06CVxYsCwH9BDZFPlQTlPA1j4ahA==}
    dev: true

  /execa@5.1.1:
    resolution: {integrity: sha512-8uSpZZocAZRBAPIEINJj3Lo9HyGitllczc27Eh5YYojjMFMn8yHMDMaUHE2Jqfq05D/wucwI4JGURyXt1vchyg==}
    engines: {node: '>=10'}
    dependencies:
      cross-spawn: 7.0.3
      get-stream: 6.0.1
      human-signals: 2.1.0
      is-stream: 2.0.1
      merge-stream: 2.0.0
      npm-run-path: 4.0.1
      onetime: 5.1.2
      signal-exit: 3.0.7
      strip-final-newline: 2.0.0
    dev: true

  /execa@8.0.1:
    resolution: {integrity: sha512-VyhnebXciFV2DESc+p6B+y0LjSm0krU4OgJN44qFAhBY0TJ+1V61tYD2+wHusZ6F9n5K+vl8k0sTy7PEfV4qpg==}
    engines: {node: '>=16.17'}
    dependencies:
      cross-spawn: 7.0.3
      get-stream: 8.0.1
      human-signals: 5.0.0
      is-stream: 3.0.0
      merge-stream: 2.0.0
      npm-run-path: 5.3.0
      onetime: 6.0.0
      signal-exit: 4.1.0
      strip-final-newline: 3.0.0
    dev: true

  /expect-webdriverio@4.11.9(typescript@5.3.3):
    resolution: {integrity: sha512-nHVLoC4W8wuVAyfpitJ07iDMLjeQ2OeYVjrKEb7dMeG4fqlegzN1SGYnnsKay+KWrte9KzuW1pZ7h5Nmbm/hAQ==}
    engines: {node: '>=16 || >=18 || >=20'}
    dependencies:
      '@vitest/snapshot': 1.3.1
      expect: 29.7.0
      jest-matcher-utils: 29.7.0
      lodash.isequal: 4.5.0
    optionalDependencies:
      '@wdio/globals': 8.32.3(typescript@5.3.3)
      '@wdio/logger': 8.28.0
      webdriverio: 8.32.3(typescript@5.3.3)
    transitivePeerDependencies:
      - bufferutil
      - devtools
      - encoding
      - supports-color
      - typescript
      - utf-8-validate
    dev: true

  /expect@29.7.0:
    resolution: {integrity: sha512-2Zks0hf1VLFYI1kbh0I5jP3KHHyCHpkfyHBzsSXRFgl/Bg9mWYfMW8oD+PdMPlEwy5HNsR9JutYy6pMeOh61nw==}
    engines: {node: ^14.15.0 || ^16.10.0 || >=18.0.0}
    dependencies:
      '@jest/expect-utils': 29.7.0
      jest-get-type: 29.6.3
      jest-matcher-utils: 29.7.0
      jest-message-util: 29.7.0
      jest-util: 29.7.0
    dev: true

  /external-editor@3.1.0:
    resolution: {integrity: sha512-hMQ4CX1p1izmuLYyZqLMO/qGNw10wSv9QDCPfzXfyFrOaCSSoRfqE1Kf1s5an66J5JZC62NewG+mK49jOCtQew==}
    engines: {node: '>=4'}
    dependencies:
      chardet: 0.7.0
      iconv-lite: 0.4.24
      tmp: 0.0.33
    dev: true

  /extract-zip@2.0.1:
    resolution: {integrity: sha512-GDhU9ntwuKyGXdZBUgTIe+vXnWj0fppUEtMDL0+idd5Sta8TGpHssn/eusA9mrPr9qNDym6SxAYZjNvCn/9RBg==}
    engines: {node: '>= 10.17.0'}
    hasBin: true
    dependencies:
      debug: 4.3.4
      get-stream: 5.2.0
      yauzl: 2.10.0
    optionalDependencies:
      '@types/yauzl': 2.10.3
    transitivePeerDependencies:
      - supports-color
    dev: true

  /fast-copy@3.0.1:
    resolution: {integrity: sha512-Knr7NOtK3HWRYGtHoJrjkaWepqT8thIVGAwt0p0aUs1zqkAzXZV4vo9fFNwyb5fcqK1GKYFYxldQdIDVKhUAfA==}
    dev: false

  /fast-deep-equal@2.0.1:
    resolution: {integrity: sha512-bCK/2Z4zLidyB4ReuIsvALH6w31YfAQDmXMqMx6FyfHqvBxtjC0eRumeSu4Bs3XtXwpyIywtSTrVT99BxY1f9w==}
    requiresBuild: true
    dev: true

  /fast-deep-equal@3.1.3:
    resolution: {integrity: sha512-f3qQ9oQy9j2AhBe/H9VC91wLmKBCCU/gDOnKNAYG5hswO7BLKj09Hc5HYNz9cGI++xlpDCIgDaitVs03ATR84Q==}
    dev: true

  /fast-fifo@1.3.2:
    resolution: {integrity: sha512-/d9sfos4yxzpwkDkuN7k2SqFKtYNmCTzgfEpz82x34IM9/zc8KGxQoXg1liNC/izpRM/MBdt44Nmx41ZWqk+FQ==}
    requiresBuild: true
    dev: true

  /fast-glob@3.3.2:
    resolution: {integrity: sha512-oX2ruAFQwf/Orj8m737Y5adxDQO0LAB7/S5MnxCdTNDd4p6BsyIVsv9JQsATbTSq8KHRpLwIHbVlUNatxd+1Ow==}
    engines: {node: '>=8.6.0'}
    dependencies:
      '@nodelib/fs.stat': 2.0.5
      '@nodelib/fs.walk': 1.2.8
      glob-parent: 5.1.2
      merge2: 1.4.1
      micromatch: 4.0.5
    dev: true

  /fast-json-stable-stringify@2.1.0:
    resolution: {integrity: sha512-lhd/wF+Lk98HZoTCtlVraHtfh5XYijIjalXck7saUtuanSDyLMxnHhSXEDJqHxD7msR8D0uCmqlkwjCV8xvwHw==}
    dev: true

  /fast-levenshtein@2.0.6:
    resolution: {integrity: sha512-DCXu6Ifhqcks7TZKY3Hxp3y6qphY5SJZmrWMDrKcERSOXWQdMhU9Ig/PYrzyw/ul9jOIyh0N4M0tbC5hodg8dw==}
    dev: true

  /fastq@1.17.1:
    resolution: {integrity: sha512-sRVD3lWVIXWg6By68ZN7vho9a1pQcN/WBFaAAsDDFzlJjvoGx0P8z7V1t72grFJfJhu3YPZBuu25f7Kaw2jN1w==}
    dependencies:
      reusify: 1.0.4
    dev: true

  /fd-slicer@1.1.0:
    resolution: {integrity: sha512-cE1qsB/VwyQozZ+q1dGxR8LBYNZeofhEdUNGSMbQD3Gw2lAzX9Zb3uIU6Ebc/Fmyjo9AWWfnn0AUCHqtevs/8g==}
    dependencies:
      pend: 1.2.0
    dev: true

  /fetch-blob@3.2.0:
    resolution: {integrity: sha512-7yAQpD2UMJzLi1Dqv7qFYnPbaPx7ZfFK6PiIxQ4PfkGPyNyl2Ugx+a/umUonmKqjhM4DnfbMvdX6otXq83soQQ==}
    engines: {node: ^12.20 || >= 14.13}
    dependencies:
      node-domexception: 1.0.0
      web-streams-polyfill: 3.3.3

  /figures@3.2.0:
    resolution: {integrity: sha512-yaduQFRKLXYOGgEn6AZau90j3ggSOyiqXU0F9JZfeXYhNa+Jk4X+s45A2zg5jns87GAFa34BBm2kXw4XpNcbdg==}
    engines: {node: '>=8'}
    dependencies:
      escape-string-regexp: 1.0.5
    dev: true

  /figures@5.0.0:
    resolution: {integrity: sha512-ej8ksPF4x6e5wvK9yevct0UCXh8TTFlWGVLlgjZuoBH1HwjIfKE/IdL5mq89sFA7zELi1VhKpmtDnrs7zWyeyg==}
    engines: {node: '>=14'}
    dependencies:
      escape-string-regexp: 5.0.0
      is-unicode-supported: 1.3.0
    dev: true

  /file-entry-cache@6.0.1:
    resolution: {integrity: sha512-7Gps/XWymbLk2QLYK4NzpMOrYjMhdIxXuIvy2QBsLE6ljuodKvdkWs/cpyJJ3CVIVpH0Oi1Hvg1ovbMzLdFBBg==}
    engines: {node: ^10.12.0 || >=12.0.0}
    dependencies:
      flat-cache: 3.2.0
    dev: true

  /filelist@1.0.4:
    resolution: {integrity: sha512-w1cEuf3S+DrLCQL7ET6kz+gmlJdbq9J7yXCSjK/OZCPA+qEN1WyF4ZAf0YYJa4/shHJra2t/d/r8SV4Ji+x+8Q==}
    dependencies:
      minimatch: 5.1.6
    dev: true

  /fill-range@7.0.1:
    resolution: {integrity: sha512-qOo9F+dMUmC2Lcb4BbVvnKJxTPjCm+RRpe4gDuGrzkL7mEVl/djYSu2OdQ2Pa302N4oqkSg9ir6jaLWJ2USVpQ==}
    engines: {node: '>=8'}
    dependencies:
      to-regex-range: 5.0.1
    dev: true

  /find-up-simple@1.0.0:
    resolution: {integrity: sha512-q7Us7kcjj2VMePAa02hDAF6d+MzsdsAWEwYyOpwUtlerRBkOEPBCRZrAV4XfcSN8fHAgaD0hP7miwoay6DCprw==}
    engines: {node: '>=18'}
    dev: false

  /find-up@5.0.0:
    resolution: {integrity: sha512-78/PXT1wlLLDgTzDs7sjq9hzz0vXD+zn+7wypEe4fXQxCmdmqfGsEPQxmiCSQI3ajFV91bVSsvNtrJRiW6nGng==}
    engines: {node: '>=10'}
    dependencies:
      locate-path: 6.0.0
      path-exists: 4.0.0
    dev: true

  /find-up@6.3.0:
    resolution: {integrity: sha512-v2ZsoEuVHYy8ZIlYqwPe/39Cy+cFDzp4dXPaxNvkEuouymu+2Jbz0PxpKarJHYJTmv2HWT3O382qY8l4jMWthw==}
    engines: {node: ^12.20.0 || ^14.13.1 || >=16.0.0}
    dependencies:
      locate-path: 7.2.0
      path-exists: 5.0.0
    dev: true

  /find-versions@5.1.0:
    resolution: {integrity: sha512-+iwzCJ7C5v5KgcBuueqVoNiHVoQpwiUK5XFLjf0affFTep+Wcw93tPvmb8tqujDNmzhBDPddnWV/qgWSXgq+Hg==}
    engines: {node: '>=12'}
    dependencies:
      semver-regex: 4.0.5
    dev: false

  /flat-cache@3.2.0:
    resolution: {integrity: sha512-CYcENa+FtcUKLmhhqyctpclsq7QF38pKjZHsGNiSQF5r4FtoKDWabFDl3hzaEQMvT1LHEysw5twgLvpYYb4vbw==}
    engines: {node: ^10.12.0 || >=12.0.0}
    dependencies:
      flatted: 3.3.1
      keyv: 4.5.4
      rimraf: 3.0.2
    dev: true

  /flatted@3.3.1:
    resolution: {integrity: sha512-X8cqMLLie7KsNUDSdzeN8FYK9rEt4Dt67OsG/DNGnYTSDBG4uFAJFBnUeiV+zCVAvwFy56IjM9sH51jVaEhNxw==}
    dev: true

  /for-each@0.3.3:
    resolution: {integrity: sha512-jqYfLp7mo9vIyQf8ykW2v7A+2N4QjeCeI5+Dz9XraiO1ign81wjiH7Fb9vSOWvQfNtmSa4H2RoQTrrXivdUZmw==}
    dependencies:
      is-callable: 1.2.7
    dev: true

  /foreground-child@3.1.1:
    resolution: {integrity: sha512-TMKDUnIte6bfb5nWv7V/caI169OHgvwjb7V4WkeUvbQQdjr5rWKqHFiKWb/fcOwB+CzBT+qbWjvj+DVwRskpIg==}
    engines: {node: '>=14'}
    requiresBuild: true
    dependencies:
      cross-spawn: 7.0.3
      signal-exit: 4.1.0
    dev: true

  /form-data-encoder@2.1.4:
    resolution: {integrity: sha512-yDYSgNMraqvnxiEXO4hi88+YZxaHC6QKzb5N84iRCTDeRO7ZALpir/lVmf/uXUhnwUr2O4HU8s/n6x+yNjQkHw==}
    engines: {node: '>= 14.17'}
    dev: true

  /form-data@4.0.0:
    resolution: {integrity: sha512-ETEklSGi5t0QMZuiXoA/Q6vcnxcLQP5vdugSpuAyi6SVGi2clPPp+xgEhuMaHC+zGgn31Kd235W35f7Hykkaww==}
    engines: {node: '>= 6'}
    dependencies:
      asynckit: 0.4.0
      combined-stream: 1.0.8
      mime-types: 2.1.35
    dev: true

  /formdata-polyfill@4.0.10:
    resolution: {integrity: sha512-buewHzMvYL29jdeQTVILecSaZKnt/RJWjoZCF5OW60Z67/GmSLBkOFM7qh1PI3zFNtJbaZL5eQu1vLfazOwj4g==}
    engines: {node: '>=12.20.0'}
    dependencies:
      fetch-blob: 3.2.0

  /fs-extra@11.2.0:
    resolution: {integrity: sha512-PmDi3uwK5nFuXh7XDTlVnS17xJS7vW36is2+w3xcv8SVxiB4NyATf4ctkVY5bkSjX0Y4nbvZCq1/EjtEyr9ktw==}
    engines: {node: '>=14.14'}
    requiresBuild: true
    dependencies:
      graceful-fs: 4.2.11
      jsonfile: 6.1.0
      universalify: 2.0.1
    dev: true

  /fs-extra@8.1.0:
    resolution: {integrity: sha512-yhlQgA6mnOJUKOsRUFsgJdQCvkKhcz8tlZG5HBQfReYZy46OwLcY+Zia0mtdHsOo9y/hP+CxMN0TU9QxoOtG4g==}
    engines: {node: '>=6 <7 || >=8'}
    dependencies:
      graceful-fs: 4.2.11
      jsonfile: 4.0.0
      universalify: 0.1.2
    dev: true

  /fs.realpath@1.0.0:
    resolution: {integrity: sha512-OO0pH2lK6a0hZnAdau5ItzHPI6pUlvI7jMVnxUQRtw4owF2wk8lOSabtGDCTP4Ggrg2MbGnWO9X8K1t4+fGMDw==}
    dev: true

  /fsevents@2.3.3:
    resolution: {integrity: sha512-5xoDfX+fL7faATnagmWPpbFtwh/R77WmMMqqHGS65C3vvB0YHrgF+B1YmZ3441tMj5n63k0212XNoJwzlhffQw==}
    engines: {node: ^8.16.0 || ^10.6.0 || >=11.0.0}
    os: [darwin]
    requiresBuild: true
    dev: true
    optional: true

  /fstream@1.0.12:
    resolution: {integrity: sha512-WvJ193OHa0GHPEL+AycEJgxvBEwyfRkN1vhjca23OaPVMCaLCXTd5qAu82AjTcgP1UJmytkOKb63Ypde7raDIg==}
    engines: {node: '>=0.6'}
    requiresBuild: true
    dependencies:
      graceful-fs: 4.2.11
      inherits: 2.0.4
      mkdirp: 0.5.6
      rimraf: 2.7.1
    dev: true

  /function-bind@1.1.2:
    resolution: {integrity: sha512-7XHNxH7qX9xG5mIwxkhumTox/MIRNcOgDrxWsMt2pAr23WHp6MrRlN7FBSFpCpr+oVO0F744iUgR82nJMfG2SA==}

  /function.prototype.name@1.1.6:
    resolution: {integrity: sha512-Z5kx79swU5P27WEayXM1tBi5Ze/lbIyiNgU3qyXUOf9b2rgXYyF9Dy9Cx+IQv/Lc8WCG6L82zwUPpSS9hGehIg==}
    engines: {node: '>= 0.4'}
    dependencies:
      call-bind: 1.0.7
      define-properties: 1.2.1
      es-abstract: 1.22.4
      functions-have-names: 1.2.3
    dev: true

  /functions-have-names@1.2.3:
    resolution: {integrity: sha512-xckBUXyTIqT97tq2x2AMb+g163b5JFysYk0x4qxNFwbfQkmNZoiRHb6sPzI9/QV33WeuvVYBUIiD4NzNIyqaRQ==}
    dev: true

  /geckodriver@4.3.3:
    resolution: {integrity: sha512-we2c2COgxFkLVuoknJNx+ioP+7VDq0sr6SCqWHTzlA4kzIbzR0EQ1Pps34s8WrsOnQqPC8a4sZV9dRPROOrkSg==}
    engines: {node: ^16.13 || >=18 || >=20}
    hasBin: true
    requiresBuild: true
    dependencies:
      '@wdio/logger': 8.28.0
      decamelize: 6.0.0
      http-proxy-agent: 7.0.2
      https-proxy-agent: 7.0.4
      node-fetch: 3.3.2
      tar-fs: 3.0.5
      unzipper: 0.10.14
      which: 4.0.0
    transitivePeerDependencies:
      - supports-color
    dev: true

  /get-caller-file@2.0.5:
    resolution: {integrity: sha512-DyFP3BM/3YHTQOCUL/w0OZHR0lpKeGrxotcHWcqNEdnltqFwXVfhEBQ94eIo34AfQpo0rGki4cyIiftY06h2Fg==}
    engines: {node: 6.* || 8.* || >= 10.*}
    dev: true

  /get-east-asian-width@1.2.0:
    resolution: {integrity: sha512-2nk+7SIVb14QrgXFHcm84tD4bKQz0RxPuMT8Ag5KPOq7J5fEmAg0UbXdTOSHqNuHSU28k55qnceesxXRZGzKWA==}
    engines: {node: '>=18'}
    dev: true

  /get-func-name@2.0.2:
    resolution: {integrity: sha512-8vXOvuE167CtIc3OyItco7N/dpRtBbYOsPsXCz7X/PMnlGjYjSGuZJgM1Y7mmew7BKf9BqvLX2tnOVy1BBUsxQ==}
    dev: true

  /get-intrinsic@1.2.4:
    resolution: {integrity: sha512-5uYhsJH8VJBTv7oslg4BznJYhDoRI6waYCxMmCdnTrcCrHA/fCFKoTFz2JKKE0HdDFUF7/oQuhzumXJK7paBRQ==}
    engines: {node: '>= 0.4'}
    dependencies:
      es-errors: 1.3.0
      function-bind: 1.1.2
      has-proto: 1.0.3
      has-symbols: 1.0.3
      hasown: 2.0.1
    dev: true

  /get-port@7.0.0:
    resolution: {integrity: sha512-mDHFgApoQd+azgMdwylJrv2DX47ywGq1i5VFJE7fZ0dttNq3iQMfsU4IvEgBHojA3KqEudyu7Vq+oN8kNaNkWw==}
    engines: {node: '>=16'}
    dev: true

  /get-stream@5.2.0:
    resolution: {integrity: sha512-nBF+F1rAZVCu/p7rjzgA+Yb4lfYXrpl7a6VmJrU8wF9I1CKvP/QwPNZHnOlwbTkY6dvtFIzFMSyQXbLoTQPRpA==}
    engines: {node: '>=8'}
    dependencies:
      pump: 3.0.0
    dev: true

  /get-stream@6.0.1:
    resolution: {integrity: sha512-ts6Wi+2j3jQjqi70w5AlN8DFnkSwC+MqmxEzdEALB2qXZYV3X/b1CTfgPLGJNMeAWxdPfU8FO1ms3NUfaHCPYg==}
    engines: {node: '>=10'}
    dev: true

  /get-stream@8.0.1:
    resolution: {integrity: sha512-VaUJspBffn/LMCJVoMvSAdmscJyS1auj5Zulnn5UoYcY531UWmdwhRWkcGKnGU93m5HSXP9LP2usOryrBtQowA==}
    engines: {node: '>=16'}
    dev: true

  /get-symbol-description@1.0.2:
    resolution: {integrity: sha512-g0QYk1dZBxGwk+Ngc+ltRH2IBp2f7zBkBMBJZCDerh6EhlhSR6+9irMCuT/09zD6qkarHUSn529sK/yL4S27mg==}
    engines: {node: '>= 0.4'}
    dependencies:
      call-bind: 1.0.7
      es-errors: 1.3.0
      get-intrinsic: 1.2.4
    dev: true

  /get-uri@6.0.3:
    resolution: {integrity: sha512-BzUrJBS9EcUb4cFol8r4W3v1cPsSyajLSthNkz5BxbpDcHN5tIrM10E2eNvfnvBn3DaT3DUgx0OpsBKkaOpanw==}
    engines: {node: '>= 14'}
    requiresBuild: true
    dependencies:
      basic-ftp: 5.0.4
      data-uri-to-buffer: 6.0.2
      debug: 4.3.4
      fs-extra: 11.2.0
    transitivePeerDependencies:
      - supports-color
    dev: true

  /git-up@7.0.0:
    resolution: {integrity: sha512-ONdIrbBCFusq1Oy0sC71F5azx8bVkvtZtMJAsv+a6lz5YAmbNnLD6HAB4gptHZVLPR8S2/kVN6Gab7lryq5+lQ==}
    dependencies:
      is-ssh: 1.4.0
      parse-url: 8.1.0
    dev: true

  /git-url-parse@14.0.0:
    resolution: {integrity: sha512-NnLweV+2A4nCvn4U/m2AoYu0pPKlsmhK9cknG7IMwsjFY1S2jxM+mAhsDxyxfCIGfGaD+dozsyX4b6vkYc83yQ==}
    dependencies:
      git-up: 7.0.0
    dev: true

  /glob-parent@5.1.2:
    resolution: {integrity: sha512-AOIgSQCepiJYwP3ARnGx+5VnTu2HBYdzbGP45eLw1vr3zB3vZLeyed1sC9hnbcOc9/SrMyM5RPQrkGz4aS9Zow==}
    engines: {node: '>= 6'}
    dependencies:
      is-glob: 4.0.3
    dev: true

  /glob-parent@6.0.2:
    resolution: {integrity: sha512-XxwI8EOhVQgWp6iDL+3b0r86f4d6AX6zSU55HfB4ydCEuXLXc5FcYeOu+nnGftS4TEju/11rt4KJPTMgbfmv4A==}
    engines: {node: '>=10.13.0'}
    dependencies:
      is-glob: 4.0.3
    dev: true

  /glob@10.3.10:
    resolution: {integrity: sha512-fa46+tv1Ak0UPK1TOy/pZrIybNNt4HCv7SDzwyfiOZkvZLEbjsZkJBPtDHVshZjbecAoAGSC20MjLDG/qr679g==}
    engines: {node: '>=16 || 14 >=14.17'}
    hasBin: true
    dependencies:
      foreground-child: 3.1.1
      jackspeak: 2.3.6
      minimatch: 9.0.3
      minipass: 7.0.4
      path-scurry: 1.10.1
    dev: true

  /glob@7.2.3:
    resolution: {integrity: sha512-nFR0zLpU2YCaRxwoCJvL6UvCH2JFyFVIvwTLsIf21AuHlMskA1hhTdk+LlYJtOlYt9v6dvszD2BGRqBL+iQK9Q==}
    dependencies:
      fs.realpath: 1.0.0
      inflight: 1.0.6
      inherits: 2.0.4
      minimatch: 3.1.2
      once: 1.4.0
      path-is-absolute: 1.0.1
    dev: true

  /glob@8.1.0:
    resolution: {integrity: sha512-r8hpEjiQEYlF2QU0df3dS+nxxSIreXQS1qRhMJM0Q5NDdR386C7jb7Hwwod8Fgiuex+k0GFjgft18yvxm5XoCQ==}
    engines: {node: '>=12'}
    requiresBuild: true
    dependencies:
      fs.realpath: 1.0.0
      inflight: 1.0.6
      inherits: 2.0.4
      minimatch: 5.1.6
      once: 1.4.0
    dev: true

  /global-agent@3.0.0:
    resolution: {integrity: sha512-PT6XReJ+D07JvGoxQMkT6qji/jVNfX/h364XHZOWeRzy64sSFr+xJ5OX7LI3b4MPQzdL4H8Y8M0xzPpsVMwA8Q==}
    engines: {node: '>=10.0'}
    requiresBuild: true
    dependencies:
      boolean: 3.2.0
      es6-error: 4.1.1
      matcher: 3.0.0
      roarr: 2.15.4
      semver: 7.6.0
      serialize-error: 7.0.1
    dev: true
    optional: true

  /global-dirs@3.0.1:
    resolution: {integrity: sha512-NBcGGFbBA9s1VzD41QXDG+3++t9Mn5t1FpLdhESY6oKY4gYTFpX4wO3sqGUa0Srjtbfj3szX0RnemmrVRUdULA==}
    engines: {node: '>=10'}
    dependencies:
      ini: 2.0.0
    dev: true

  /globals@13.24.0:
    resolution: {integrity: sha512-AhO5QUcj8llrbG09iWhPU2B204J1xnPeL8kQmVorSsy+Sjj1sk8gIyh6cUocGmH4L0UuhAJy+hJMRA4mgA4mFQ==}
    engines: {node: '>=8'}
    dependencies:
      type-fest: 0.20.2
    dev: true

  /globals@14.0.0:
    resolution: {integrity: sha512-oahGvuMGQlPw/ivIYBjVSrWAfWLBeku5tpPE2fOPLi+WHffIWbuh2tCjhyQhTBPMf5E9jDEH4FOmTYgYwbKwtQ==}
    engines: {node: '>=18'}
    dev: true

  /globalthis@1.0.3:
    resolution: {integrity: sha512-sFdI5LyBiNTHjRd7cGPWapiHWMOXKyuBNX/cWJ3NfzrZQVa8GI/8cofCl74AOVqq9W5kNmguTIzJ/1s2gyI9wA==}
    engines: {node: '>= 0.4'}
    dependencies:
      define-properties: 1.2.1
    dev: true

  /globby@11.1.0:
    resolution: {integrity: sha512-jhIXaOzy1sb8IyocaruWSn1TjmnBVs8Ayhcy83rmxNJ8q2uWKCAj3CnJY+KpGSXCueAPc0i05kVvVKtP1t9S3g==}
    engines: {node: '>=10'}
    dependencies:
      array-union: 2.1.0
      dir-glob: 3.0.1
      fast-glob: 3.3.2
      ignore: 5.3.1
      merge2: 1.4.1
      slash: 3.0.0
    dev: true

  /globby@14.0.1:
    resolution: {integrity: sha512-jOMLD2Z7MAhyG8aJpNOpmziMOP4rPLcc95oQPKXBazW82z+CEgPFBQvEpRUa1KeIMUJo4Wsm+q6uzO/Q/4BksQ==}
    engines: {node: '>=18'}
    dependencies:
      '@sindresorhus/merge-streams': 2.3.0
      fast-glob: 3.3.2
      ignore: 5.3.1
      path-type: 5.0.0
      slash: 5.1.0
      unicorn-magic: 0.1.0
    dev: true

  /gopd@1.0.1:
    resolution: {integrity: sha512-d65bNlIadxvpb/A2abVdlqKqV563juRnZ1Wtk6s1sIR8uNsXR70xqIzVqxVf1eTqDunwT2MkczEeaezCKTZhwA==}
    dependencies:
      get-intrinsic: 1.2.4
    dev: true

  /got@11.8.6:
    resolution: {integrity: sha512-6tfZ91bOr7bOXnK7PRDCGBLa1H4U080YHNaAQ2KsMGlLEzRbk44nsZF2E1IeRc3vtJHPVbKCYgdFbaGO2ljd8g==}
    engines: {node: '>=10.19.0'}
    dependencies:
      '@sindresorhus/is': 4.6.0
      '@szmarczak/http-timer': 4.0.6
      '@types/cacheable-request': 6.0.3
      '@types/responselike': 1.0.3
      cacheable-lookup: 5.0.4
      cacheable-request: 7.0.4
      decompress-response: 6.0.0
      http2-wrapper: 1.0.3
      lowercase-keys: 2.0.0
      p-cancelable: 2.1.1
      responselike: 2.0.1
    dev: true

  /got@12.6.1:
    resolution: {integrity: sha512-mThBblvlAF1d4O5oqyvN+ZxLAYwIJK7bpMxgYqPD9okW0C3qm5FFn7k811QrcuEBwaogR3ngOFoCfs6mRv7teQ==}
    engines: {node: '>=14.16'}
    dependencies:
      '@sindresorhus/is': 5.6.0
      '@szmarczak/http-timer': 5.0.1
      cacheable-lookup: 7.0.0
      cacheable-request: 10.2.14
      decompress-response: 6.0.0
      form-data-encoder: 2.1.4
      get-stream: 6.0.1
      http2-wrapper: 2.2.1
      lowercase-keys: 3.0.0
      p-cancelable: 3.0.0
      responselike: 3.0.0
    dev: true

  /got@13.0.0:
    resolution: {integrity: sha512-XfBk1CxOOScDcMr9O1yKkNaQyy865NbYs+F7dr4H0LZMVgCj2Le59k6PqbNHoL5ToeaEQUYh6c6yMfVcc6SJxA==}
    engines: {node: '>=16'}
    dependencies:
      '@sindresorhus/is': 5.6.0
      '@szmarczak/http-timer': 5.0.1
      cacheable-lookup: 7.0.0
      cacheable-request: 10.2.14
      decompress-response: 6.0.0
      form-data-encoder: 2.1.4
      get-stream: 6.0.1
      http2-wrapper: 2.2.1
      lowercase-keys: 3.0.0
      p-cancelable: 3.0.0
      responselike: 3.0.0
    dev: true

  /graceful-fs@4.2.10:
    resolution: {integrity: sha512-9ByhssR2fPVsNZj478qUUbKfmL0+t5BDVyjShtyZZLiK7ZDAArFFfopyOTj0M05wE2tJPisA4iTnnXl2YoPvOA==}
    dev: true

  /graceful-fs@4.2.11:
    resolution: {integrity: sha512-RbJ5/jmFcNNCcDV5o9eTnBLJ/HszWV0P73bc+Ff4nS/rJj+YaS6IGyiOL0VoBYX+l1Wrl3k63h/KrH+nhJ0XvQ==}
    dev: true

  /grapheme-splitter@1.0.4:
    resolution: {integrity: sha512-bzh50DW9kTPM00T8y4o8vQg89Di9oLJVLW/KaOGIXJWP/iqCN6WKYkbNOF04vFLJhwcpYUh9ydh/+5vpOqV4YQ==}
    dev: true

  /graphemer@1.4.0:
    resolution: {integrity: sha512-EtKwoO6kxCL9WO5xipiHTZlSzBm7WLT627TqC/uVRd0HKmq8NXyebnNYxDoBi7wt8eTWrUrKXCOVaFq9x1kgag==}
    dev: true

  /has-bigints@1.0.2:
    resolution: {integrity: sha512-tSvCKtBr9lkF0Ex0aQiP9N+OpV4zi2r/Nee5VkRDbaqv35RLYMzbwQfFSZZH0kR+Rd6302UJZ2p/bJCEoR3VoQ==}
    dev: true

  /has-flag@3.0.0:
    resolution: {integrity: sha512-sKJf1+ceQBr4SMkvQnBDNDtf4TXpVhVGateu0t918bl30FnbE2m4vNLX+VWe/dpjlb+HugGYzW7uQXH98HPEYw==}
    engines: {node: '>=4'}

  /has-flag@4.0.0:
    resolution: {integrity: sha512-EykJT/Q1KjTWctppgIAgfSO0tKVuZUjhgMr17kqTumMl6Afv3EISleU7qZUzoXDFTAHTDC4NOoG/ZxU3EvlMPQ==}
    engines: {node: '>=8'}
    requiresBuild: true
    dev: true

  /has-property-descriptors@1.0.2:
    resolution: {integrity: sha512-55JNKuIW+vq4Ke1BjOTjM2YctQIvCT7GFzHwmfZPGo5wnrgkid0YQtnAleFSqumZm4az3n2BS+erby5ipJdgrg==}
    dependencies:
      es-define-property: 1.0.0
    dev: true

  /has-proto@1.0.3:
    resolution: {integrity: sha512-SJ1amZAJUiZS+PhsVLf5tGydlaVB8EdFpaSO4gmiUKUOxk8qzn5AIy4ZeJUmh22znIdk/uMAUT2pl3FxzVUH+Q==}
    engines: {node: '>= 0.4'}
    dev: true

  /has-symbols@1.0.3:
    resolution: {integrity: sha512-l3LCuF6MgDNwTDKkdYGEihYjt5pRPbEg46rtlmnSPlUbgmB8LOIrKJbYYFBSbnPaJexMKtiPO8hmeRjRz2Td+A==}
    engines: {node: '>= 0.4'}
    dev: true

  /has-tostringtag@1.0.2:
    resolution: {integrity: sha512-NqADB8VjPFLM2V0VvHUewwwsw0ZWBaIdgo+ieHtK3hasLz4qeCRjYcqfB6AQrBggRKppKF8L52/VqdVsO47Dlw==}
    engines: {node: '>= 0.4'}
    dependencies:
      has-symbols: 1.0.3
    dev: true

  /hasown@2.0.1:
    resolution: {integrity: sha512-1/th4MHjnwncwXsIW6QMzlvYL9kG5e/CpVvLRZe4XPa8TOUNbCELqmvhDmnkNsAjwaG4+I8gJJL0JBvTTLO9qA==}
    engines: {node: '>= 0.4'}
    dependencies:
      function-bind: 1.1.2

  /hosted-git-info@7.0.1:
    resolution: {integrity: sha512-+K84LB1DYwMHoHSgaOY/Jfhw3ucPmSET5v98Ke/HdNSw4a0UktWzyW1mjhjpuxxTqOOsfWT/7iVshHmVZ4IpOA==}
    engines: {node: ^16.14.0 || >=18.0.0}
    dependencies:
      lru-cache: 10.2.0

  /html-encoding-sniffer@4.0.0:
    resolution: {integrity: sha512-Y22oTqIU4uuPgEemfz7NDJz6OeKf12Lsu+QC+s3BVpda64lTiMYCyGwg5ki4vFxkMwQdeZDl2adZoqUgdFuTgQ==}
    engines: {node: '>=18'}
    dependencies:
      whatwg-encoding: 3.1.1
    dev: true

  /html-escaper@2.0.2:
    resolution: {integrity: sha512-H2iMtd0I4Mt5eYiapRdIDjp+XzelXQ0tFE4JS7YFwFevXXMmOp9myNrUvCg0D6ws8iqkRPBfKHgbwig1SmlLfg==}
    dev: true

  /http-cache-semantics@4.1.1:
    resolution: {integrity: sha512-er295DKPVsV82j5kw1Gjt+ADA/XYHsajl82cGNQG2eyoPkvgUhX+nDIyelzhIWbbsXP39EHcI6l5tYs2FYqYXQ==}
    dev: true

  /http-proxy-agent@7.0.2:
    resolution: {integrity: sha512-T1gkAiYYDWYx3V5Bmyu7HcfcvL7mUrTWiM6yOfa3PIphViJ/gFPbvidQ+veqSOHci/PxBcDabeUNCzpOODJZig==}
    engines: {node: '>= 14'}
    dependencies:
      agent-base: 7.1.0
      debug: 4.3.4
    transitivePeerDependencies:
      - supports-color
    dev: true

  /http2-wrapper@1.0.3:
    resolution: {integrity: sha512-V+23sDMr12Wnz7iTcDeJr3O6AIxlnvT/bmaAAAP/Xda35C90p9599p0F1eHR/N1KILWSoWVAiOMFjBBXaXSMxg==}
    engines: {node: '>=10.19.0'}
    dependencies:
      quick-lru: 5.1.1
      resolve-alpn: 1.2.1
    dev: true

  /http2-wrapper@2.2.1:
    resolution: {integrity: sha512-V5nVw1PAOgfI3Lmeaj2Exmeg7fenjhRUgz1lPSezy1CuhPYbgQtbQj4jZfEAEMlaL+vupsvhjqCyjzob0yxsmQ==}
    engines: {node: '>=10.19.0'}
    dependencies:
      quick-lru: 5.1.1
      resolve-alpn: 1.2.1
    dev: true

  /https-proxy-agent@7.0.4:
    resolution: {integrity: sha512-wlwpilI7YdjSkWaQ/7omYBMTliDcmCN8OLihO6I9B86g06lMyAoqgoDpV0XqoaPOKj+0DIdAvnsWfyAAhmimcg==}
    engines: {node: '>= 14'}
    dependencies:
      agent-base: 7.1.0
      debug: 4.3.4
    transitivePeerDependencies:
      - supports-color
    dev: true

  /human-signals@2.1.0:
    resolution: {integrity: sha512-B4FFZ6q/T2jhhksgkbEW3HBvWIfDW85snkQgawt07S7J5QXTk6BkNV+0yAeZrM5QpMAdYlocGoljn0sJ/WQkFw==}
    engines: {node: '>=10.17.0'}
    dev: true

  /human-signals@5.0.0:
    resolution: {integrity: sha512-AXcZb6vzzrFAUE61HnN4mpLqd/cSIwNQjtNWR0euPm6y0iqx3G4gOXaIDdtdDwZmhwe82LA6+zinmW4UBWVePQ==}
    engines: {node: '>=16.17.0'}
    dev: true

  /husky@9.0.11:
    resolution: {integrity: sha512-AB6lFlbwwyIqMdHYhwPe+kjOC3Oc5P3nThEoW/AaO2BX3vJDjWPFxYLxokUZOo6RNX20He3AaT8sESs9NJcmEw==}
    engines: {node: '>=18'}
    hasBin: true
    dev: true

  /iconv-lite@0.4.24:
    resolution: {integrity: sha512-v3MXnZAcvnywkTUEZomIActle7RXXeedOR31wwl7VlyoXO4Qi9arvSenNQWne1TcRwhCL1HwLI21bEqdpj8/rA==}
    engines: {node: '>=0.10.0'}
    dependencies:
      safer-buffer: 2.1.2
    dev: true

  /iconv-lite@0.6.3:
    resolution: {integrity: sha512-4fCk79wshMdzMp2rH06qWrJE4iolqLhCUH+OiuIgU++RB0+94NlDL81atO7GX55uUKueo0txHNtvEyI6D7WdMw==}
    engines: {node: '>=0.10.0'}
    dependencies:
      safer-buffer: 2.1.2
    dev: true

  /ieee754@1.2.1:
    resolution: {integrity: sha512-dcyqhDvX1C46lXZcVqCpK+FtMRQVdIMN6/Df5js2zouUsqG7I6sFxitIC+7KYK29KdXOLHdu9zL4sFnoVQnqaA==}
    requiresBuild: true
    dev: true

  /ignore@5.3.1:
    resolution: {integrity: sha512-5Fytz/IraMjqpwfd34ke28PTVMjZjJG2MPn5t7OE4eUCUNf8BAa7b5WUS9/Qvr6mwOQS7Mk6vdsMno5he+T8Xw==}
    engines: {node: '>= 4'}
    dev: true

  /import-fresh@3.3.0:
    resolution: {integrity: sha512-veYYhQa+D1QBKznvhUHxb8faxlrwUnxseDAbAp457E0wLNio2bOSKnjYDhMj+YiAq61xrMGhQk9iXVk5FzgQMw==}
    engines: {node: '>=6'}
    dependencies:
      parent-module: 1.0.1
      resolve-from: 4.0.0
    dev: true

  /import-lazy@4.0.0:
    resolution: {integrity: sha512-rKtvo6a868b5Hu3heneU+L4yEQ4jYKLtjpnPeUdK7h0yzXGmyBTypknlkCvHFBqfX9YlorEiMM6Dnq/5atfHkw==}
    engines: {node: '>=8'}
    dev: true

  /import-meta-resolve@4.0.0:
    resolution: {integrity: sha512-okYUR7ZQPH+efeuMJGlq4f8ubUgO50kByRPyt/Cy1Io4PSRsPjxME+YlVaCOx+NIToW7hCsZNFJyTPFFKepRSA==}
    dev: true

  /imurmurhash@0.1.4:
    resolution: {integrity: sha512-JmXMZ6wuvDmLiHEml9ykzqO6lwFbof0GG4IkcGaENdCRDDmMVnny7s5HsIgHCbaq0w2MyPhDqkhTUgS2LU2PHA==}
    engines: {node: '>=0.8.19'}
    dev: true

  /index-to-position@0.1.2:
    resolution: {integrity: sha512-MWDKS3AS1bGCHLBA2VLImJz42f7bJh8wQsTGCzI3j519/CASStoDONUBVz2I/VID0MpiX3SGSnbOD2xUalbE5g==}
    engines: {node: '>=18'}
    dev: false

  /inflight@1.0.6:
    resolution: {integrity: sha512-k92I/b08q4wvFscXCLvqfsHCrjrF7yiXsQuIVvVE7N82W3+aqpzuUdBbfhWcy/FZR3/4IgflMgKLOsvPDrGCJA==}
    dependencies:
      once: 1.4.0
      wrappy: 1.0.2
    dev: true

  /inherits@2.0.4:
    resolution: {integrity: sha512-k/vGaX4/Yla3WzyMCvTQOXYeIHvqOKtnqBduzTHpzpQZzAskKMhZ2K+EnBiSM9zGSoIFeMpXKxa4dYeZIQqewQ==}
    dev: true

  /ini@1.3.8:
    resolution: {integrity: sha512-JV/yugV2uzW5iMRSiZAyDtQd+nxtUnjeLt0acNdw98kKLrvuRVyB80tsREOE7yvGVgalhZ6RNXCmEHkUKBKxew==}
    dev: true

  /ini@2.0.0:
    resolution: {integrity: sha512-7PnF4oN3CvZF23ADhA5wRaYEQpJ8qygSkbtTXWBeXWXmEVRXK+1ITciHWwHhsjv1TmW0MgacIv6hEi5pX5NQdA==}
    engines: {node: '>=10'}
    dev: true

  /inquirer@9.2.12:
    resolution: {integrity: sha512-mg3Fh9g2zfuVWJn6lhST0O7x4n03k7G8Tx5nvikJkbq8/CK47WDVm+UznF0G6s5Zi0KcyUisr6DU8T67N5U+1Q==}
    engines: {node: '>=14.18.0'}
    dependencies:
      '@ljharb/through': 2.3.12
      ansi-escapes: 4.3.2
      chalk: 5.3.0
      cli-cursor: 3.1.0
      cli-width: 4.1.0
      external-editor: 3.1.0
      figures: 5.0.0
      lodash: 4.17.21
      mute-stream: 1.0.0
      ora: 5.4.1
      run-async: 3.0.0
      rxjs: 7.8.1
      string-width: 4.2.3
      strip-ansi: 6.0.1
      wrap-ansi: 6.2.0
    dev: true

  /inquirer@9.2.14:
    resolution: {integrity: sha512-4ByIMt677Iz5AvjyKrDpzaepIyMewNvDcvwpVVRZNmy9dLakVoVgdCHZXbK1SlVJra1db0JZ6XkJyHsanpdrdQ==}
    engines: {node: '>=18'}
    dependencies:
      '@ljharb/through': 2.3.12
      ansi-escapes: 4.3.2
      chalk: 5.3.0
      cli-cursor: 3.1.0
      cli-width: 4.1.0
      external-editor: 3.1.0
      figures: 3.2.0
      lodash: 4.17.21
      mute-stream: 1.0.0
      ora: 5.4.1
      run-async: 3.0.0
      rxjs: 7.8.1
      string-width: 4.2.3
      strip-ansi: 6.0.1
      wrap-ansi: 6.2.0
    dev: true

  /internal-slot@1.0.7:
    resolution: {integrity: sha512-NGnrKwXzSms2qUUih/ILZ5JBqNTSa1+ZmP6flaIp6KmSElgE9qdndzS3cqjrDovwFdmwsGsLdeFgB6suw+1e9g==}
    engines: {node: '>= 0.4'}
    dependencies:
      es-errors: 1.3.0
      hasown: 2.0.1
      side-channel: 1.0.5
    dev: true

  /interpret@1.4.0:
    resolution: {integrity: sha512-agE4QfB2Lkp9uICn7BAqoscw4SZP9kTE2hxiFI3jBPmXJfdqiahTbUuKGsMoN2GtqL9AxhYioAcVvgsb1HvRbA==}
    engines: {node: '>= 0.10'}
    dev: true

  /ip-address@9.0.5:
    resolution: {integrity: sha512-zHtQzGojZXTwZTHQqra+ETKd4Sn3vgi7uBmlPoXVWZqYvuKmtI0l/VZTjqGmJY9x88GGOaZ9+G9ES8hC4T4X8g==}
    engines: {node: '>= 12'}
    requiresBuild: true
    dependencies:
      jsbn: 1.1.0
      sprintf-js: 1.1.3
    dev: true

  /is-arguments@1.1.1:
    resolution: {integrity: sha512-8Q7EARjzEnKpt/PCD7e1cgUS0a6X8u5tdSiMqXhojOdoV9TsMsiO+9VLC5vAmO8N7/GmXn7yjR8qnA6bVAEzfA==}
    engines: {node: '>= 0.4'}
    dependencies:
      call-bind: 1.0.7
      has-tostringtag: 1.0.2
    dev: true

  /is-array-buffer@3.0.4:
    resolution: {integrity: sha512-wcjaerHw0ydZwfhiKbXJWLDY8A7yV7KhjQOpb83hGgGfId/aQa4TOvwyzn2PuswW2gPCYEL/nEAiSVpdOj1lXw==}
    engines: {node: '>= 0.4'}
    dependencies:
      call-bind: 1.0.7
      get-intrinsic: 1.2.4
    dev: true

  /is-arrayish@0.2.1:
    resolution: {integrity: sha512-zz06S8t0ozoDXMG+ube26zeCTNXcKIPJZJi8hBrF4idCLms4CG9QtK7qBl1boi5ODzFpjswb5JPmHCbMpjaYzg==}
    dev: true

  /is-bigint@1.0.4:
    resolution: {integrity: sha512-zB9CruMamjym81i2JZ3UMn54PKGsQzsJeo6xvN3HJJ4CAsQNB6iRutp2To77OfCNuoxspsIhzaPoO1zyCEhFOg==}
    dependencies:
      has-bigints: 1.0.2
    dev: true

  /is-binary-path@2.1.0:
    resolution: {integrity: sha512-ZMERYes6pDydyuGidse7OsHxtbI7WVeUEozgR/g7rd0xUimYNlvZRE/K2MgZTjWy725IfelLeVcEM97mmtRGXw==}
    engines: {node: '>=8'}
    dependencies:
      binary-extensions: 2.2.0
    dev: true

  /is-boolean-object@1.1.2:
    resolution: {integrity: sha512-gDYaKHJmnj4aWxyj6YHyXVpdQawtVLHU5cb+eztPGczf6cjuTdwve5ZIEfgXqH4e57An1D1AKf8CZ3kYrQRqYA==}
    engines: {node: '>= 0.4'}
    dependencies:
      call-bind: 1.0.7
      has-tostringtag: 1.0.2
    dev: true

  /is-callable@1.2.7:
    resolution: {integrity: sha512-1BC0BVFhS/p0qtw6enp8e+8OD0UrK0oFLztSjNzhcKA3WDuJxxAPXzPuPtKkjEY9UUoEWlX/8fgKeu2S8i9JTA==}
    engines: {node: '>= 0.4'}
    dev: true

  /is-ci@3.0.1:
    resolution: {integrity: sha512-ZYvCgrefwqoQ6yTyYUbQu64HsITZ3NfKX1lzaEYdkTDcfKzzCI/wthRRYKkdjHKFVgNiXKAKm65Zo1pk2as/QQ==}
    hasBin: true
    dependencies:
      ci-info: 3.9.0
    dev: true

  /is-core-module@2.13.1:
    resolution: {integrity: sha512-hHrIjvZsftOsvKSn2TRYl63zvxsgE0K+0mYMoH6gD4omR5IWB2KynivBQczo3+wF1cCkjzvptnI9Q0sPU66ilw==}
    dependencies:
      hasown: 2.0.1

  /is-date-object@1.0.5:
    resolution: {integrity: sha512-9YQaSxsAiSwcvS33MBk3wTCVnWK+HhF8VZR2jRxehM16QcVOdHqPn4VPHmRK4lSr38n9JriurInLcP90xsYNfQ==}
    engines: {node: '>= 0.4'}
    dependencies:
      has-tostringtag: 1.0.2
    dev: true

  /is-docker@3.0.0:
    resolution: {integrity: sha512-eljcgEDlEns/7AXFosB5K/2nCM4P7FQPkGc/DWLy5rmFEWvZayGrik1d9/QIY5nJ4f9YsVvBkA6kJpHn9rISdQ==}
    engines: {node: ^12.20.0 || ^14.13.1 || >=16.0.0}
    hasBin: true
    dev: true

  /is-extglob@2.1.1:
    resolution: {integrity: sha512-SbKbANkN603Vi4jEZv49LeVJMn4yGwsbzZworEoyEiutsN3nJYdbO36zfhGJ6QEDpOZIFkDtnq5JRxmvl3jsoQ==}
    engines: {node: '>=0.10.0'}
    dev: true

  /is-fullwidth-code-point@3.0.0:
    resolution: {integrity: sha512-zymm5+u+sCsSWyD9qNaejV3DFvhCKclKdizYaJUuHA83RLjb7nSuGnddCHGv0hk+KY7BMAlsWeK4Ueg6EV6XQg==}
    engines: {node: '>=8'}
    requiresBuild: true
    dev: true

  /is-fullwidth-code-point@4.0.0:
    resolution: {integrity: sha512-O4L094N2/dZ7xqVdrXhh9r1KODPJpFms8B5sGdJLPy664AgvXsreZUyCQQNItZRDlYug4xStLjNp/sz3HvBowQ==}
    engines: {node: '>=12'}
    dev: true

  /is-fullwidth-code-point@5.0.0:
    resolution: {integrity: sha512-OVa3u9kkBbw7b8Xw5F9P+D/T9X+Z4+JruYVNapTjPYZYUznQ5YfWeFkOj606XYYW8yugTfC8Pj0hYqvi4ryAhA==}
    engines: {node: '>=18'}
    dependencies:
      get-east-asian-width: 1.2.0
    dev: true

  /is-glob@4.0.3:
    resolution: {integrity: sha512-xelSayHH36ZgE7ZWhli7pW34hNbNl8Ojv5KVmkJD4hBdD3th8Tfk9vYasLM+mXWOZhFkgZfxhLSnrwRr4elSSg==}
    engines: {node: '>=0.10.0'}
    dependencies:
      is-extglob: 2.1.1
    dev: true

  /is-in-ci@0.1.0:
    resolution: {integrity: sha512-d9PXLEY0v1iJ64xLiQMJ51J128EYHAaOR4yZqQi8aHGfw6KgifM3/Viw1oZZ1GCVmb3gBuyhLyHj0HgR2DhSXQ==}
    engines: {node: '>=18'}
    hasBin: true
    dev: true

  /is-inside-container@1.0.0:
    resolution: {integrity: sha512-KIYLCCJghfHZxqjYBE7rEy0OBuTd5xCHS7tHVgvCLkx7StIoaxwNW3hCALgEUjFfeRk+MG/Qxmp/vtETEF3tRA==}
    engines: {node: '>=14.16'}
    hasBin: true
    dependencies:
      is-docker: 3.0.0
    dev: true

  /is-installed-globally@0.4.0:
    resolution: {integrity: sha512-iwGqO3J21aaSkC7jWnHP/difazwS7SFeIqxv6wEtLU8Y5KlzFTjyqcSIT0d8s4+dDhKytsk9PJZ2BkS5eZwQRQ==}
    engines: {node: '>=10'}
    dependencies:
      global-dirs: 3.0.1
      is-path-inside: 3.0.3
    dev: true

  /is-interactive@1.0.0:
    resolution: {integrity: sha512-2HvIEKRoqS62guEC+qBjpvRubdX910WCMuJTZ+I9yvqKU2/12eSL549HMwtabb4oupdj2sMP50k+XJfB/8JE6w==}
    engines: {node: '>=8'}
    dev: true

  /is-interactive@2.0.0:
    resolution: {integrity: sha512-qP1vozQRI+BMOPcjFzrjXuQvdak2pHNUMZoeG2eRbiSqyvbEf/wQtEOTOX1guk6E3t36RkaqiSt8A/6YElNxLQ==}
    engines: {node: '>=12'}
    dev: true

  /is-map@2.0.2:
    resolution: {integrity: sha512-cOZFQQozTha1f4MxLFzlgKYPTyj26picdZTx82hbc/Xf4K/tZOOXSCkMvU4pKioRXGDLJRn0GM7Upe7kR721yg==}
    dev: true

  /is-negative-zero@2.0.3:
    resolution: {integrity: sha512-5KoIu2Ngpyek75jXodFvnafB6DJgr3u8uuK0LEZJjrU19DrMD3EVERaR8sjz8CCGgpZvxPl9SuE1GMVPFHx1mw==}
    engines: {node: '>= 0.4'}
    dev: true

  /is-npm@6.0.0:
    resolution: {integrity: sha512-JEjxbSmtPSt1c8XTkVrlujcXdKV1/tvuQ7GwKcAlyiVLeYFQ2VHat8xfrDJsIkhCdF/tZ7CiIR3sy141c6+gPQ==}
    engines: {node: ^12.20.0 || ^14.13.1 || >=16.0.0}
    dev: true

  /is-number-object@1.0.7:
    resolution: {integrity: sha512-k1U0IRzLMo7ZlYIfzRu23Oh6MiIFasgpb9X76eqfFZAqwH44UI4KTBvBYIZ1dSL9ZzChTB9ShHfLkR4pdW5krQ==}
    engines: {node: '>= 0.4'}
    dependencies:
      has-tostringtag: 1.0.2
    dev: true

  /is-number@7.0.0:
    resolution: {integrity: sha512-41Cifkg6e8TylSpdtTpeLVMqvSBEVzTttHvERD741+pnZ8ANv0004MRL43QKPDlK9cGvNp6NZWZUBlbGXYxxng==}
    engines: {node: '>=0.12.0'}
    dev: true

  /is-obj@2.0.0:
    resolution: {integrity: sha512-drqDG3cbczxxEJRoOXcOjtdp1J/lyp1mNn0xaznRs8+muBhgQcrnbspox5X5fOw0HnMnbfDzvnEMEtqDEJEo8w==}
    engines: {node: '>=8'}
    dev: true

  /is-path-inside@3.0.3:
    resolution: {integrity: sha512-Fd4gABb+ycGAmKou8eMftCupSir5lRxqf4aD/vd0cD2qc4HL07OjCeuHMr8Ro4CoMaeCKDB0/ECBOVWjTwUvPQ==}
    engines: {node: '>=8'}
    dev: true

  /is-plain-obj@4.1.0:
    resolution: {integrity: sha512-+Pgi+vMuUNkJyExiMBt5IlFoMyKnr5zhJ4Uspz58WOhBF5QoIZkFyNHIbBAtHwzVAgk5RtndVNsDRN61/mmDqg==}
    engines: {node: '>=12'}
    dev: true

  /is-potential-custom-element-name@1.0.1:
    resolution: {integrity: sha512-bCYeRA2rVibKZd+s2625gGnGF/t7DSqDs4dP7CrLA1m7jKWz6pps0LpYLJN8Q64HtmPKJ1hrN3nzPNKFEKOUiQ==}
    dev: true

  /is-regex@1.1.4:
    resolution: {integrity: sha512-kvRdxDsxZjhzUX07ZnLydzS1TU/TJlTUHHY4YLL87e37oUA49DfkLqgy+VjFocowy29cKvcSiu+kIv728jTTVg==}
    engines: {node: '>= 0.4'}
    dependencies:
      call-bind: 1.0.7
      has-tostringtag: 1.0.2
    dev: true

  /is-set@2.0.2:
    resolution: {integrity: sha512-+2cnTEZeY5z/iXGbLhPrOAaK/Mau5k5eXq9j14CpRTftq0pAJu2MwVRSZhyZWBzx3o6X795Lz6Bpb6R0GKf37g==}
    dev: true

  /is-shared-array-buffer@1.0.3:
    resolution: {integrity: sha512-nA2hv5XIhLR3uVzDDfCIknerhx8XUKnstuOERPNNIinXG7v9u+ohXF67vxm4TPTEPU6lm61ZkwP3c9PCB97rhg==}
    engines: {node: '>= 0.4'}
    dependencies:
      call-bind: 1.0.7
    dev: true

  /is-ssh@1.4.0:
    resolution: {integrity: sha512-x7+VxdxOdlV3CYpjvRLBv5Lo9OJerlYanjwFrPR9fuGPjCiNiCzFgAWpiLAohSbsnH4ZAys3SBh+hq5rJosxUQ==}
    dependencies:
      protocols: 2.0.1
    dev: true

  /is-stream@2.0.1:
    resolution: {integrity: sha512-hFoiJiTl63nn+kstHGBtewWSKnQLpyb155KHheA1l39uvtO9nWIop1p3udqPcUd/xbF1VLMO4n7OI6p7RbngDg==}
    engines: {node: '>=8'}
    dev: true

  /is-stream@3.0.0:
    resolution: {integrity: sha512-LnQR4bZ9IADDRSkvpqMGvt/tEJWclzklNgSw48V5EAaAeDd6qGvN8ei6k5p0tvxSR171VmGyHuTiAOfxAbr8kA==}
    engines: {node: ^12.20.0 || ^14.13.1 || >=16.0.0}
    dev: true

  /is-string@1.0.7:
    resolution: {integrity: sha512-tE2UXzivje6ofPW7l23cjDOMa09gb7xlAqG6jG5ej6uPV32TlWP3NKPigtaGeHNu9fohccRYvIiZMfOOnOYUtg==}
    engines: {node: '>= 0.4'}
    dependencies:
      has-tostringtag: 1.0.2
    dev: true

  /is-symbol@1.0.4:
    resolution: {integrity: sha512-C/CPBqKWnvdcxqIARxyOh4v1UUEOCHpgDa0WYgpKDFMszcrPcffg5uhwSgPCLD2WWxmq6isisz87tzT01tuGhg==}
    engines: {node: '>= 0.4'}
    dependencies:
      has-symbols: 1.0.3
    dev: true

  /is-typed-array@1.1.13:
    resolution: {integrity: sha512-uZ25/bUAlUY5fR4OKT4rZQEBrzQWYV9ZJYGGsUmEJ6thodVJ1HX64ePQ6Z0qPWP+m+Uq6e9UugrE38jeYsDSMw==}
    engines: {node: '>= 0.4'}
    dependencies:
      which-typed-array: 1.1.14
    dev: true

  /is-typedarray@1.0.0:
    resolution: {integrity: sha512-cyA56iCMHAh5CdzjJIa4aohJyeO1YbwLi3Jc35MmRU6poroFjIGZzUzupGiRPOjgHg9TLu43xbpwXk523fMxKA==}
    dev: true

  /is-unicode-supported@0.1.0:
    resolution: {integrity: sha512-knxG2q4UC3u8stRGyAVJCOdxFmv5DZiRcdlIaAQXAbSfJya+OhopNotLQrstBhququ4ZpuKbDc/8S6mgXgPFPw==}
    engines: {node: '>=10'}
    dev: true

  /is-unicode-supported@1.3.0:
    resolution: {integrity: sha512-43r2mRvz+8JRIKnWJ+3j8JtjRKZ6GmjzfaE/qiBJnikNnYv/6bagRJ1kUhNk8R5EX/GkobD+r+sfxCPJsiKBLQ==}
    engines: {node: '>=12'}
    dev: true

  /is-unicode-supported@2.0.0:
    resolution: {integrity: sha512-FRdAyx5lusK1iHG0TWpVtk9+1i+GjrzRffhDg4ovQ7mcidMQ6mj+MhKPmvh7Xwyv5gIS06ns49CA7Sqg7lC22Q==}
    engines: {node: '>=18'}
    dev: true

  /is-weakmap@2.0.1:
    resolution: {integrity: sha512-NSBR4kH5oVj1Uwvv970ruUkCV7O1mzgVFO4/rev2cLRda9Tm9HrL70ZPut4rOHgY0FNrUu9BCbXA2sdQ+x0chA==}
    dev: true

  /is-weakref@1.0.2:
    resolution: {integrity: sha512-qctsuLZmIQ0+vSSMfoVvyFe2+GSEvnmZ2ezTup1SBse9+twCCeial6EEi3Nc2KFcf6+qz2FBPnjXsk8xhKSaPQ==}
    dependencies:
      call-bind: 1.0.7
    dev: true

  /is-weakset@2.0.2:
    resolution: {integrity: sha512-t2yVvttHkQktwnNNmBQ98AhENLdPUTDTE21uPqAQ0ARwQfGeQKRVS0NNurH7bTf7RrvcVn1OOge45CnBeHCSmg==}
    dependencies:
      call-bind: 1.0.7
      get-intrinsic: 1.2.4
    dev: true

  /is-wsl@3.1.0:
    resolution: {integrity: sha512-UcVfVfaK4Sc4m7X3dUSoHoozQGBEFeDC+zVo06t98xe8CzHSZZBekNXH+tu0NalHolcJ/QAGqS46Hef7QXBIMw==}
    engines: {node: '>=16'}
    dependencies:
      is-inside-container: 1.0.0
    dev: true

  /isarray@1.0.0:
    resolution: {integrity: sha512-VLghIWNM6ELQzo7zwmcg0NmTVyWKYjvIeM83yjp0wRDTmUnrM678fQbcKBo6n2CJEF0szoG//ytg+TKla89ALQ==}
    requiresBuild: true
    dev: true

  /isarray@2.0.5:
    resolution: {integrity: sha512-xHjhDr3cNBK0BzdUJSPXZntQUx/mwMS5Rw4A7lPJ90XGAO6ISP/ePDNuo0vhqOZU+UD5JoodwCAAoZQd3FeAKw==}
    dev: true

  /isexe@2.0.0:
    resolution: {integrity: sha512-RHxMLp9lnKHGHRng9QFhRCMbYAcVpn69smSGcq3f36xjgVVWThj4qqLbTLlq7Ssj8B+fIQ1EuCEGI2lKsyQeIw==}
    requiresBuild: true
    dev: true

  /isexe@3.1.1:
    resolution: {integrity: sha512-LpB/54B+/2J5hqQ7imZHfdU31OlgQqx7ZicVlkm9kzg9/w8GKLEcFfJl/t7DCEDueOyBAD6zCCwTO6Fzs0NoEQ==}
    engines: {node: '>=16'}
    requiresBuild: true
    dev: true

  /issue-parser@6.0.0:
    resolution: {integrity: sha512-zKa/Dxq2lGsBIXQ7CUZWTHfvxPC2ej0KfO7fIPqLlHB9J2hJ7rGhZ5rilhuufylr4RXYPzJUeFjKxz305OsNlA==}
    engines: {node: '>=10.13'}
    dependencies:
      lodash.capitalize: 4.2.1
      lodash.escaperegexp: 4.1.2
      lodash.isplainobject: 4.0.6
      lodash.isstring: 4.0.1
      lodash.uniqby: 4.7.0
    dev: true

  /istanbul-lib-coverage@3.2.2:
    resolution: {integrity: sha512-O8dpsF+r0WV/8MNRKfnmrtCWhuKjxrq2w+jpzBL5UZKTi2LeVWnWOmWRxFlesJONmc+wLAGvKQZEOanko0LFTg==}
    engines: {node: '>=8'}
    dev: true

  /istanbul-lib-report@3.0.1:
    resolution: {integrity: sha512-GCfE1mtsHGOELCU8e/Z7YWzpmybrx/+dSTfLrvY8qRmaY6zXTKWn6WQIjaAFw069icm6GVMNkgu0NzI4iPZUNw==}
    engines: {node: '>=10'}
    dependencies:
      istanbul-lib-coverage: 3.2.2
      make-dir: 4.0.0
      supports-color: 7.2.0
    dev: true

  /istanbul-lib-source-maps@4.0.1:
    resolution: {integrity: sha512-n3s8EwkdFIJCG3BPKBYvskgXGoy88ARzvegkitk60NxRdwltLOTaH7CUiMRXvwYorl0Q712iEjcWB+fK/MrWVw==}
    engines: {node: '>=10'}
    dependencies:
      debug: 4.3.4
      istanbul-lib-coverage: 3.2.2
      source-map: 0.6.1
    transitivePeerDependencies:
      - supports-color
    dev: true

  /istanbul-reports@3.1.7:
    resolution: {integrity: sha512-BewmUXImeuRk2YY0PVbxgKAysvhRPUQE0h5QRM++nVWyubKGV0l8qQ5op8+B2DOmwSe63Jivj0BjkPQVf8fP5g==}
    engines: {node: '>=8'}
    dependencies:
      html-escaper: 2.0.2
      istanbul-lib-report: 3.0.1
    dev: true

  /iterate-iterator@1.0.2:
    resolution: {integrity: sha512-t91HubM4ZDQ70M9wqp+pcNpu8OyJ9UAtXntT/Bcsvp5tZMnz9vRa+IunKXeI8AnfZMTv0jNuVEmGeLSMjVvfPw==}
    dev: true

  /iterate-value@1.0.2:
    resolution: {integrity: sha512-A6fMAio4D2ot2r/TYzr4yUWrmwNdsN5xL7+HUiyACE4DXm+q8HtPcnFTp+NnW3k4N05tZ7FVYFFb2CR13NxyHQ==}
    dependencies:
      es-get-iterator: 1.1.3
      iterate-iterator: 1.0.2
    dev: true

  /jackspeak@2.3.6:
    resolution: {integrity: sha512-N3yCS/NegsOBokc8GAdM8UcmfsKiSS8cipheD/nivzr700H+nsMOxJjQnvwOcRYVuFkdH0wGUvW2WbXGmrZGbQ==}
    engines: {node: '>=14'}
    requiresBuild: true
    dependencies:
      '@isaacs/cliui': 8.0.2
    optionalDependencies:
      '@pkgjs/parseargs': 0.11.0
    dev: true

  /jake@10.8.7:
    resolution: {integrity: sha512-ZDi3aP+fG/LchyBzUM804VjddnwfSfsdeYkwt8NcbKRvo4rFkjhs456iLFn3k2ZUWvNe4i48WACDbza8fhq2+w==}
    engines: {node: '>=10'}
    hasBin: true
    dependencies:
      async: 3.2.5
      chalk: 4.1.2
      filelist: 1.0.4
      minimatch: 3.1.2
    dev: true

  /jest-diff@29.7.0:
    resolution: {integrity: sha512-LMIgiIrhigmPrs03JHpxUh2yISK3vLFPkAodPeo0+BuF7wA2FoQbkEg1u8gBYBThncu7e1oEDUfIXVuTqLRUjw==}
    engines: {node: ^14.15.0 || ^16.10.0 || >=18.0.0}
    dependencies:
      chalk: 4.1.2
      diff-sequences: 29.6.3
      jest-get-type: 29.6.3
      pretty-format: 29.7.0
    dev: true

  /jest-get-type@29.6.3:
    resolution: {integrity: sha512-zrteXnqYxfQh7l5FHyL38jL39di8H8rHoecLH3JNxH3BwOrBsNeabdap5e0I23lD4HHI8W5VFBZqG4Eaq5LNcw==}
    engines: {node: ^14.15.0 || ^16.10.0 || >=18.0.0}
    dev: true

  /jest-matcher-utils@29.7.0:
    resolution: {integrity: sha512-sBkD+Xi9DtcChsI3L3u0+N0opgPYnCRPtGcQYrgXmR+hmt/fYfWAL0xRXYU8eWOdfuLgBe0YCW3AFtnRLagq/g==}
    engines: {node: ^14.15.0 || ^16.10.0 || >=18.0.0}
    dependencies:
      chalk: 4.1.2
      jest-diff: 29.7.0
      jest-get-type: 29.6.3
      pretty-format: 29.7.0
    dev: true

  /jest-message-util@29.7.0:
    resolution: {integrity: sha512-GBEV4GRADeP+qtB2+6u61stea8mGcOT4mCtrYISZwfu9/ISHFJ/5zOMXYbpBE9RsS5+Gb63DW4FgmnKJ79Kf6w==}
    engines: {node: ^14.15.0 || ^16.10.0 || >=18.0.0}
    dependencies:
      '@babel/code-frame': 7.23.5
      '@jest/types': 29.6.3
      '@types/stack-utils': 2.0.3
      chalk: 4.1.2
      graceful-fs: 4.2.11
      micromatch: 4.0.5
      pretty-format: 29.7.0
      slash: 3.0.0
      stack-utils: 2.0.6
    dev: true

  /jest-util@29.7.0:
    resolution: {integrity: sha512-z6EbKajIpqGKU56y5KBUgy1dt1ihhQJgWzUlZHArA/+X2ad7Cb5iF+AK1EWVL/Bo7Rz9uurpqw6SiBCefUbCGA==}
    engines: {node: ^14.15.0 || ^16.10.0 || >=18.0.0}
    dependencies:
      '@jest/types': 29.6.3
      '@types/node': 20.11.20
      chalk: 4.1.2
      ci-info: 3.9.0
      graceful-fs: 4.2.11
      picomatch: 2.3.1
    dev: true

  /js-tokens@4.0.0:
    resolution: {integrity: sha512-RdJUflcE3cUzKiMqQgsCu06FPu9UdIJO0beYbPhHN4k6apgJtifcoCtT9bcxOpYBtpD2kCM6Sbzg4CausW/PKQ==}

  /js-tokens@8.0.3:
    resolution: {integrity: sha512-UfJMcSJc+SEXEl9lH/VLHSZbThQyLpw1vLO1Lb+j4RWDvG3N2f7yj3PVQA3cmkTBNldJ9eFnM+xEXxHIXrYiJw==}
    dev: true

  /js-yaml@4.1.0:
    resolution: {integrity: sha512-wpxZs9NoxZaJESJGIZTyDEaYpl0FKSA+FB9aJiyemKhMwkxQg63h4T1KJgUGHpTqPDNRcmmYLugrRjJlBtWvRA==}
    hasBin: true
    dependencies:
      argparse: 2.0.1
    dev: true

  /jsbn@1.1.0:
    resolution: {integrity: sha512-4bYVV3aAMtDTTu4+xsDYa6sy9GyJ69/amsu9sYF2zqjiEoZA5xJi3BrfX3uY+/IekIu7MwdObdbDWpoZdBv3/A==}
    requiresBuild: true
    dev: true

  /jsdom@24.0.0:
    resolution: {integrity: sha512-UDS2NayCvmXSXVP6mpTj+73JnNQadZlr9N68189xib2tx5Mls7swlTNao26IoHv46BZJFvXygyRtyXd1feAk1A==}
    engines: {node: '>=18'}
    peerDependencies:
      canvas: ^2.11.2
    peerDependenciesMeta:
      canvas:
        optional: true
    dependencies:
      cssstyle: 4.0.1
      data-urls: 5.0.0
      decimal.js: 10.4.3
      form-data: 4.0.0
      html-encoding-sniffer: 4.0.0
      http-proxy-agent: 7.0.2
      https-proxy-agent: 7.0.4
      is-potential-custom-element-name: 1.0.1
      nwsapi: 2.2.7
      parse5: 7.1.2
      rrweb-cssom: 0.6.0
      saxes: 6.0.0
      symbol-tree: 3.2.4
      tough-cookie: 4.1.3
      w3c-xmlserializer: 5.0.0
      webidl-conversions: 7.0.0
      whatwg-encoding: 3.1.1
      whatwg-mimetype: 4.0.0
      whatwg-url: 14.0.0
      ws: 8.16.0
      xml-name-validator: 5.0.0
    transitivePeerDependencies:
      - bufferutil
      - supports-color
      - utf-8-validate
    dev: true

  /json-buffer@3.0.1:
    resolution: {integrity: sha512-4bV5BfR2mqfQTJm+V5tPPdf+ZpuhiIvTuAB5g8kcrXOZpTT/QwwVRWBywX1ozr6lEuPdbHxwaJlm9G6mI2sfSQ==}
    requiresBuild: true
    dev: true

  /json-parse-even-better-errors@2.3.1:
    resolution: {integrity: sha512-xyFwyhro/JEof6Ghe2iz2NcXoj2sloNsWr/XsERDK/oiPCfaNhl5ONfp+jQdAZRQQ0IJWNzH9zIZF7li91kh2w==}
    dev: true

  /json-parse-even-better-errors@3.0.1:
    resolution: {integrity: sha512-aatBvbL26wVUCLmbWdCpeu9iF5wOyWpagiKkInA+kfws3sWdBrTnsvN2CKcyCYyUrc7rebNBlK6+kteg7ksecg==}
    engines: {node: ^14.17.0 || ^16.13.0 || >=18.0.0}
    dev: true

  /json-schema-traverse@0.4.1:
    resolution: {integrity: sha512-xbbCH5dCYU5T8LcEhhuh7HJ88HXuW3qsI3Y0zOZFKfZEHcpWiHU/Jxzk629Brsab/mMiHQti9wMP+845RPe3Vg==}
    dev: true

  /json-stable-stringify-without-jsonify@1.0.1:
    resolution: {integrity: sha512-Bdboy+l7tA3OGW6FjyFHWkP5LuByj1Tk33Ljyq0axyzdk9//JSi2u3fP1QSmd1KNwq6VOKYGlAu87CisVir6Pw==}
    dev: true

  /json-stringify-safe@5.0.1:
    resolution: {integrity: sha512-ZClg6AaYvamvYEE82d3Iyd3vSSIjQ+odgjaTzRuO3s7toCdFKczob2i0zCh7JE8kWn17yvAWhUVxvqGwUalsRA==}
    dev: true

  /jsonc-parser@3.2.1:
    resolution: {integrity: sha512-AilxAyFOAcK5wA1+LeaySVBrHsGQvUFCDWXKpZjzaL0PqW+xfBOttn8GNtWKFWqneyMZj41MWF9Kl6iPWLwgOA==}
    dev: true

  /jsonfile@4.0.0:
    resolution: {integrity: sha512-m6F1R3z8jjlf2imQHS2Qez5sjKWQzbuuhuJ/FKYFRZvPE3PuHcSMVZzfsLhGVOkfd20obL5SWEBew5ShlquNxg==}
    optionalDependencies:
      graceful-fs: 4.2.11
    dev: true

  /jsonfile@6.1.0:
    resolution: {integrity: sha512-5dgndWOriYSm5cnYaJNhalLNDKOqFwyDB/rr1E9ZsGciGvKPs8R2xYGCacuf3z6K1YKDz182fd+fY3cn3pMqXQ==}
    requiresBuild: true
    dependencies:
      universalify: 2.0.1
    optionalDependencies:
      graceful-fs: 4.2.11
    dev: true

  /keyv@4.5.4:
    resolution: {integrity: sha512-oxVHkHR/EJf2CNXnWxRLW6mg7JyCCUcG0DtEGmL2ctUo1PNTin1PUil+r/+4r5MpVgC/fn1kjsx7mjSujKqIpw==}
    dependencies:
      json-buffer: 3.0.1
    dev: true

  /ky@0.33.3:
    resolution: {integrity: sha512-CasD9OCEQSFIam2U8efFK81Yeg8vNMTBUqtMOHlrcWQHqUX3HeCl9Dr31u4toV7emlH8Mymk5+9p0lL6mKb/Xw==}
    engines: {node: '>=14.16'}
    dev: true

  /latest-version@7.0.0:
    resolution: {integrity: sha512-KvNT4XqAMzdcL6ka6Tl3i2lYeFDgXNCuIX+xNx6ZMVR1dFq+idXd9FLKNMOIx0t9mJ9/HudyX4oZWXZQ0UJHeg==}
    engines: {node: '>=14.16'}
    dependencies:
      package-json: 8.1.1
    dev: true

  /lazystream@1.0.1:
    resolution: {integrity: sha512-b94GiNHQNy6JNTrt5w6zNyffMrNkXZb3KTkCZJb2V1xaEGCk093vkZ2jk3tpaeP33/OiXC+WvK9AxUebnf5nbw==}
    engines: {node: '>= 0.6.3'}
    requiresBuild: true
    dependencies:
      readable-stream: 2.3.8
    dev: true

  /levn@0.4.1:
    resolution: {integrity: sha512-+bT2uH4E5LGE7h/n3evcS/sQlJXCpIp6ym8OWJ5eV6+67Dsql/LaaT7qJBAt2rzfoa/5QBGBhxDix1dMt2kQKQ==}
    engines: {node: '>= 0.8.0'}
    dependencies:
      prelude-ls: 1.2.1
      type-check: 0.4.0
    dev: true

  /lilconfig@3.0.0:
    resolution: {integrity: sha512-K2U4W2Ff5ibV7j7ydLr+zLAkIg5JJ4lPn1Ltsdt+Tz/IjQ8buJ55pZAxoP34lqIiwtF9iAvtLv3JGv7CAyAg+g==}
    engines: {node: '>=14'}
    dev: true

  /lines-and-columns@1.2.4:
    resolution: {integrity: sha512-7ylylesZQ/PV29jhEDl3Ufjo6ZX7gCqJr5F7PKrqc93v7fzSymt1BpwEU8nAUXs8qzzvqhbjhK5QZg6Mt/HkBg==}
    dev: true

  /lines-and-columns@2.0.4:
    resolution: {integrity: sha512-wM1+Z03eypVAVUCE7QdSqpVIvelbOakn1M0bPDoA4SGWPx3sNDVUiMo3L6To6WWGClB7VyXnhQ4Sn7gxiJbE6A==}
    engines: {node: ^12.20.0 || ^14.13.1 || >=16.0.0}
    dev: true

  /lint-staged@15.2.2:
    resolution: {integrity: sha512-TiTt93OPh1OZOsb5B7k96A/ATl2AjIZo+vnzFZ6oHK5FuTk63ByDtxGQpHm+kFETjEWqgkF95M8FRXKR/LEBcw==}
    engines: {node: '>=18.12.0'}
    hasBin: true
    dependencies:
      chalk: 5.3.0
      commander: 11.1.0
      debug: 4.3.4
      execa: 8.0.1
      lilconfig: 3.0.0
      listr2: 8.0.1
      micromatch: 4.0.5
      pidtree: 0.6.0
      string-argv: 0.3.2
      yaml: 2.3.4
    transitivePeerDependencies:
      - supports-color
    dev: true

  /listenercount@1.0.1:
    resolution: {integrity: sha512-3mk/Zag0+IJxeDrxSgaDPy4zZ3w05PRZeJNnlWhzFz5OkX49J4krc+A8X2d2M69vGMBEX0uyl8M+W+8gH+kBqQ==}
    requiresBuild: true
    dev: true

  /listr2@8.0.1:
    resolution: {integrity: sha512-ovJXBXkKGfq+CwmKTjluEqFi3p4h8xvkxGQQAQan22YCgef4KZ1mKGjzfGh6PL6AW5Csw0QiQPNuQyH+6Xk3hA==}
    engines: {node: '>=18.0.0'}
    dependencies:
      cli-truncate: 4.0.0
      colorette: 2.0.20
      eventemitter3: 5.0.1
      log-update: 6.0.0
      rfdc: 1.3.1
      wrap-ansi: 9.0.0
    dev: true

  /local-pkg@0.5.0:
    resolution: {integrity: sha512-ok6z3qlYyCDS4ZEU27HaU6x/xZa9Whf8jD4ptH5UZTQYZVYeb9bnZ3ojVhiJNLiXK1Hfc0GNbLXcmZ5plLDDBg==}
    engines: {node: '>=14'}
    dependencies:
      mlly: 1.6.1
      pkg-types: 1.0.3
    dev: true

  /locate-app@2.2.20:
    resolution: {integrity: sha512-TOCp8H9l75GhNtd+BgyUnLMNzR+IpYge7cWjxELsyDlqH+MyYWxq+NfyjQ+o6oRAORzOs3IfMM6KAR6q3JNfhg==}
    dependencies:
      n12: 1.8.23
      type-fest: 2.13.0
      userhome: 1.0.0
    dev: true

  /locate-path@6.0.0:
    resolution: {integrity: sha512-iPZK6eYjbxRu3uB4/WZ3EsEIMJFMqAoopl3R+zuq0UjcAm/MO6KCweDgPfP3elTztoKP3KtnVHxTn2NHBSDVUw==}
    engines: {node: '>=10'}
    dependencies:
      p-locate: 5.0.0
    dev: true

  /locate-path@7.2.0:
    resolution: {integrity: sha512-gvVijfZvn7R+2qyPX8mAuKcFGDf6Nc61GdvGafQsHL0sBIxfKzA+usWn4GFC/bk+QdwPUD4kWFJLhElipq+0VA==}
    engines: {node: ^12.20.0 || ^14.13.1 || >=16.0.0}
    dependencies:
      p-locate: 6.0.0
    dev: true

  /lodash.capitalize@4.2.1:
    resolution: {integrity: sha512-kZzYOKspf8XVX5AvmQF94gQW0lejFVgb80G85bU4ZWzoJ6C03PQg3coYAUpSTpQWelrZELd3XWgHzw4Ck5kaIw==}
    dev: true

  /lodash.clonedeep@4.5.0:
    resolution: {integrity: sha512-H5ZhCF25riFd9uB5UCkVKo61m3S/xZk1x4wA6yp/L3RFP6Z/eHH1ymQcGLo7J3GMPfm0V/7m1tryHuGVxpqEBQ==}
    dev: true

  /lodash.difference@4.5.0:
    resolution: {integrity: sha512-dS2j+W26TQ7taQBGN8Lbbq04ssV3emRw4NY58WErlTO29pIqS0HmoT5aJ9+TUQ1N3G+JOZSji4eugsWwGp9yPA==}
    dev: true

  /lodash.escaperegexp@4.1.2:
    resolution: {integrity: sha512-TM9YBvyC84ZxE3rgfefxUWiQKLilstD6k7PTGt6wfbtXF8ixIJLOL3VYyV/z+ZiPLsVxAsKAFVwWlWeb2Y8Yyw==}
    dev: true

  /lodash.flatmap@4.5.0:
    resolution: {integrity: sha512-/OcpcAGWlrZyoHGeHh3cAoa6nGdX6QYtmzNP84Jqol6UEQQ2gIaU3H+0eICcjcKGl0/XF8LWOujNn9lffsnaOg==}
    dev: true

  /lodash.flattendeep@4.4.0:
    resolution: {integrity: sha512-uHaJFihxmJcEX3kT4I23ABqKKalJ/zDrDg0lsFtc1h+3uw49SIJ5beyhx5ExVRti3AvKoOJngIj7xz3oylPdWQ==}
    dev: true

  /lodash.isequal@4.5.0:
    resolution: {integrity: sha512-pDo3lu8Jhfjqls6GkMgpahsF9kCyayhgykjyLMNFTKWrpVdAQtYyB4muAMWozBB4ig/dtWAmsMxLEI8wuz+DYQ==}
    dev: true

  /lodash.isfunction@3.0.9:
    resolution: {integrity: sha512-AirXNj15uRIMMPihnkInB4i3NHeb4iBtNg9WRWuK2o31S+ePwwNmDPaTL3o7dTJ+VXNZim7rFs4rxN4YU1oUJw==}
    dev: true

  /lodash.isplainobject@4.0.6:
    resolution: {integrity: sha512-oSXzaWypCMHkPC3NvBEaPHf0KsA5mvPrOPgQWDsbg8n7orZ290M0BmC/jgRZ4vcJ6DTAhjrsSYgdsW/F+MFOBA==}
    dev: true

  /lodash.isstring@4.0.1:
    resolution: {integrity: sha512-0wJxfxH1wgO3GrbuP+dTTk7op+6L41QCXbGINEmD+ny/G/eCqGzxyCsh7159S+mgDDcoarnBw6PC1PS5+wUGgw==}
    dev: true

  /lodash.merge@4.6.2:
    resolution: {integrity: sha512-0KpjqXRVvrYyCsX1swR/XTK0va6VQkQM6MNo7PqW77ByjAhoARA8EfrP1N4+KlKj8YS0ZUCtRT/YUuhyYDujIQ==}
    dev: true

  /lodash.pickby@4.6.0:
    resolution: {integrity: sha512-AZV+GsS/6ckvPOVQPXSiFFacKvKB4kOQu6ynt9wz0F3LO4R9Ij4K1ddYsIytDpSgLz88JHd9P+oaLeej5/Sl7Q==}
    dev: true

  /lodash.take@4.1.1:
    resolution: {integrity: sha512-3T118EQjnhr9c0aBKCCMhQn0OBwRMz/O2WaRU6VH0TSKoMCmFtUpr0iUp+eWKODEiRXtYOK7R7SiBneKHdk7og==}
    dev: true

  /lodash.takeright@4.1.1:
    resolution: {integrity: sha512-/I41i2h8VkHtv3PYD8z1P4dkLIco5Z3z35hT/FJl18AxwSdifcATaaiBOxuQOT3T/F1qfRTct3VWMFSj1xCtAw==}
    dev: true

  /lodash.union@4.6.0:
    resolution: {integrity: sha512-c4pB2CdGrGdjMKYLA+XiRDO7Y0PRQbm/Gzg8qMj+QH+pFVAoTp5sBpO0odL3FjoPCGjK96p6qsP+yQoiLoOBcw==}
    dev: true

  /lodash.uniqby@4.7.0:
    resolution: {integrity: sha512-e/zcLx6CSbmaEgFHCA7BnoQKyCtKMxnuWrJygbwPs/AIn+IMKl66L8/s+wBUn5LRw2pZx3bUHibiV1b6aTWIww==}
    dev: true

  /lodash.zip@4.2.0:
    resolution: {integrity: sha512-C7IOaBBK/0gMORRBd8OETNx3kmOkgIWIPvyDpZSCTwUrpYmgZwJkjZeOD8ww4xbOUOs4/attY+pciKvadNfFbg==}
    dev: true

  /lodash@4.17.21:
    resolution: {integrity: sha512-v2kDEe57lecTulaDIuNTPy3Ry4gLGJ6Z1O3vE1krgXZNrsQ+LFTGHVxVjcXPs17LhbZVGedAJv8XZ1tvj5FvSg==}
    dev: true

  /log-symbols@4.1.0:
    resolution: {integrity: sha512-8XPvpAA8uyhfteu8pIvQxpJZ7SYYdpUivZpGy6sFsBuKRY/7rQGavedeB8aK+Zkyq6upMFVL/9AW6vOYzfRyLg==}
    engines: {node: '>=10'}
    dependencies:
      chalk: 4.1.2
      is-unicode-supported: 0.1.0
    dev: true

  /log-symbols@6.0.0:
    resolution: {integrity: sha512-i24m8rpwhmPIS4zscNzK6MSEhk0DUWa/8iYQWxhffV8jkI4Phvs3F+quL5xvS0gdQR0FyTCMMH33Y78dDTzzIw==}
    engines: {node: '>=18'}
    dependencies:
      chalk: 5.3.0
      is-unicode-supported: 1.3.0
    dev: true

  /log-update@6.0.0:
    resolution: {integrity: sha512-niTvB4gqvtof056rRIrTZvjNYE4rCUzO6X/X+kYjd7WFxXeJ0NwEFnRxX6ehkvv3jTwrXnNdtAak5XYZuIyPFw==}
    engines: {node: '>=18'}
    dependencies:
      ansi-escapes: 6.2.0
      cli-cursor: 4.0.0
      slice-ansi: 7.1.0
      strip-ansi: 7.1.0
      wrap-ansi: 9.0.0
    dev: true

  /loglevel-plugin-prefix@0.8.4:
    resolution: {integrity: sha512-WpG9CcFAOjz/FtNht+QJeGpvVl/cdR6P0z6OcXSkr8wFJOsV2GRj2j10JLfjuA4aYkcKCNIEqRGCyTife9R8/g==}

  /loglevel@1.9.1:
    resolution: {integrity: sha512-hP3I3kCrDIMuRwAwHltphhDM1r8i55H33GgqjXbrisuJhF4kRhW1dNuxsRklp4bXl8DSdLaNLuiL4A/LWRfxvg==}
    engines: {node: '>= 0.6.0'}

  /loupe@2.3.7:
    resolution: {integrity: sha512-zSMINGVYkdpYSOBmLi0D1Uo7JU9nVdQKrHxC8eYlV+9YKK9WePqAlL7lSlorG/U2Fw1w0hTBmaa/jrQ3UbPHtA==}
    dependencies:
      get-func-name: 2.0.2
    dev: true

  /lowercase-keys@2.0.0:
    resolution: {integrity: sha512-tqNXrS78oMOE73NMxK4EMLQsQowWf8jKooH9g7xPavRT706R6bkQJ6DY2Te7QukaZsulxa30wQ7bk0pm4XiHmA==}
    engines: {node: '>=8'}
    dev: true

  /lowercase-keys@3.0.0:
    resolution: {integrity: sha512-ozCC6gdQ+glXOQsveKD0YsDy8DSQFjDTz4zyzEHNV5+JP5D62LmfDZ6o1cycFx9ouG940M5dE8C8CTewdj2YWQ==}
    engines: {node: ^12.20.0 || ^14.13.1 || >=16.0.0}
    dev: true

  /lru-cache@10.2.0:
    resolution: {integrity: sha512-2bIM8x+VAf6JT4bKAljS1qUWgMsqZRPGJS6FSahIMPVvctcNhyVp7AJu7quxOW9jwkryBReKZY5tY5JYv2n/7Q==}
    engines: {node: 14 || >=16.14}

  /lru-cache@6.0.0:
    resolution: {integrity: sha512-Jo6dJ04CmSjuznwJSS3pUeWmd/H0ffTlkXXgwZi+eq1UCmqQwCh+eLsYOYCwY991i2Fah4h1BEMCx4qThGbsiA==}
    engines: {node: '>=10'}
    dependencies:
      yallist: 4.0.0

  /lru-cache@7.18.3:
    resolution: {integrity: sha512-jumlc0BIUrS3qJGgIkWZsyfAM7NCWiBcCDhnd+3NNM5KbBmLTgHVfWBcg6W+rLUsIpzpERPsvwUP7CckAQSOoA==}
    engines: {node: '>=12'}
    dev: true

  /lz-string@1.5.0:
    resolution: {integrity: sha512-h5bgJWpxJNswbU7qCrV0tIKQCaS3blPDrqKWx+QxzuzL1zGUzij9XCWLrSLsJPu5t+eWA/ycetzYAO5IOMcWAQ==}
    hasBin: true
    dev: true

  /macos-release@3.2.0:
    resolution: {integrity: sha512-fSErXALFNsnowREYZ49XCdOHF8wOPWuFOGQrAhP7x5J/BqQv+B02cNsTykGpDgRVx43EKg++6ANmTaGTtW+hUA==}
    engines: {node: ^12.20.0 || ^14.13.1 || >=16.0.0}
    dev: true

  /magic-string@0.30.7:
    resolution: {integrity: sha512-8vBuFF/I/+OSLRmdf2wwFCJCz+nSn0m6DPvGH1fS/KiQoSaR+sETbov0eIk9KhEKy8CYqIkIAnbohxT/4H0kuA==}
    engines: {node: '>=12'}
    dependencies:
      '@jridgewell/sourcemap-codec': 1.4.15
    dev: true

  /magicast@0.3.3:
    resolution: {integrity: sha512-ZbrP1Qxnpoes8sz47AM0z08U+jW6TyRgZzcWy3Ma3vDhJttwMwAFDMMQFobwdBxByBD46JYmxRzeF7w2+wJEuw==}
    dependencies:
      '@babel/parser': 7.23.9
      '@babel/types': 7.23.9
      source-map-js: 1.0.2
    dev: true

  /make-dir@4.0.0:
    resolution: {integrity: sha512-hXdUTZYIVOt1Ex//jAQi+wTZZpUpwBj/0QsOzqegb3rGMMeJiSEu5xLHnYfBrRV4RH2+OCSOO95Is/7x1WJ4bw==}
    engines: {node: '>=10'}
    dependencies:
      semver: 7.6.0
    dev: true

  /matcher@3.0.0:
    resolution: {integrity: sha512-OkeDaAZ/bQCxeFAozM55PKcKU0yJMPGifLwV4Qgjitu+5MoAfSQN4lsLJeXZ1b8w0x+/Emda6MZgXS1jvsapng==}
    engines: {node: '>=10'}
    requiresBuild: true
    dependencies:
      escape-string-regexp: 4.0.0
    dev: true
    optional: true

  /merge-stream@2.0.0:
    resolution: {integrity: sha512-abv/qOcuPfk3URPfDzmZU1LKmuw8kT+0nIHvKrKgFrwifol/doWcdA4ZqsWQ8ENrFKkd67Mfpo/LovbIUsbt3w==}
    dev: true

  /merge2@1.4.1:
    resolution: {integrity: sha512-8q7VEgMJW4J8tcfVPy8g09NcQwZdbwFEqhe/WZkoIzjn/3TGDwtOCYtXGxA3O8tPzpczCCDgv+P2P5y00ZJOOg==}
    engines: {node: '>= 8'}
    dev: true

  /micromatch@4.0.5:
    resolution: {integrity: sha512-DMy+ERcEW2q8Z2Po+WNXuw3c5YaUSFjAO5GsJqfEl7UjvtIuFKO6ZrKvcItdy98dwFI2N1tg3zNIdKaQT+aNdA==}
    engines: {node: '>=8.6'}
    dependencies:
      braces: 3.0.2
      picomatch: 2.3.1
    dev: true

  /mime-db@1.52.0:
    resolution: {integrity: sha512-sPU4uV7dYlvtWJxwwxHD0PuihVNiE7TyAbQ5SWxDCB9mUYvOgroQOwYQQOKPJ8CIbE+1ETVlOoK1UC2nU3gYvg==}
    engines: {node: '>= 0.6'}
    dev: true

  /mime-types@2.1.35:
    resolution: {integrity: sha512-ZDY+bPm5zTTF+YpCrAU9nK0UgICYPT0QtT1NZWFv4s++TNkcgVaT0g6+4R2uI4MjQjzysHB1zxuWL50hzaeXiw==}
    engines: {node: '>= 0.6'}
    dependencies:
      mime-db: 1.52.0
    dev: true

  /mimic-fn@2.1.0:
    resolution: {integrity: sha512-OqbOk5oEQeAZ8WXWydlu9HJjz9WVdEIvamMCcXmuqUYjTknH/sqsWvhQ3vgwKFRR1HpjvNBKQ37nbJgYzGqGcg==}
    engines: {node: '>=6'}
    dev: true

  /mimic-fn@4.0.0:
    resolution: {integrity: sha512-vqiC06CuhBTUdZH+RYl8sFrL096vA45Ok5ISO6sE/Mr1jRbGH4Csnhi8f3wKVl7x8mO4Au7Ir9D3Oyv1VYMFJw==}
    engines: {node: '>=12'}
    dev: true

  /mimic-response@1.0.1:
    resolution: {integrity: sha512-j5EctnkH7amfV/q5Hgmoal1g2QHFJRraOtmx0JpIqkxhBhI/lJSl1nMpQ45hVarwNETOoWEimndZ4QK0RHxuxQ==}
    engines: {node: '>=4'}
    dev: true

  /mimic-response@3.1.0:
    resolution: {integrity: sha512-z0yWI+4FDrrweS8Zmt4Ej5HdJmky15+L2e6Wgn3+iK5fWzb6T3fhNFq2+MeTRb064c6Wr4N/wv0DzQTjNzHNGQ==}
    engines: {node: '>=10'}
    requiresBuild: true
    dev: true

  /mimic-response@4.0.0:
    resolution: {integrity: sha512-e5ISH9xMYU0DzrT+jl8q2ze9D6eWBto+I8CNpe+VI+K2J/F/k3PdkdTdz4wvGVH4NTpo+NRYTVIuMQEMMcsLqg==}
    engines: {node: ^12.20.0 || ^14.13.1 || >=16.0.0}
    requiresBuild: true
    dev: true

  /minimatch@3.1.2:
    resolution: {integrity: sha512-J7p63hRiAjw1NDEww1W7i37+ByIrOWO5XQQAzZ3VOcL0PNybwpfmV/N05zFAzwQ9USyEcX6t3UO+K5aqBQOIHw==}
    dependencies:
      brace-expansion: 1.1.11
    dev: true

  /minimatch@5.1.6:
    resolution: {integrity: sha512-lKwV/1brpG6mBUFHtb7NUmtABCb2WZZmm2wNiOA5hAb8VdCS4B3dtMWyvcoViccwAW/COERjXLt0zP1zXUN26g==}
    engines: {node: '>=10'}
    dependencies:
      brace-expansion: 2.0.1
    dev: true

  /minimatch@9.0.3:
    resolution: {integrity: sha512-RHiac9mvaRw0x3AYRgDC1CxAP7HTcNrrECeA8YYJeWnpo+2Q5CegtZjaotWTWxDG3UeGA1coE05iH1mPjT/2mg==}
    engines: {node: '>=16 || 14 >=14.17'}
    dependencies:
      brace-expansion: 2.0.1
    dev: true

  /minimist@1.2.8:
    resolution: {integrity: sha512-2yyAR8qBkN3YuheJanUpWC5U3bb5osDywNB8RzDVlDwDHbocAJveqqj1u8+SVD7jkWT4yvsHCpWqqWqAxb0zCA==}
    dev: true

  /minipass@7.0.4:
    resolution: {integrity: sha512-jYofLM5Dam9279rdkWzqHozUo4ybjdZmCsDHePy5V/PbBcVMiSZR97gmAy45aqi8CK1lG2ECd356FU86avfwUQ==}
    engines: {node: '>=16 || 14 >=14.17'}
    requiresBuild: true
    dev: true

  /mitt@3.0.0:
    resolution: {integrity: sha512-7dX2/10ITVyqh4aOSVI9gdape+t9l2/8QxHrFmUXu4EEUpdlxl6RudZUPZoc+zuY2hk1j7XxVroIVIan/pD/SQ==}
    requiresBuild: true
    dev: true

  /mkdirp-classic@0.5.3:
    resolution: {integrity: sha512-gKLcREMhtuZRwRAfqP3RFW+TK4JqApVBtOIftVgjuABpAtpxhPGaDcfvbhNvD0B8iD1oUr/txX35NjcaY6Ns/A==}
    requiresBuild: true
    dev: true

  /mkdirp@0.5.6:
    resolution: {integrity: sha512-FP+p8RB8OWpF3YZBCrP5gtADmtXApB5AMLn+vdyA+PyxCjrCs00mjyUozssO33cwDeT3wNGdLxJ5M//YqtHAJw==}
    hasBin: true
    requiresBuild: true
    dependencies:
      minimist: 1.2.8
    dev: true

  /mlly@1.6.1:
    resolution: {integrity: sha512-vLgaHvaeunuOXHSmEbZ9izxPx3USsk8KCQ8iC+aTlp5sKRSoZvwhHh5L9VbKSaVC6sJDqbyohIS76E2VmHIPAA==}
    dependencies:
      acorn: 8.11.3
      pathe: 1.1.2
      pkg-types: 1.0.3
      ufo: 1.4.0
    dev: true

  /ms@2.1.2:
    resolution: {integrity: sha512-sGkPx+VjMtmA6MX27oA4FBFELFCZZ4S4XqeGOXCv68tT+jb3vk/RyaKWP0PTKyWtmLSM0b+adUTEvbs1PEaH2w==}

  /mute-stream@1.0.0:
    resolution: {integrity: sha512-avsJQhyd+680gKXyG/sQc0nXaC6rBkPOfyHYcFb9+hdkqQkR9bdnkJ0AMZhke0oesPqIO+mFFJ+IdBc7mst4IA==}
    engines: {node: ^14.17.0 || ^16.13.0 || >=18.0.0}
    dev: true

<<<<<<< HEAD
  /n12@1.8.23:
    resolution: {integrity: sha512-kQITb5LlO0Gk8rmbMAkfbmhs+QlXZ5SRHsx6YcG++3yc57iolbiQuo5rsfu3dkB7Qw3jKCqntsZvNNgvdfotkA==}
=======
  /n12@1.8.22:
    resolution: {integrity: sha512-nzPCOuLOIoUuninAMRXfrbkB7O9XkWS7iv7fzDW1pRUaQhMpatj8iX55evwcNRWnm0UF29uuoHpwubYbsV7OGw==}
    requiresBuild: true
>>>>>>> 5f61310b
    dev: true

  /nanoid@3.3.7:
    resolution: {integrity: sha512-eSRppjcPIatRIMC1U6UngP8XFcz8MQWGQdt1MTBQ7NaAmvXDfvNxbvWV3x2y6CdEUciCSsDHDQZbhYaB8QEo2g==}
    engines: {node: ^10 || ^12 || ^13.7 || ^14 || >=15.0.1}
    hasBin: true
    dev: true

  /natural-compare@1.4.0:
    resolution: {integrity: sha512-OWND8ei3VtNC9h7V60qff3SVobHr996CTwgxubgyQYEpg290h9J0buyECNNJexkFm5sOajh5G116RYA1c8ZMSw==}
    dev: true

  /netmask@2.0.2:
    resolution: {integrity: sha512-dBpDMdxv9Irdq66304OLfEmQ9tbNRFnFTuZiLo+bD+r332bBmMJ8GBLXklIXXgxd3+v9+KUnZaUR5PJMa75Gsg==}
    engines: {node: '>= 0.4.0'}
    requiresBuild: true
    dev: true

  /new-github-release-url@2.0.0:
    resolution: {integrity: sha512-NHDDGYudnvRutt/VhKFlX26IotXe1w0cmkDm6JGquh5bz/bDTw0LufSmH/GxTjEdpHEO+bVKFTwdrcGa/9XlKQ==}
    engines: {node: ^12.20.0 || ^14.13.1 || >=16.0.0}
    dependencies:
      type-fest: 2.19.0
    dev: true

  /nock@13.5.4:
    resolution: {integrity: sha512-yAyTfdeNJGGBFxWdzSKCBYxs5FxLbCg5X5Q4ets974hcQzG1+qCxvIyOo4j2Ry6MUlhWVMX4OoYDefAIIwupjw==}
    engines: {node: '>= 10.13'}
    dependencies:
      debug: 4.3.4
      json-stringify-safe: 5.0.1
      propagate: 2.0.1
    transitivePeerDependencies:
      - supports-color
    dev: true

  /node-domexception@1.0.0:
    resolution: {integrity: sha512-/jKZoMpw0F8GRwl4/eLROPA3cfcXtLApP0QzLmUT/HuPCZWyB7IY9ZrMeKw2O/nFIqPQB3PVM9aYm0F312AXDQ==}
    engines: {node: '>=10.5.0'}

  /node-fetch@2.7.0:
    resolution: {integrity: sha512-c4FRfUm/dbcWZ7U+1Wq0AwCyFL+3nt2bEw05wfxSz+DWpWsitgmSgYmy2dQdWyKC1694ELPqMs/YzUSNozLt8A==}
    engines: {node: 4.x || >=6.0.0}
    requiresBuild: true
    peerDependencies:
      encoding: ^0.1.0
    peerDependenciesMeta:
      encoding:
        optional: true
    dependencies:
      whatwg-url: 5.0.0
    dev: true

  /node-fetch@3.3.2:
    resolution: {integrity: sha512-dRB78srN/l6gqWulah9SrxeYnxeddIG30+GOqK/9OlLVyLg3HPnr6SqOWTWOXKRwC2eGYCkZ59NNuSgvSrpgOA==}
    engines: {node: ^12.20.0 || ^14.13.1 || >=16.0.0}
    dependencies:
      data-uri-to-buffer: 4.0.1
      fetch-blob: 3.2.0
      formdata-polyfill: 4.0.10

  /normalize-package-data@6.0.0:
    resolution: {integrity: sha512-UL7ELRVxYBHBgYEtZCXjxuD5vPxnmvMGq0jp/dGPKKrN7tfsBh2IY7TlJ15WWwdjRWD3RJbnsygUurTK3xkPkg==}
    engines: {node: ^16.14.0 || >=18.0.0}
    dependencies:
      hosted-git-info: 7.0.1
      is-core-module: 2.13.1
      semver: 7.6.0
      validate-npm-package-license: 3.0.4

  /normalize-path@3.0.0:
    resolution: {integrity: sha512-6eZs5Ls3WtCisHWp9S2GUy8dqkpGi4BVSz3GaqiE6ezub0512ESztXUwUB6C6IKbQkY2Pnb/mD4WYojCRwcwLA==}
    engines: {node: '>=0.10.0'}
    dev: true

  /normalize-url@6.1.0:
    resolution: {integrity: sha512-DlL+XwOy3NxAQ8xuC0okPgK46iuVNAK01YN7RueYBqqFeGsBjV9XmCAzAdgt+667bCl5kPh9EqKKDwnaPG1I7A==}
    engines: {node: '>=10'}
    dev: true

  /normalize-url@8.0.0:
    resolution: {integrity: sha512-uVFpKhj5MheNBJRTiMZ9pE/7hD1QTeEvugSJW/OmLzAp78PB5O6adfMNTvmfKhXBkvCzC+rqifWcVYpGFwTjnw==}
    engines: {node: '>=14.16'}
    requiresBuild: true
    dev: true

  /npm-run-path@4.0.1:
    resolution: {integrity: sha512-S48WzZW777zhNIrn7gxOlISNAqi9ZC/uQFnRdbeIHhZhCA6UqpkOT8T1G7BvfdgP4Er8gF4sUbaS0i7QvIfCWw==}
    engines: {node: '>=8'}
    dependencies:
      path-key: 3.1.1
    dev: true

  /npm-run-path@5.3.0:
    resolution: {integrity: sha512-ppwTtiJZq0O/ai0z7yfudtBpWIoxM8yE6nHi1X47eFR2EWORqfbu6CnPlNsjeN683eT0qG6H/Pyf9fCcvjnnnQ==}
    engines: {node: ^12.20.0 || ^14.13.1 || >=16.0.0}
    dependencies:
      path-key: 4.0.0
    dev: true

  /nwsapi@2.2.7:
    resolution: {integrity: sha512-ub5E4+FBPKwAZx0UwIQOjYWGHTEq5sPqHQNRN8Z9e4A7u3Tj1weLJsL59yH9vmvqEtBHaOmT6cYQKIZOxp35FQ==}
    dev: true

  /object-inspect@1.13.1:
    resolution: {integrity: sha512-5qoj1RUiKOMsCCNLV1CBiPYE10sziTsnmNxkAI/rZhiD63CF7IqdFGC/XzjWjpSgLf0LxXX3bDFIh0E18f6UhQ==}
    dev: true

  /object-is@1.1.5:
    resolution: {integrity: sha512-3cyDsyHgtmi7I7DfSSI2LDp6SK2lwvtbg0p0R1e0RvTqF5ceGx+K2dfSjm1bKDMVCFEDAQvy+o8c6a7VujOddw==}
    engines: {node: '>= 0.4'}
    dependencies:
      call-bind: 1.0.7
      define-properties: 1.2.1
    dev: true

  /object-keys@1.1.1:
    resolution: {integrity: sha512-NuAESUOUMrlIXOfHKzD6bpPu3tYt3xvjNdRIQ+FeT0lNb4K8WR70CaDxhuNguS2XG+GjkyMwOzsN5ZktImfhLA==}
    engines: {node: '>= 0.4'}
    dev: true

  /object.assign@4.1.5:
    resolution: {integrity: sha512-byy+U7gp+FVwmyzKPYhW2h5l3crpmGsxl7X2s8y43IgxvG4g3QZ6CffDtsNQy1WsmZpQbO+ybo0AlW7TY6DcBQ==}
    engines: {node: '>= 0.4'}
    dependencies:
      call-bind: 1.0.7
      define-properties: 1.2.1
      has-symbols: 1.0.3
      object-keys: 1.1.1
    dev: true

  /once@1.4.0:
    resolution: {integrity: sha512-lNaJgI+2Q5URQBkccEKHTQOPaXdUxnZZElQTZY0MFUAuaEqe1E+Nyvgdz/aIyNi6Z9MzO5dv1H8n58/GELp3+w==}
    dependencies:
      wrappy: 1.0.2
    dev: true

  /onetime@5.1.2:
    resolution: {integrity: sha512-kbpaSSGJTWdAY5KPVeMOKXSrPtr8C8C7wodJbcsd51jRnmD+GZu8Y0VoU6Dm5Z4vWr0Ig/1NKuWRKf7j5aaYSg==}
    engines: {node: '>=6'}
    dependencies:
      mimic-fn: 2.1.0
    dev: true

  /onetime@6.0.0:
    resolution: {integrity: sha512-1FlR+gjXK7X+AsAHso35MnyN5KqGwJRi/31ft6x0M194ht7S+rWAvd7PHss9xSKMzE0asv1pyIHaJYq+BbacAQ==}
    engines: {node: '>=12'}
    dependencies:
      mimic-fn: 4.0.0
    dev: true

  /open@10.0.3:
    resolution: {integrity: sha512-dtbI5oW7987hwC9qjJTyABldTaa19SuyJse1QboWv3b0qCcrrLNVDqBx1XgELAjh9QTVQaP/C5b1nhQebd1H2A==}
    engines: {node: '>=18'}
    dependencies:
      default-browser: 5.2.1
      define-lazy-prop: 3.0.0
      is-inside-container: 1.0.0
      is-wsl: 3.1.0
    dev: true

  /optionator@0.9.3:
    resolution: {integrity: sha512-JjCoypp+jKn1ttEFExxhetCKeJt9zhAgAve5FXHixTvFDW/5aEktX9bufBKLRRMdU7bNtpLfcGu94B3cdEJgjg==}
    engines: {node: '>= 0.8.0'}
    dependencies:
      '@aashutoshrathi/word-wrap': 1.2.6
      deep-is: 0.1.4
      fast-levenshtein: 2.0.6
      levn: 0.4.1
      prelude-ls: 1.2.1
      type-check: 0.4.0
    dev: true

  /ora@5.4.1:
    resolution: {integrity: sha512-5b6Y85tPxZZ7QytO+BQzysW31HJku27cRIlkbAXaNx+BdcVi+LlRFmVXzeF6a7JCwJpyw5c4b+YSVImQIrBpuQ==}
    engines: {node: '>=10'}
    dependencies:
      bl: 4.1.0
      chalk: 4.1.2
      cli-cursor: 3.1.0
      cli-spinners: 2.9.2
      is-interactive: 1.0.0
      is-unicode-supported: 0.1.0
      log-symbols: 4.1.0
      strip-ansi: 6.0.1
      wcwidth: 1.0.1
    dev: true

  /ora@8.0.1:
    resolution: {integrity: sha512-ANIvzobt1rls2BDny5fWZ3ZVKyD6nscLvfFRpQgfWsythlcsVUC9kL0zq6j2Z5z9wwp1kd7wpsD/T9qNPVLCaQ==}
    engines: {node: '>=18'}
    dependencies:
      chalk: 5.3.0
      cli-cursor: 4.0.0
      cli-spinners: 2.9.2
      is-interactive: 2.0.0
      is-unicode-supported: 2.0.0
      log-symbols: 6.0.0
      stdin-discarder: 0.2.2
      string-width: 7.1.0
      strip-ansi: 7.1.0
    dev: true

  /os-name@5.1.0:
    resolution: {integrity: sha512-YEIoAnM6zFmzw3PQ201gCVCIWbXNyKObGlVvpAVvraAeOHnlYVKFssbA/riRX5R40WA6kKrZ7Dr7dWzO3nKSeQ==}
    engines: {node: ^12.20.0 || ^14.13.1 || >=16.0.0}
    dependencies:
      macos-release: 3.2.0
      windows-release: 5.1.1
    dev: true

  /os-tmpdir@1.0.2:
    resolution: {integrity: sha512-D2FR03Vir7FIu45XBY20mTb+/ZSWB00sjU9jdQXt83gDrI4Ztz5Fs7/yy74g2N5SVQY4xY1qDr4rNddwYRVX0g==}
    engines: {node: '>=0.10.0'}
    dev: true

  /p-cancelable@2.1.1:
    resolution: {integrity: sha512-BZOr3nRQHOntUjTrH8+Lh54smKHoHyur8We1V8DSMVrl5A2malOOwuJRnKRDjSnkoeBh4at6BwEnb5I7Jl31wg==}
    engines: {node: '>=8'}
    dev: true

  /p-cancelable@3.0.0:
    resolution: {integrity: sha512-mlVgR3PGuzlo0MmTdk4cXqXWlwQDLnONTAg6sm62XkMJEiRxN3GL3SffkYvqwonbkJBcrI7Uvv5Zh9yjvn2iUw==}
    engines: {node: '>=12.20'}
    dev: true

  /p-limit@3.1.0:
    resolution: {integrity: sha512-TYOanM3wGwNGsZN2cVTYPArw454xnXj5qmWF1bEoAc4+cU/ol7GVh7odevjp1FNHduHc3KZMcFduxU5Xc6uJRQ==}
    engines: {node: '>=10'}
    dependencies:
      yocto-queue: 0.1.0
    dev: true

  /p-limit@4.0.0:
    resolution: {integrity: sha512-5b0R4txpzjPWVw/cXXUResoD4hb6U/x9BH08L7nw+GN1sezDzPdxeRvpc9c433fZhBan/wusjbCsqwqm4EIBIQ==}
    engines: {node: ^12.20.0 || ^14.13.1 || >=16.0.0}
    dependencies:
      yocto-queue: 1.0.0
    dev: true

  /p-limit@5.0.0:
    resolution: {integrity: sha512-/Eaoq+QyLSiXQ4lyYV23f14mZRQcXnxfHrN0vCai+ak9G0pp9iEQukIIZq5NccEvwRB8PUnZT0KsOoDCINS1qQ==}
    engines: {node: '>=18'}
    dependencies:
      yocto-queue: 1.0.0
    dev: true

  /p-locate@5.0.0:
    resolution: {integrity: sha512-LaNjtRWUBY++zB5nE/NwcaoMylSPk+S+ZHNB1TzdbMJMny6dynpAGt7X/tl/QYq3TIeE6nxHppbo2LGymrG5Pw==}
    engines: {node: '>=10'}
    dependencies:
      p-limit: 3.1.0
    dev: true

  /p-locate@6.0.0:
    resolution: {integrity: sha512-wPrq66Llhl7/4AGC6I+cqxT07LhXvWL08LNXz1fENOw0Ap4sRZZ/gZpTTJ5jpurzzzfS2W/Ge9BY3LgLjCShcw==}
    engines: {node: ^12.20.0 || ^14.13.1 || >=16.0.0}
    dependencies:
      p-limit: 4.0.0
    dev: true

  /pac-proxy-agent@7.0.1:
    resolution: {integrity: sha512-ASV8yU4LLKBAjqIPMbrgtaKIvxQri/yh2OpI+S6hVa9JRkUI3Y3NPFbfngDtY7oFtSMD3w31Xns89mDa3Feo5A==}
    engines: {node: '>= 14'}
    dependencies:
      '@tootallnate/quickjs-emscripten': 0.23.0
      agent-base: 7.1.0
      debug: 4.3.4
      get-uri: 6.0.3
      http-proxy-agent: 7.0.2
      https-proxy-agent: 7.0.4
      pac-resolver: 7.0.1
      socks-proxy-agent: 8.0.2
    transitivePeerDependencies:
      - supports-color
    dev: true

  /pac-resolver@7.0.1:
    resolution: {integrity: sha512-5NPgf87AT2STgwa2ntRMr45jTKrYBGkVU36yT0ig/n/GMAa3oPqhZfIQ2kMEimReg0+t9kZViDVZ83qfVUlckg==}
    engines: {node: '>= 14'}
    requiresBuild: true
    dependencies:
      degenerator: 5.0.1
      netmask: 2.0.2
    dev: true

  /package-json@8.1.1:
    resolution: {integrity: sha512-cbH9IAIJHNj9uXi196JVsRlt7cHKak6u/e6AkL/bkRelZ7rlL3X1YKxsZwa36xipOEKAsdtmaG6aAJoM1fx2zA==}
    engines: {node: '>=14.16'}
    dependencies:
      got: 12.6.1
      registry-auth-token: 5.0.2
      registry-url: 6.0.1
      semver: 7.6.0
    dev: true

  /parent-module@1.0.1:
    resolution: {integrity: sha512-GQ2EWRpQV8/o+Aw8YqtfZZPfNRWZYkbidE9k5rpl/hC3vtHHBfGm2Ifi6qWV+coDGkrUKZAxE3Lot5kcsRlh+g==}
    engines: {node: '>=6'}
    dependencies:
      callsites: 3.1.0
    dev: true

  /parse-json@5.2.0:
    resolution: {integrity: sha512-ayCKvm/phCGxOkYRSCM82iDwct8/EonSEgCSxWxD7ve6jHggsFl4fZVQBPRNgQoKiuV/odhFrGzQXZwbifC8Rg==}
    engines: {node: '>=8'}
    dependencies:
      '@babel/code-frame': 7.23.5
      error-ex: 1.3.2
      json-parse-even-better-errors: 2.3.1
      lines-and-columns: 1.2.4
    dev: true

  /parse-json@7.1.1:
    resolution: {integrity: sha512-SgOTCX/EZXtZxBE5eJ97P4yGM5n37BwRU+YMsH4vNzFqJV/oWFXXCmwFlgWUM4PrakybVOueJJ6pwHqSVhTFDw==}
    engines: {node: '>=16'}
    dependencies:
      '@babel/code-frame': 7.23.5
      error-ex: 1.3.2
      json-parse-even-better-errors: 3.0.1
      lines-and-columns: 2.0.4
      type-fest: 3.13.1
    dev: true

  /parse-json@8.1.0:
    resolution: {integrity: sha512-rum1bPifK5SSar35Z6EKZuYPJx85pkNaFrxBK3mwdfSJ1/WKbYrjoW/zTPSjRRamfmVX1ACBIdFAO0VRErW/EA==}
    engines: {node: '>=18'}
    dependencies:
      '@babel/code-frame': 7.23.5
      index-to-position: 0.1.2
      type-fest: 4.10.3
    dev: false

  /parse-path@7.0.0:
    resolution: {integrity: sha512-Euf9GG8WT9CdqwuWJGdf3RkUcTBArppHABkO7Lm8IzRQp0e2r/kkFnmhu4TSK30Wcu5rVAZLmfPKSBBi9tWFog==}
    dependencies:
      protocols: 2.0.1
    dev: true

  /parse-url@8.1.0:
    resolution: {integrity: sha512-xDvOoLU5XRrcOZvnI6b8zA6n9O9ejNk/GExuz1yBuWUGn9KA97GI6HTs6u02wKara1CeVmZhH+0TZFdWScR89w==}
    dependencies:
      parse-path: 7.0.0
    dev: true

  /parse5@7.1.2:
    resolution: {integrity: sha512-Czj1WaSVpaoj0wbhMzLmWD69anp2WH7FXMB9n1Sy8/ZFF9jolSQVMu1Ij5WIyGmcBmhk7EOndpO4mIpihVqAXw==}
    dependencies:
      entities: 4.5.0
    dev: true

  /path-exists@4.0.0:
    resolution: {integrity: sha512-ak9Qy5Q7jYb2Wwcey5Fpvg2KoAc/ZIhLSLOSBmRmygPsGwkVVt0fZa0qrtMz+m6tJTAHfZQ8FnmB4MG4LWy7/w==}
    engines: {node: '>=8'}
    dev: true

  /path-exists@5.0.0:
    resolution: {integrity: sha512-RjhtfwJOxzcFmNOi6ltcbcu4Iu+FL3zEj83dk4kAS+fVpTxXLO1b38RvJgT/0QwvV/L3aY9TAnyv0EOqW4GoMQ==}
    engines: {node: ^12.20.0 || ^14.13.1 || >=16.0.0}
    dev: true

  /path-is-absolute@1.0.1:
    resolution: {integrity: sha512-AVbw3UJ2e9bq64vSaS9Am0fje1Pa8pbGqTTsmXfaIiMpnr5DlDhfJOuLj9Sf95ZPVDAUerDfEk88MPmPe7UCQg==}
    engines: {node: '>=0.10.0'}
    dev: true

  /path-key@3.1.1:
    resolution: {integrity: sha512-ojmeN0qd+y0jszEtoY48r0Peq5dwMEkIlCOu6Q5f41lfkswXuKtYrhgoTpLnyIcHm24Uhqx+5Tqm2InSwLhE6Q==}
    engines: {node: '>=8'}
    dev: true

  /path-key@4.0.0:
    resolution: {integrity: sha512-haREypq7xkM7ErfgIyA0z+Bj4AGKlMSdlQE2jvJo6huWD1EdkKYV+G/T4nq0YEF2vgTT8kqMFKo1uHn950r4SQ==}
    engines: {node: '>=12'}
    dev: true

  /path-parse@1.0.7:
    resolution: {integrity: sha512-LDJzPVEEEPR+y48z93A0Ed0yXb8pAByGWo/k5YYdYgpY2/2EsOsksJrq7lOHxryrVOn1ejG6oAp8ahvOIQD8sw==}
    dev: true

  /path-scurry@1.10.1:
    resolution: {integrity: sha512-MkhCqzzBEpPvxxQ71Md0b1Kk51W01lrYvlMzSUaIzNsODdd7mqhiimSZlr+VegAz5Z6Vzt9Xg2ttE//XBhH3EQ==}
    engines: {node: '>=16 || 14 >=14.17'}
    requiresBuild: true
    dependencies:
      lru-cache: 10.2.0
      minipass: 7.0.4
    dev: true

  /path-type@4.0.0:
    resolution: {integrity: sha512-gDKb8aZMDeD/tZWs9P6+q0J9Mwkdl6xMV8TjnGP3qJVJ06bdMgkbBlLU8IdfOsIsFz2BW1rNVT3XuNEl8zPAvw==}
    engines: {node: '>=8'}
    dev: true

  /path-type@5.0.0:
    resolution: {integrity: sha512-5HviZNaZcfqP95rwpv+1HDgUamezbqdSYTyzjTvwtJSnIH+3vnbmWsItli8OFEndS984VT55M3jduxZbX351gg==}
    engines: {node: '>=12'}
    dev: true

  /pathe@1.1.2:
    resolution: {integrity: sha512-whLdWMYL2TwI08hn8/ZqAbrVemu0LNaNNJZX73O6qaIdCTfXutsLhMkjdENX0qhsQ9uIimo4/aQOmXkoon2nDQ==}
    dev: true

  /pathval@1.1.1:
    resolution: {integrity: sha512-Dp6zGqpTdETdR63lehJYPeIOqpiNBNtc7BpWSLrOje7UaIsE5aY92r/AunQA7rsXvet3lrJ3JnZX29UPTKXyKQ==}
    dev: true

  /pend@1.2.0:
    resolution: {integrity: sha512-F3asv42UuXchdzt+xXqfW1OGlVBe+mxa2mqI0pg5yAHZPvFmY3Y6drSf/GQ1A86WgWEN9Kzh/WrgKa6iGcHXLg==}
    dev: true

  /picocolors@1.0.0:
    resolution: {integrity: sha512-1fygroTLlHu66zi26VoTDv8yRgm0Fccecssto+MhsZ0D/DGW2sm8E8AjW7NU5VVTRt5GxbeZ5qBuJr+HyLYkjQ==}
    dev: true

  /picomatch@2.3.1:
    resolution: {integrity: sha512-JU3teHTNjmE2VCGFzuY8EXzCDVwEqB2a8fsIvwaStHhAWJEeVd1o1QD80CU6+ZdEXXSLbSsuLwJjkCBWqRQUVA==}
    engines: {node: '>=8.6'}
    dev: true

  /pidtree@0.6.0:
    resolution: {integrity: sha512-eG2dWTVw5bzqGRztnHExczNxt5VGsE6OwTeCG3fdUf9KBsZzO3R5OIIIzWR+iZA0NtZ+RDVdaoE2dK1cn6jH4g==}
    engines: {node: '>=0.10'}
    hasBin: true
    dev: true

  /pkg-types@1.0.3:
    resolution: {integrity: sha512-nN7pYi0AQqJnoLPC9eHFQ8AcyaixBUOwvqc5TDnIKCMEE6I0y8P7OKA7fPexsXGCGxQDl/cmrLAp26LhcwxZ4A==}
    dependencies:
      jsonc-parser: 3.2.1
      mlly: 1.6.1
      pathe: 1.1.2
    dev: true

  /possible-typed-array-names@1.0.0:
    resolution: {integrity: sha512-d7Uw+eZoloe0EHDIYoe+bQ5WXnGMOpmiZFTuMWCwpjzzkL2nTjcKiAk4hh8TjnGye2TwWOk3UXucZ+3rbmBa8Q==}
    engines: {node: '>= 0.4'}
    dev: true

  /postcss@8.4.35:
    resolution: {integrity: sha512-u5U8qYpBCpN13BsiEB0CbR1Hhh4Gc0zLFuedrHJKMctHCHAGrMdG0PRM/KErzAL3CU6/eckEtmHNB3x6e3c0vA==}
    engines: {node: ^10 || ^12 || >=14}
    dependencies:
      nanoid: 3.3.7
      picocolors: 1.0.0
      source-map-js: 1.0.2
    dev: true

  /prelude-ls@1.2.1:
    resolution: {integrity: sha512-vkcDPrRZo1QZLbn5RLGPpg/WmIQ65qoWWhcGKf/b5eplkkarX0m9z8ppCat4mlOqUsWpyNuYgO3VRyrYHSzX5g==}
    engines: {node: '>= 0.8.0'}
    dev: true

  /prettier@3.2.5:
    resolution: {integrity: sha512-3/GWa9aOC0YeD7LUfvOG2NiDyhOWRvt1k+rcKhOuYnMY24iiCphgneUfJDyFXd6rZCAnuLBv6UeAULtrhT/F4A==}
    engines: {node: '>=14'}
    hasBin: true
    dev: true

  /pretty-format@27.5.1:
    resolution: {integrity: sha512-Qb1gy5OrP5+zDf2Bvnzdl3jsTf1qXVMazbvCoKhtKqVs4/YK4ozX4gKQJJVyNe+cajNPn0KoC0MC3FUmaHWEmQ==}
    engines: {node: ^10.13.0 || ^12.13.0 || ^14.15.0 || >=15.0.0}
    dependencies:
      ansi-regex: 5.0.1
      ansi-styles: 5.2.0
      react-is: 17.0.2
    dev: true

  /pretty-format@29.7.0:
    resolution: {integrity: sha512-Pdlw/oPxN+aXdmM9R00JVC9WVFoCLTKJvDVLgmJ+qAffBMxsV85l/Lu7sNx4zSzPyoL2euImuEwHhOXdEgNFZQ==}
    engines: {node: ^14.15.0 || ^16.10.0 || >=18.0.0}
    dependencies:
      '@jest/schemas': 29.6.3
      ansi-styles: 5.2.0
      react-is: 18.2.0
    dev: true

  /process-nextick-args@2.0.1:
    resolution: {integrity: sha512-3ouUOpQhtgrbOa17J7+uxOTpITYWaGP7/AhoR3+A+/1e9skrzelGi/dXzEYyvbxubEF6Wn2ypscTKiKJFFn1ag==}
    requiresBuild: true
    dev: true

  /progress@2.0.3:
    resolution: {integrity: sha512-7PiHtLll5LdnKIMw100I+8xJXR5gW2QwWYkT6iJva0bXitZKa/XMrSbdmg3r2Xnaidz9Qumd0VPaMrZlF9V9sA==}
    engines: {node: '>=0.4.0'}
    dev: true

  /promise.allsettled@1.0.7:
    resolution: {integrity: sha512-hezvKvQQmsFkOdrZfYxUxkyxl8mgFQeT259Ajj9PXdbg9VzBCWrItOev72JyWxkCD5VSSqAeHmlN3tWx4DlmsA==}
    engines: {node: '>= 0.4'}
    dependencies:
      array.prototype.map: 1.0.6
      call-bind: 1.0.7
      define-properties: 1.2.1
      es-abstract: 1.22.4
      get-intrinsic: 1.2.4
      iterate-value: 1.0.2
    dev: true

  /propagate@2.0.1:
    resolution: {integrity: sha512-vGrhOavPSTz4QVNuBNdcNXePNdNMaO1xj9yBeH1ScQPjk/rhg9sSlCXPhMkFuaNNW/syTvYqsnbIJxMBfRbbag==}
    engines: {node: '>= 8'}
    dev: true

  /proto-list@1.2.4:
    resolution: {integrity: sha512-vtK/94akxsTMhe0/cbfpR+syPuszcuwhqVjJq26CuNDgFGj682oRBXOP5MJpv2r7JtE8MsiepGIqvvOTBwn2vA==}
    dev: true

  /protocols@2.0.1:
    resolution: {integrity: sha512-/XJ368cyBJ7fzLMwLKv1e4vLxOju2MNAIokcr7meSaNcVbWz/CPcW22cP04mwxOErdA5mwjA8Q6w/cdAQxVn7Q==}
    dev: true

  /proxy-agent@6.3.0:
    resolution: {integrity: sha512-0LdR757eTj/JfuU7TL2YCuAZnxWXu3tkJbg4Oq3geW/qFNT/32T0sp2HnZ9O0lMR4q3vwAt0+xCA8SR0WAD0og==}
    engines: {node: '>= 14'}
    requiresBuild: true
    dependencies:
      agent-base: 7.1.0
      debug: 4.3.4
      http-proxy-agent: 7.0.2
      https-proxy-agent: 7.0.4
      lru-cache: 7.18.3
      pac-proxy-agent: 7.0.1
      proxy-from-env: 1.1.0
      socks-proxy-agent: 8.0.2
    transitivePeerDependencies:
      - supports-color
    dev: true

  /proxy-agent@6.3.1:
    resolution: {integrity: sha512-Rb5RVBy1iyqOtNl15Cw/llpeLH8bsb37gM1FUfKQ+Wck6xHlbAhWGUFiTRHtkjqGTA5pSHz6+0hrPW/oECihPQ==}
    engines: {node: '>= 14'}
    requiresBuild: true
    dependencies:
      agent-base: 7.1.0
      debug: 4.3.4
      http-proxy-agent: 7.0.2
      https-proxy-agent: 7.0.4
      lru-cache: 7.18.3
      pac-proxy-agent: 7.0.1
      proxy-from-env: 1.1.0
      socks-proxy-agent: 8.0.2
    transitivePeerDependencies:
      - supports-color
    dev: true

  /proxy-agent@6.4.0:
    resolution: {integrity: sha512-u0piLU+nCOHMgGjRbimiXmA9kM/L9EHh3zL81xCdp7m+Y2pHIsnmbdDoEDoAz5geaonNR6q6+yOPQs6n4T6sBQ==}
    engines: {node: '>= 14'}
    dependencies:
      agent-base: 7.1.0
      debug: 4.3.4
      http-proxy-agent: 7.0.2
      https-proxy-agent: 7.0.4
      lru-cache: 7.18.3
      pac-proxy-agent: 7.0.1
      proxy-from-env: 1.1.0
      socks-proxy-agent: 8.0.2
    transitivePeerDependencies:
      - supports-color
    dev: true

  /proxy-from-env@1.1.0:
    resolution: {integrity: sha512-D+zkORCbA9f1tdWRK0RaCR3GPv50cMxcrz4X8k5LTSUD1Dkw47mKJEZQNunItRTkWwgtaUSo1RVFRIG9ZXiFYg==}
    dev: true

  /psl@1.9.0:
    resolution: {integrity: sha512-E/ZsdU4HLs/68gYzgGTkMicWTLPdAftJLfJFlLUAAKZGkStNU72sZjT66SnMDVOfOWY/YAoiD7Jxa9iHvngcag==}
    dev: true

  /pump@3.0.0:
    resolution: {integrity: sha512-LwZy+p3SFs1Pytd/jYct4wpv49HiYCqd9Rlc5ZVdk0V+8Yzv6jR5Blk3TRmPL1ft69TxP0IMZGJ+WPFU2BFhww==}
    dependencies:
      end-of-stream: 1.4.4
      once: 1.4.0
    dev: true

  /punycode@2.3.1:
    resolution: {integrity: sha512-vYt7UD1U9Wg6138shLtLOvdAu+8DsC/ilFtEVHcH+wydcSpNE20AfSOduf6MkRFahL5FY7X1oU7nKVZFtfq8Fg==}
    engines: {node: '>=6'}
    dev: true

  /pupa@3.1.0:
    resolution: {integrity: sha512-FLpr4flz5xZTSJxSeaheeMKN/EDzMdK7b8PTOC6a5PYFKTucWbdqjgqaEyH0shFiSJrVB1+Qqi4Tk19ccU6Aug==}
    engines: {node: '>=12.20'}
    dependencies:
      escape-goat: 4.0.0
    dev: true

  /puppeteer-core@20.9.0(typescript@5.3.3):
    resolution: {integrity: sha512-H9fYZQzMTRrkboEfPmf7m3CLDN6JvbxXA3qTtS+dFt27tR+CsFHzPsT6pzp6lYL6bJbAPaR0HaPO6uSi+F94Pg==}
    engines: {node: '>=16.3.0'}
    peerDependencies:
      typescript: '>= 4.7.4'
    peerDependenciesMeta:
      typescript:
        optional: true
    dependencies:
      '@puppeteer/browsers': 1.4.6(typescript@5.3.3)
      chromium-bidi: 0.4.16(devtools-protocol@0.0.1147663)
      cross-fetch: 4.0.0
      debug: 4.3.4
      devtools-protocol: 0.0.1147663
      typescript: 5.3.3
      ws: 8.13.0
    transitivePeerDependencies:
      - bufferutil
      - encoding
      - supports-color
      - utf-8-validate
    dev: true

  /query-selector-shadow-dom@1.0.1:
    resolution: {integrity: sha512-lT5yCqEBgfoMYpf3F2xQRK7zEr1rhIIZuceDK6+xRkJQ4NMbHTwXqk4NkwDwQMNqXgG9r9fyHnzwNVs6zV5KRw==}
    dev: true

  /querystringify@2.2.0:
    resolution: {integrity: sha512-FIqgj2EUvTa7R50u0rGsyTftzjYmv/a3hO345bZNrqabNqjtgiDMgmo4mkUjd+nzU5oF3dClKqFIPUKybUyqoQ==}
    dev: true

  /queue-microtask@1.2.3:
    resolution: {integrity: sha512-NuaNSa6flKT5JaSYQzJok04JzTL1CA6aGhv5rfLW3PgqA+M2ChpZQnAC8h8i4ZFkBS8X5RqkDBHA7r4hej3K9A==}
    dev: true

  /queue-tick@1.0.1:
    resolution: {integrity: sha512-kJt5qhMxoszgU/62PLP1CJytzd2NKetjSRnyuj31fDd3Rlcz3fzlFdFLD1SItunPwyqEOkca6GbV612BWfaBag==}
    requiresBuild: true
    dev: true

  /quick-lru@5.1.1:
    resolution: {integrity: sha512-WuyALRjWPDGtt/wzJiadO5AXY+8hZ80hVpe6MyivgraREW751X3SbhRvG3eLKOYN+8VEvqLcf3wdnt44Z4S4SA==}
    engines: {node: '>=10'}
    dev: true

  /rc@1.2.8:
    resolution: {integrity: sha512-y3bGgqKj3QBdxLbLkomlohkvsA8gdAiUQlSBJnBhfn+BPxg4bc62d8TcBW15wavDfgexCgccckhcZvywyQYPOw==}
    hasBin: true
    dependencies:
      deep-extend: 0.6.0
      ini: 1.3.8
      minimist: 1.2.8
      strip-json-comments: 2.0.1
    dev: true

  /react-is@17.0.2:
    resolution: {integrity: sha512-w2GsyukL62IJnlaff/nRegPQR94C/XXamvMWmSHRJ4y7Ts/4ocGRmTHvOs8PSE6pB3dWOrD/nueuU5sduBsQ4w==}
    dev: true

  /react-is@18.2.0:
    resolution: {integrity: sha512-xWGDIW6x921xtzPkhiULtthJHoJvBbF3q26fzloPCK0hsvxtPVelvftw3zjbHWSkR2km9Z+4uxbDDK/6Zw9B8w==}
    dev: true

  /read-package-up@11.0.0:
    resolution: {integrity: sha512-MbgfoNPANMdb4oRBNg5eqLbB2t2r+o5Ua1pNt8BqGp4I0FJZhuVSOj3PaBPni4azWuSzEdNn2evevzVmEk1ohQ==}
    engines: {node: '>=18'}
    dependencies:
      find-up-simple: 1.0.0
      read-pkg: 9.0.1
      type-fest: 4.10.3
    dev: false

  /read-pkg-up@10.0.0:
    resolution: {integrity: sha512-jgmKiS//w2Zs+YbX039CorlkOp8FIVbSAN8r8GJHDsGlmNPXo+VeHkqAwCiQVTTx5/LwLZTcEw59z3DvcLbr0g==}
    engines: {node: '>=16'}
    dependencies:
      find-up: 6.3.0
      read-pkg: 8.1.0
      type-fest: 3.13.1
    dev: true

  /read-pkg@8.1.0:
    resolution: {integrity: sha512-PORM8AgzXeskHO/WEv312k9U03B8K9JSiWF/8N9sUuFjBa+9SF2u6K7VClzXwDXab51jCd8Nd36CNM+zR97ScQ==}
    engines: {node: '>=16'}
    dependencies:
      '@types/normalize-package-data': 2.4.4
      normalize-package-data: 6.0.0
      parse-json: 7.1.1
      type-fest: 4.10.3
    dev: true

  /read-pkg@9.0.1:
    resolution: {integrity: sha512-9viLL4/n1BJUCT1NXVTdS1jtm80yDEgR5T4yCelII49Mbj0v1rZdKqj7zCiYdbB0CuCgdrvHcNogAKTFPBocFA==}
    engines: {node: '>=18'}
    dependencies:
      '@types/normalize-package-data': 2.4.4
      normalize-package-data: 6.0.0
      parse-json: 8.1.0
      type-fest: 4.10.3
      unicorn-magic: 0.1.0
    dev: false

  /readable-stream@2.3.8:
    resolution: {integrity: sha512-8p0AUk4XODgIewSi0l8Epjs+EVnWiK7NoDIEGU0HhE7+ZyY8D1IMY7odu5lRrFXGg71L15KG8QrPmum45RTtdA==}
    requiresBuild: true
    dependencies:
      core-util-is: 1.0.3
      inherits: 2.0.4
      isarray: 1.0.0
      process-nextick-args: 2.0.1
      safe-buffer: 5.1.2
      string_decoder: 1.1.1
      util-deprecate: 1.0.2
    dev: true

  /readable-stream@3.6.2:
    resolution: {integrity: sha512-9u/sniCrY3D5WdsERHzHE4G2YCXqoG5FTHUiCC4SIbr6XcLZBY05ya9EKjYek9O5xOAwjGq+1JdGBAS7Q9ScoA==}
    engines: {node: '>= 6'}
    dependencies:
      inherits: 2.0.4
      string_decoder: 1.3.0
      util-deprecate: 1.0.2
    dev: true

  /readdir-glob@1.1.3:
    resolution: {integrity: sha512-v05I2k7xN8zXvPD9N+z/uhXPaj0sUFCe2rcWZIpBsqxfP7xXFQ0tipAd/wjj1YxWyWtUS5IDJpOG82JKt2EAVA==}
    requiresBuild: true
    dependencies:
      minimatch: 5.1.6
    dev: true

  /readdirp@3.6.0:
    resolution: {integrity: sha512-hOS089on8RduqdbhvQ5Z37A0ESjsqz6qnRcffsMU3495FuTdqSm+7bhJ29JvIOsBDEEnan5DPu9t3To9VRlMzA==}
    engines: {node: '>=8.10.0'}
    dependencies:
      picomatch: 2.3.1
    dev: true

  /rechoir@0.6.2:
    resolution: {integrity: sha512-HFM8rkZ+i3zrV+4LQjwQ0W+ez98pApMGM3HUrN04j3CqzPOzl9nmP15Y8YXNm8QHGv/eacOVEjqhmWpkRV0NAw==}
    engines: {node: '>= 0.10'}
    dependencies:
      resolve: 1.22.8
    dev: true

  /recursive-readdir@2.2.3:
    resolution: {integrity: sha512-8HrF5ZsXk5FAH9dgsx3BlUer73nIhuj+9OrQwEbLTPOBzGkL1lsFCR01am+v+0m2Cmbs1nP12hLDl5FA7EszKA==}
    engines: {node: '>=6.0.0'}
    dependencies:
      minimatch: 3.1.2
    dev: true

  /regenerator-runtime@0.14.1:
    resolution: {integrity: sha512-dYnhHh0nJoMfnkZs6GmmhFknAGRrLznOu5nc9ML+EJxGvrx6H7teuevqVqCuPcPK//3eDrrjQhehXVx9cnkGdw==}
    dev: true

  /regexp.prototype.flags@1.5.2:
    resolution: {integrity: sha512-NcDiDkTLuPR+++OCKB0nWafEmhg/Da8aUPLPMQbK+bxKKCm1/S5he+AqYa4PlMCVBalb4/yxIRub6qkEx5yJbw==}
    engines: {node: '>= 0.4'}
    dependencies:
      call-bind: 1.0.7
      define-properties: 1.2.1
      es-errors: 1.3.0
      set-function-name: 2.0.2
    dev: true

  /registry-auth-token@5.0.2:
    resolution: {integrity: sha512-o/3ikDxtXaA59BmZuZrJZDJv8NMDGSj+6j6XaeBmHw8eY1i1qd9+6H+LjVvQXx3HN6aRCGa1cUdJ9RaJZUugnQ==}
    engines: {node: '>=14'}
    dependencies:
      '@pnpm/npm-conf': 2.2.2
    dev: true

  /registry-url@6.0.1:
    resolution: {integrity: sha512-+crtS5QjFRqFCoQmvGduwYWEBng99ZvmFvF+cUJkGYF1L1BfU8C6Zp9T7f5vPAwyLkUExpvK+ANVZmGU49qi4Q==}
    engines: {node: '>=12'}
    dependencies:
      rc: 1.2.8
    dev: true

  /release-it@17.1.1(typescript@5.3.3):
    resolution: {integrity: sha512-b+4Tu2eb5f2wIdIe5E9hre0evbMQrXp/kRq0natHsHYJVqu1Bd4/h2a+swFi0faGmC3cJdB16uYR6LscG9SchQ==}
    engines: {node: '>=18'}
    hasBin: true
    dependencies:
      '@iarna/toml': 2.2.5
      '@octokit/rest': 20.0.2
      async-retry: 1.3.3
      chalk: 5.3.0
      cosmiconfig: 9.0.0(typescript@5.3.3)
      execa: 8.0.1
      git-url-parse: 14.0.0
      globby: 14.0.1
      got: 13.0.0
      inquirer: 9.2.14
      is-ci: 3.0.1
      issue-parser: 6.0.0
      lodash: 4.17.21
      mime-types: 2.1.35
      new-github-release-url: 2.0.0
      node-fetch: 3.3.2
      open: 10.0.3
      ora: 8.0.1
      os-name: 5.1.0
      promise.allsettled: 1.0.7
      proxy-agent: 6.4.0
      semver: 7.6.0
      shelljs: 0.8.5
      update-notifier: 7.0.0
      url-join: 5.0.0
      wildcard-match: 5.1.2
      yargs-parser: 21.1.1
    transitivePeerDependencies:
      - supports-color
      - typescript
    dev: true

  /require-directory@2.1.1:
    resolution: {integrity: sha512-fGxEI7+wsG9xrvdjsrlmL22OMTTiHRwAMroiEeMgq8gzoLC/PQr7RsRDSTLUg/bZAZtF+TVIkHc6/4RIKrui+Q==}
    engines: {node: '>=0.10.0'}
    dev: true

  /requires-port@1.0.0:
    resolution: {integrity: sha512-KigOCHcocU3XODJxsu8i/j8T9tzT4adHiecwORRQ0ZZFcp7ahwXuRU1m+yuO90C5ZUyGeGfocHDI14M3L3yDAQ==}
    dev: true

  /resolve-alpn@1.2.1:
    resolution: {integrity: sha512-0a1F4l73/ZFZOakJnQ3FvkJ2+gSTQWz/r2KE5OdDY0TxPm5h4GkqkWWfM47T7HsbnOtcJVEF4epCVy6u7Q3K+g==}
    dev: true

  /resolve-from@4.0.0:
    resolution: {integrity: sha512-pb/MYmXstAkysRFx8piNI1tGFNQIFA3vkE3Gq4EuA1dF6gHp/+vgZqsCGJapvy8N3Q+4o7FwvquPJcnZ7RYy4g==}
    engines: {node: '>=4'}
    dev: true

  /resolve@1.22.8:
    resolution: {integrity: sha512-oKWePCxqpd6FlLvGV1VU0x7bkPmmCNolxzjMf4NczoDnQcIWrAF+cPtZn5i6n+RfD2d9i0tzpKnG6Yk168yIyw==}
    hasBin: true
    dependencies:
      is-core-module: 2.13.1
      path-parse: 1.0.7
      supports-preserve-symlinks-flag: 1.0.0
    dev: true

  /responselike@2.0.1:
    resolution: {integrity: sha512-4gl03wn3hj1HP3yzgdI7d3lCkF95F21Pz4BPGvKHinyQzALR5CapwC8yIi0Rh58DEMQ/SguC03wFj2k0M/mHhw==}
    dependencies:
      lowercase-keys: 2.0.0
    dev: true

  /responselike@3.0.0:
    resolution: {integrity: sha512-40yHxbNcl2+rzXvZuVkrYohathsSJlMTXKryG5y8uciHv1+xDLHQpgjG64JUO9nrEq2jGLH6IZ8BcZyw3wrweg==}
    engines: {node: '>=14.16'}
    dependencies:
      lowercase-keys: 3.0.0
    dev: true

  /resq@1.11.0:
    resolution: {integrity: sha512-G10EBz+zAAy3zUd/CDoBbXRL6ia9kOo3xRHrMDsHljI0GDkhYlyjwoCx5+3eCC4swi1uCoZQhskuJkj7Gp57Bw==}
    dependencies:
      fast-deep-equal: 2.0.1
    dev: true

  /restore-cursor@3.1.0:
    resolution: {integrity: sha512-l+sSefzHpj5qimhFSE5a8nufZYAM3sBSVMAPtYkmC+4EH2anSGaEMXSD0izRQbu9nfyQ9y5JrVmp7E8oZrUjvA==}
    engines: {node: '>=8'}
    dependencies:
      onetime: 5.1.2
      signal-exit: 3.0.7
    dev: true

  /restore-cursor@4.0.0:
    resolution: {integrity: sha512-I9fPXU9geO9bHOt9pHHOhOkYerIMsmVaWB0rA2AI9ERh/+x/i7MV5HKBNrg+ljO5eoPVgCcnFuRjJ9uH6I/3eg==}
    engines: {node: ^12.20.0 || ^14.13.1 || >=16.0.0}
    dependencies:
      onetime: 5.1.2
      signal-exit: 3.0.7
    dev: true

  /retry@0.13.1:
    resolution: {integrity: sha512-XQBQ3I8W1Cge0Seh+6gjj03LbmRFWuoszgK9ooCpwYIrhhoO80pfq4cUkU5DkknwfOfFteRwlZ56PYOGYyFWdg==}
    engines: {node: '>= 4'}
    dev: true

  /reusify@1.0.4:
    resolution: {integrity: sha512-U9nH88a3fc/ekCF1l0/UP1IosiuIjyTh7hBvXVMHYgVcfGvt897Xguj2UOLDeI5BG2m7/uwyaLVT6fbtCwTyzw==}
    engines: {iojs: '>=1.0.0', node: '>=0.10.0'}
    dev: true

  /rfdc@1.3.1:
    resolution: {integrity: sha512-r5a3l5HzYlIC68TpmYKlxWjmOP6wiPJ1vWv2HeLhNsRZMrCkxeqxiHlQ21oXmQ4F3SiryXBHhAD7JZqvOJjFmg==}
    dev: true

  /rgb2hex@0.2.5:
    resolution: {integrity: sha512-22MOP1Rh7sAo1BZpDG6R5RFYzR2lYEgwq7HEmyW2qcsOqR2lQKmn+O//xV3YG/0rrhMC6KVX2hU+ZXuaw9a5bw==}
    dev: true

  /rimraf@2.7.1:
    resolution: {integrity: sha512-uWjbaKIK3T1OSVptzX7Nl6PvQ3qAGtKEtVRjRuazjfL3Bx5eI409VZSqgND+4UNnmzLVdPj9FqFJNPqBZFve4w==}
    hasBin: true
    requiresBuild: true
    dependencies:
      glob: 7.2.3
    dev: true

  /rimraf@3.0.2:
    resolution: {integrity: sha512-JZkJMZkAGFFPP2YqXZXPbMlMBgsxzE8ILs4lMIX/2o0L9UBw9O/Y3o6wFw/i9YLapcUJWwqbi3kdxIPdC62TIA==}
    hasBin: true
    dependencies:
      glob: 7.2.3
    dev: true

  /rimraf@5.0.5:
    resolution: {integrity: sha512-CqDakW+hMe/Bz202FPEymy68P+G50RfMQK+Qo5YUqc9SPipvbGjCGKd0RSKEelbsfQuw3g5NZDSrlZZAJurH1A==}
    engines: {node: '>=14'}
    hasBin: true
    dependencies:
      glob: 10.3.10
    dev: true

  /roarr@2.15.4:
    resolution: {integrity: sha512-CHhPh+UNHD2GTXNYhPWLnU8ONHdI+5DI+4EYIAOaiD63rHeYlZvyh8P+in5999TTSFgUYuKUAjzRI4mdh/p+2A==}
    engines: {node: '>=8.0'}
    requiresBuild: true
    dependencies:
      boolean: 3.2.0
      detect-node: 2.1.0
      globalthis: 1.0.3
      json-stringify-safe: 5.0.1
      semver-compare: 1.0.0
      sprintf-js: 1.1.3
    dev: true
    optional: true

  /rollup@4.12.0:
    resolution: {integrity: sha512-wz66wn4t1OHIJw3+XU7mJJQV/2NAfw5OAk6G6Hoo3zcvz/XOfQ52Vgi+AN4Uxoxi0KBBwk2g8zPrTDA4btSB/Q==}
    engines: {node: '>=18.0.0', npm: '>=8.0.0'}
    hasBin: true
    dependencies:
      '@types/estree': 1.0.5
    optionalDependencies:
      '@rollup/rollup-android-arm-eabi': 4.12.0
      '@rollup/rollup-android-arm64': 4.12.0
      '@rollup/rollup-darwin-arm64': 4.12.0
      '@rollup/rollup-darwin-x64': 4.12.0
      '@rollup/rollup-linux-arm-gnueabihf': 4.12.0
      '@rollup/rollup-linux-arm64-gnu': 4.12.0
      '@rollup/rollup-linux-arm64-musl': 4.12.0
      '@rollup/rollup-linux-riscv64-gnu': 4.12.0
      '@rollup/rollup-linux-x64-gnu': 4.12.0
      '@rollup/rollup-linux-x64-musl': 4.12.0
      '@rollup/rollup-win32-arm64-msvc': 4.12.0
      '@rollup/rollup-win32-ia32-msvc': 4.12.0
      '@rollup/rollup-win32-x64-msvc': 4.12.0
      fsevents: 2.3.3
    dev: true

  /rrweb-cssom@0.6.0:
    resolution: {integrity: sha512-APM0Gt1KoXBz0iIkkdB/kfvGOwC4UuJFeG/c+yV7wSc7q96cG/kJ0HiYCnzivD9SB53cLV1MlHFNfOuPaadYSw==}
    dev: true

  /run-applescript@7.0.0:
    resolution: {integrity: sha512-9by4Ij99JUr/MCFBUkDKLWK3G9HVXmabKz9U5MlIAIuvuzkiOicRYs8XJLxX+xahD+mLiiCYDqF9dKAgtzKP1A==}
    engines: {node: '>=18'}
    dev: true

  /run-async@3.0.0:
    resolution: {integrity: sha512-540WwVDOMxA6dN6We19EcT9sc3hkXPw5mzRNGM3FkdN/vtE9NFvj5lFAPNwUDmJjXidm3v7TC1cTE7t17Ulm1Q==}
    engines: {node: '>=0.12.0'}
    dev: true

  /run-parallel@1.2.0:
    resolution: {integrity: sha512-5l4VyZR86LZ/lDxZTR6jqL8AFE2S0IFLMP26AbjsLVADxHdhB/c0GUsH+y39UfCi3dzz8OlQuPmnaJOMoDHQBA==}
    dependencies:
      queue-microtask: 1.2.3
    dev: true

  /rxjs@7.8.1:
    resolution: {integrity: sha512-AA3TVj+0A2iuIoQkWEK/tqFjBq2j+6PO6Y0zJcvzLAFhEFIO3HL0vls9hWLncZbAAbK0mar7oZ4V079I/qPMxg==}
    dependencies:
      tslib: 2.6.2
    dev: true

  /safaridriver@0.1.2:
    resolution: {integrity: sha512-4R309+gWflJktzPXBQCobbWEHlzC4aK3a+Ov3tz2Ib2aBxiwd11phkdIBH1l0EO22x24CJMUQkpKFumRriCSRg==}
    dev: true

  /safe-array-concat@1.1.0:
    resolution: {integrity: sha512-ZdQ0Jeb9Ofti4hbt5lX3T2JcAamT9hfzYU1MNB+z/jaEbB6wfFfPIR/zEORmZqobkCCJhSjodobH6WHNmJ97dg==}
    engines: {node: '>=0.4'}
    dependencies:
      call-bind: 1.0.7
      get-intrinsic: 1.2.4
      has-symbols: 1.0.3
      isarray: 2.0.5
    dev: true

  /safe-buffer@5.1.2:
    resolution: {integrity: sha512-Gd2UZBJDkXlY7GbJxfsE8/nvKkUEU1G38c1siN6QP6a9PT9MmHB8GnpscSmMJSoF8LOIrt8ud/wPtojys4G6+g==}
    requiresBuild: true
    dev: true

  /safe-buffer@5.2.1:
    resolution: {integrity: sha512-rp3So07KcdmmKbGvgaNxQSJr7bGVSVk5S9Eq1F+ppbRo70+YeaDxkw5Dd8NPN+GD6bjnYm2VuPuCXmpuYvmCXQ==}
    requiresBuild: true
    dev: true

  /safe-regex-test@1.0.3:
    resolution: {integrity: sha512-CdASjNJPvRa7roO6Ra/gLYBTzYzzPyyBXxIMdGW3USQLyjWEls2RgW5UBTXaQVp+OrpeCK3bLem8smtmheoRuw==}
    engines: {node: '>= 0.4'}
    dependencies:
      call-bind: 1.0.7
      es-errors: 1.3.0
      is-regex: 1.1.4
    dev: true

  /safer-buffer@2.1.2:
    resolution: {integrity: sha512-YZo3K82SD7Riyi0E1EQPojLz7kpepnSQI9IyPbHHg1XXXevb5dJI7tpyN2ADxGcQbHG7vcyRHk0cbwqcQriUtg==}
    dev: true

  /saxes@6.0.0:
    resolution: {integrity: sha512-xAg7SOnEhrm5zI3puOOKyy1OMcMlIJZYNJY7xLBwSze0UjhPLnWfj2GF2EpT0jmzaJKIWKHLsaSSajf35bcYnA==}
    engines: {node: '>=v12.22.7'}
    dependencies:
      xmlchars: 2.2.0
    dev: true

  /semver-compare@1.0.0:
    resolution: {integrity: sha512-YM3/ITh2MJ5MtzaM429anh+x2jiLVjqILF4m4oyQB18W7Ggea7BfqdH/wGMK7dDiMghv/6WG7znWMwUDzJiXow==}
    requiresBuild: true
    dev: true
    optional: true

  /semver-diff@4.0.0:
    resolution: {integrity: sha512-0Ju4+6A8iOnpL/Thra7dZsSlOHYAHIeMxfhWQRI1/VLcT3WDBZKKtQt/QkBOsiIN9ZpuvHE6cGZ0x4glCMmfiA==}
    engines: {node: '>=12'}
    dependencies:
      semver: 7.6.0
    dev: true

  /semver-regex@4.0.5:
    resolution: {integrity: sha512-hunMQrEy1T6Jr2uEVjrAIqjwWcQTgOAcIM52C8MY1EZSD3DDNft04XzvYKPqjED65bNVVko0YI38nYeEHCX3yw==}
    engines: {node: '>=12'}
    dev: false

  /semver@6.3.1:
    resolution: {integrity: sha512-BR7VvDCVHO+q2xBEWskxS6DJE1qRnb7DxzUrogb71CWoSficBxYsiAGd+Kl0mmq/MprG9yArRkyrQxTO6XjMzA==}
    hasBin: true
    dev: true

  /semver@7.6.0:
    resolution: {integrity: sha512-EnwXhrlwXMk9gKu5/flx5sv/an57AkRplG3hTK68W7FRDN+k+OWBj65M7719OkA82XLBxrcX0KSHj+X5COhOVg==}
    engines: {node: '>=10'}
    hasBin: true
    dependencies:
      lru-cache: 6.0.0

  /serialize-error@11.0.3:
    resolution: {integrity: sha512-2G2y++21dhj2R7iHAdd0FIzjGwuKZld+7Pl/bTU6YIkrC2ZMbVUjm+luj6A6V34Rv9XfKJDKpTWu9W4Gse1D9g==}
    engines: {node: '>=14.16'}
    dependencies:
      type-fest: 2.19.0
    dev: true

  /serialize-error@7.0.1:
    resolution: {integrity: sha512-8I8TjW5KMOKsZQTvoxjuSIa7foAwPWGOts+6o7sgjz41/qMD9VQHEDxi6PBvK2l0MXUmqZyNpUK+T2tQaaElvw==}
    engines: {node: '>=10'}
    requiresBuild: true
    dependencies:
      type-fest: 0.13.1
    dev: true
    optional: true

  /set-function-length@1.2.1:
    resolution: {integrity: sha512-j4t6ccc+VsKwYHso+kElc5neZpjtq9EnRICFZtWyBsLojhmeF/ZBd/elqm22WJh/BziDe/SBiOeAt0m2mfLD0g==}
    engines: {node: '>= 0.4'}
    dependencies:
      define-data-property: 1.1.4
      es-errors: 1.3.0
      function-bind: 1.1.2
      get-intrinsic: 1.2.4
      gopd: 1.0.1
      has-property-descriptors: 1.0.2
    dev: true

  /set-function-name@2.0.2:
    resolution: {integrity: sha512-7PGFlmtwsEADb0WYyvCMa1t+yke6daIG4Wirafur5kcf+MhUnPms1UeR0CKQdTZD81yESwMHbtn+TR+dMviakQ==}
    engines: {node: '>= 0.4'}
    dependencies:
      define-data-property: 1.1.4
      es-errors: 1.3.0
      functions-have-names: 1.2.3
      has-property-descriptors: 1.0.2
    dev: true

  /setimmediate@1.0.5:
    resolution: {integrity: sha512-MATJdZp8sLqDl/68LfQmbP8zKPLQNV6BIZoIgrscFDQ+RsvK/BxeDQOgyxKKoh0y/8h3BqVFnCqQ/gd+reiIXA==}
    requiresBuild: true
    dev: true

  /shebang-command@2.0.0:
    resolution: {integrity: sha512-kHxr2zZpYtdmrN1qDjrrX/Z1rR1kG8Dx+gkpK1G4eXmvXswmcE1hTWBWYUzlraYw1/yZp6YuDY77YtvbN0dmDA==}
    engines: {node: '>=8'}
    dependencies:
      shebang-regex: 3.0.0
    dev: true

  /shebang-regex@3.0.0:
    resolution: {integrity: sha512-7++dFhtcx3353uBaq8DDR4NuxBetBzC7ZQOhmTQInHEd6bSrXdiEyzCvG07Z44UYdLShWUyXt5M/yhz8ekcb1A==}
    engines: {node: '>=8'}
    dev: true

  /shelljs@0.8.5:
    resolution: {integrity: sha512-TiwcRcrkhHvbrZbnRcFYMLl30Dfov3HKqzp5tO5b4pt6G/SezKcYhmDg15zXVBswHmctSAQKznqNW2LO5tTDow==}
    engines: {node: '>=4'}
    hasBin: true
    dependencies:
      glob: 7.2.3
      interpret: 1.4.0
      rechoir: 0.6.2
    dev: true

  /shx@0.3.4:
    resolution: {integrity: sha512-N6A9MLVqjxZYcVn8hLmtneQWIJtp8IKzMP4eMnx+nqkvXoqinUPCbUFLp2UcWTEIUONhlk0ewxr/jaVGlc+J+g==}
    engines: {node: '>=6'}
    hasBin: true
    dependencies:
      minimist: 1.2.8
      shelljs: 0.8.5
    dev: true

  /side-channel@1.0.5:
    resolution: {integrity: sha512-QcgiIWV4WV7qWExbN5llt6frQB/lBven9pqliLXfGPB+K9ZYXxDozp0wLkHS24kWCm+6YXH/f0HhnObZnZOBnQ==}
    engines: {node: '>= 0.4'}
    dependencies:
      call-bind: 1.0.7
      es-errors: 1.3.0
      get-intrinsic: 1.2.4
      object-inspect: 1.13.1
    dev: true

  /siginfo@2.0.0:
    resolution: {integrity: sha512-ybx0WO1/8bSBLEWXZvEd7gMW3Sn3JFlW3TvX1nREbDLRNQNaeNN8WK0meBwPdAaOI7TtRRRJn/Es1zhrrCHu7g==}
    dev: true

  /signal-exit@3.0.7:
    resolution: {integrity: sha512-wnD2ZE+l+SPC/uoS0vXeE9L1+0wuaMqKlfz9AMUo38JsyLSBWSFcHR1Rri62LZc12vLr1gb3jl7iwQhgwpAbGQ==}
    dev: true

  /signal-exit@4.1.0:
    resolution: {integrity: sha512-bzyZ1e88w9O1iNJbKnOlvYTrWPDl46O1bG0D3XInv+9tkPrxrN8jUUTiFlDkkmKWgn1M6CfIA13SuGqOa9Korw==}
    engines: {node: '>=14'}
    dev: true

  /simmerjs@0.5.6:
    resolution: {integrity: sha512-Z00zGHUp2IVSDUuni6gzBxVVQwAEZ7jVHnqL97+2RaHVWTYKfgCNyCvgm68Uc1M6X84hjatxvtOc24Y9ECLPWQ==}
    dependencies:
      lodash.difference: 4.5.0
      lodash.flatmap: 4.5.0
      lodash.isfunction: 3.0.9
      lodash.take: 4.1.1
      lodash.takeright: 4.1.1
    dev: true

  /slash@3.0.0:
    resolution: {integrity: sha512-g9Q1haeby36OSStwb4ntCGGGaKsaVSjQ68fBxoQcutl5fS1vuY18H3wSt3jFyFtrkx+Kz0V1G85A4MyAdDMi2Q==}
    engines: {node: '>=8'}
    dev: true

  /slash@5.1.0:
    resolution: {integrity: sha512-ZA6oR3T/pEyuqwMgAKT0/hAv8oAXckzbkmR0UkUosQ+Mc4RxGoJkRmwHgHufaenlyAgE1Mxgpdcrf75y6XcnDg==}
    engines: {node: '>=14.16'}
    dev: true

  /slice-ansi@5.0.0:
    resolution: {integrity: sha512-FC+lgizVPfie0kkhqUScwRu1O/lF6NOgJmlCgK+/LYxDCTk8sGelYaHDhFcDN+Sn3Cv+3VSa4Byeo+IMCzpMgQ==}
    engines: {node: '>=12'}
    dependencies:
      ansi-styles: 6.2.1
      is-fullwidth-code-point: 4.0.0
    dev: true

  /slice-ansi@7.1.0:
    resolution: {integrity: sha512-bSiSngZ/jWeX93BqeIAbImyTbEihizcwNjFoRUIY/T1wWQsfsm2Vw1agPKylXvQTU7iASGdHhyqRlqQzfz+Htg==}
    engines: {node: '>=18'}
    dependencies:
      ansi-styles: 6.2.1
      is-fullwidth-code-point: 5.0.0
    dev: true

  /smart-buffer@4.2.0:
    resolution: {integrity: sha512-94hK0Hh8rPqQl2xXc3HsaBoOXKV20MToPkcXvwbISWLEs+64sBq5kFgn2kJDHb1Pry9yrP0dxrCI9RRci7RXKg==}
    engines: {node: '>= 6.0.0', npm: '>= 3.0.0'}
    requiresBuild: true
    dev: true

  /socks-proxy-agent@8.0.2:
    resolution: {integrity: sha512-8zuqoLv1aP/66PHF5TqwJ7Czm3Yv32urJQHrVyhD7mmA6d61Zv8cIXQYPTWwmg6qlupnPvs/QKDmfa4P/qct2g==}
    engines: {node: '>= 14'}
    dependencies:
      agent-base: 7.1.0
      debug: 4.3.4
      socks: 2.8.1
    transitivePeerDependencies:
      - supports-color
    dev: true

  /socks@2.8.1:
    resolution: {integrity: sha512-B6w7tkwNid7ToxjZ08rQMT8M9BJAf8DKx8Ft4NivzH0zBUfd6jldGcisJn/RLgxcX3FPNDdNQCUEMMT79b+oCQ==}
    engines: {node: '>= 10.0.0', npm: '>= 3.0.0'}
    deprecated: please use 2.7.4 or 2.8.1 to fix package-lock issue
    requiresBuild: true
    dependencies:
      ip-address: 9.0.5
      smart-buffer: 4.2.0
    dev: true

  /source-map-js@1.0.2:
    resolution: {integrity: sha512-R0XvVJ9WusLiqTCEiGCmICCMplcCkIwwR11mOSD9CR5u+IXYdiseeEuXCVAjS54zqwkLcPNnmU4OeJ6tUrWhDw==}
    engines: {node: '>=0.10.0'}
    dev: true

  /source-map@0.6.1:
    resolution: {integrity: sha512-UjgapumWlbMhkBgzT7Ykc5YXUT46F0iKu8SGXq0bcwP5dz/h0Plj6enJqjz1Zbq2l5WaqYnrVbwWOWMyF3F47g==}
    engines: {node: '>=0.10.0'}
    dev: true

  /spdx-correct@3.2.0:
    resolution: {integrity: sha512-kN9dJbvnySHULIluDHy32WHRUu3Og7B9sbY7tsFLctQkIqnMh3hErYgdMjTYuqmcXX+lK5T1lnUt3G7zNswmZA==}
    dependencies:
      spdx-expression-parse: 3.0.1
      spdx-license-ids: 3.0.17

  /spdx-exceptions@2.5.0:
    resolution: {integrity: sha512-PiU42r+xO4UbUS1buo3LPJkjlO7430Xn5SVAhdpzzsPHsjbYVflnnFdATgabnLude+Cqu25p6N+g2lw/PFsa4w==}

  /spdx-expression-parse@3.0.1:
    resolution: {integrity: sha512-cbqHunsQWnJNE6KhVSMsMeH5H/L9EpymbzqTQ3uLwNCLZ1Q481oWaofqH7nO6V07xlXwY6PhQdQ2IedWx/ZK4Q==}
    dependencies:
      spdx-exceptions: 2.5.0
      spdx-license-ids: 3.0.17

  /spdx-license-ids@3.0.17:
    resolution: {integrity: sha512-sh8PWc/ftMqAAdFiBu6Fy6JUOYjqDJBJvIhpfDMyHrr0Rbp5liZqd4TjtQ/RgfLjKFZb+LMx5hpml5qOWy0qvg==}

  /split2@4.2.0:
    resolution: {integrity: sha512-UcjcJOWknrNkF6PLX83qcHM6KHgVKNkV62Y8a5uYDVv9ydGQVwAHMKqHdJje1VTWpljG0WYpCDhrCdAOYH4TWg==}
    engines: {node: '>= 10.x'}
    dev: true

  /sprintf-js@1.1.3:
    resolution: {integrity: sha512-Oo+0REFV59/rz3gfJNKQiBlwfHaSESl1pcGyABQsnnIfWOFt6JNj5gCog2U6MLZ//IGYD+nA8nI+mTShREReaA==}
    requiresBuild: true
    dev: true

  /stack-utils@2.0.6:
    resolution: {integrity: sha512-XlkWvfIm6RmsWtNJx+uqtKLS8eqFbxUg0ZzLXqY0caEy9l7hruX8IpiDnjsLavoBgqCCR71TqWO8MaXYheJ3RQ==}
    engines: {node: '>=10'}
    dependencies:
      escape-string-regexp: 2.0.0
    dev: true

  /stackback@0.0.2:
    resolution: {integrity: sha512-1XMJE5fQo1jGH6Y/7ebnwPOBEkIEnT4QF32d5R1+VXdXveM0IBMJt8zfaxX1P3QhVwrYe+576+jkANtSS2mBbw==}
    dev: true

  /std-env@3.7.0:
    resolution: {integrity: sha512-JPbdCEQLj1w5GilpiHAx3qJvFndqybBysA3qUOnznweH4QbNYUsW/ea8QzSrnh0vNsezMMw5bcVool8lM0gwzg==}
    dev: true

  /stdin-discarder@0.2.2:
    resolution: {integrity: sha512-UhDfHmA92YAlNnCfhmq0VeNL5bDbiZGg7sZ2IvPsXubGkiNa9EC+tUTsjBRsYUAz87btI6/1wf4XoVvQ3uRnmQ==}
    engines: {node: '>=18'}
    dev: true

  /stop-iteration-iterator@1.0.0:
    resolution: {integrity: sha512-iCGQj+0l0HOdZ2AEeBADlsRC+vsnDsZsbdSiH1yNSjcfKM7fdpCMfqAL/dwF5BLiw/XhRft/Wax6zQbhq2BcjQ==}
    engines: {node: '>= 0.4'}
    dependencies:
      internal-slot: 1.0.7
    dev: true

<<<<<<< HEAD
  /streamx@2.16.1:
    resolution: {integrity: sha512-m9QYj6WygWyWa3H1YY69amr4nVgy61xfjys7xO7kviL5rfIEc2naf+ewFiOA+aEJD7y0JO3h2GoiUv4TDwEGzQ==}
=======
  /streamx@2.16.0:
    resolution: {integrity: sha512-a7Fi0PoUeusrUcMS4+HxivnZqYsw2MFEP841TIyLxTcEIucHcJsk+0ARcq3tGq1xDn+xK7sKHetvfMzI1/CzMA==}
    requiresBuild: true
>>>>>>> 5f61310b
    dependencies:
      fast-fifo: 1.3.2
      queue-tick: 1.0.1
    optionalDependencies:
      bare-events: 2.2.0
    dev: true

  /string-argv@0.3.2:
    resolution: {integrity: sha512-aqD2Q0144Z+/RqG52NeHEkZauTAUWJO8c6yTftGJKO3Tja5tUgIfmIl6kExvhtxSDP7fXB6DvzkfMpCd/F3G+Q==}
    engines: {node: '>=0.6.19'}
    dev: true

  /string-width@4.2.3:
    resolution: {integrity: sha512-wKyQRQpjJ0sIp62ErSZdGsjMJWsap5oRNihHhu6G7JVO/9jIB6UyevL+tXuOqrng8j/cxKTWyWUwvSTriiZz/g==}
    engines: {node: '>=8'}
    dependencies:
      emoji-regex: 8.0.0
      is-fullwidth-code-point: 3.0.0
      strip-ansi: 6.0.1
    dev: true

  /string-width@5.1.2:
    resolution: {integrity: sha512-HnLOCR3vjcY8beoNLtcjZ5/nxn2afmME6lhrDrebokqMap+XbeW8n9TXpPDOqdGK5qcI3oT0GKTW6wC7EMiVqA==}
    engines: {node: '>=12'}
    dependencies:
      eastasianwidth: 0.2.0
      emoji-regex: 9.2.2
      strip-ansi: 7.1.0
    dev: true

  /string-width@7.1.0:
    resolution: {integrity: sha512-SEIJCWiX7Kg4c129n48aDRwLbFb2LJmXXFrWBG4NGaRtMQ3myKPKbwrD1BKqQn74oCoNMBVrfDEr5M9YxCsrkw==}
    engines: {node: '>=18'}
    dependencies:
      emoji-regex: 10.3.0
      get-east-asian-width: 1.2.0
      strip-ansi: 7.1.0
    dev: true

  /string.prototype.trim@1.2.8:
    resolution: {integrity: sha512-lfjY4HcixfQXOfaqCvcBuOIapyaroTXhbkfJN3gcB1OtyupngWK4sEET9Knd0cXd28kTUqu/kHoV4HKSJdnjiQ==}
    engines: {node: '>= 0.4'}
    dependencies:
      call-bind: 1.0.7
      define-properties: 1.2.1
      es-abstract: 1.22.4
    dev: true

  /string.prototype.trimend@1.0.7:
    resolution: {integrity: sha512-Ni79DqeB72ZFq1uH/L6zJ+DKZTkOtPIHovb3YZHQViE+HDouuU4mBrLOLDn5Dde3RF8qw5qVETEjhu9locMLvA==}
    dependencies:
      call-bind: 1.0.7
      define-properties: 1.2.1
      es-abstract: 1.22.4
    dev: true

  /string.prototype.trimstart@1.0.7:
    resolution: {integrity: sha512-NGhtDFu3jCEm7B4Fy0DpLewdJQOZcQ0rGbwQ/+stjnrp2i+rlKeCvos9hOIeCmqwratM47OBxY7uFZzjxHXmrg==}
    dependencies:
      call-bind: 1.0.7
      define-properties: 1.2.1
      es-abstract: 1.22.4
    dev: true

  /string_decoder@1.1.1:
    resolution: {integrity: sha512-n/ShnvDi6FHbbVfviro+WojiFzv+s8MPMHBczVePfUpDJLwoLT0ht1l4YwBCbi8pJAveEEdnkHyPyTP/mzRfwg==}
    requiresBuild: true
    dependencies:
      safe-buffer: 5.1.2
    dev: true

  /string_decoder@1.3.0:
    resolution: {integrity: sha512-hkRX8U1WjJFd8LsDJ2yQ/wWWxaopEsABU1XfkM8A+j0+85JAGppt16cr1Whg6KIbb4okU6Mql6BOj+uup/wKeA==}
    requiresBuild: true
    dependencies:
      safe-buffer: 5.2.1
    dev: true

  /strip-ansi@6.0.1:
    resolution: {integrity: sha512-Y38VPSHcqkFrCpFnQ9vuSXmquuv5oXOKpGeT6aGrr3o3Gc9AlVa6JBfUSOCnbxGGZF+/0ooI7KrPuUSztUdU5A==}
    engines: {node: '>=8'}
    dependencies:
      ansi-regex: 5.0.1
    dev: true

  /strip-ansi@7.1.0:
    resolution: {integrity: sha512-iq6eVVI64nQQTRYq2KtEg2d2uU7LElhTJwsH4YzIHZshxlgZms/wIc4VoDQTlG/IvVIrBKG06CrZnp0qv7hkcQ==}
    engines: {node: '>=12'}
    dependencies:
      ansi-regex: 6.0.1

  /strip-final-newline@2.0.0:
    resolution: {integrity: sha512-BrpvfNAE3dcvq7ll3xVumzjKjZQ5tI1sEUIKr3Uoks0XUl45St3FlatVqef9prk4jRDzhW6WZg+3bk93y6pLjA==}
    engines: {node: '>=6'}
    dev: true

  /strip-final-newline@3.0.0:
    resolution: {integrity: sha512-dOESqjYr96iWYylGObzd39EuNTa5VJxyvVAEm5Jnh7KGo75V43Hk1odPQkNDyXNmUR6k+gEiDVXnjB8HJ3crXw==}
    engines: {node: '>=12'}
    dev: true

  /strip-json-comments@2.0.1:
    resolution: {integrity: sha512-4gB8na07fecVVkOI6Rs4e7T6NOTki5EmL7TUduTs6bu3EdnSycntVJ4re8kgZA+wx9IueI2Y11bfbgwtzuE0KQ==}
    engines: {node: '>=0.10.0'}
    dev: true

  /strip-json-comments@3.1.1:
    resolution: {integrity: sha512-6fPc+R4ihwqP6N/aIv2f1gMH8lOVtWQHoqC4yK6oSDVVocumAsfCqjkXnqiYMhmMwS/mEHLp7Vehlt3ql6lEig==}
    engines: {node: '>=8'}
    dev: true

  /strip-literal@2.0.0:
    resolution: {integrity: sha512-f9vHgsCWBq2ugHAkGMiiYY+AYG0D/cbloKKg0nhaaaSNsujdGIpVXCNsrJpCKr5M0f4aI31mr13UjY6GAuXCKA==}
    dependencies:
      js-tokens: 8.0.3
    dev: true

  /sumchecker@3.0.1:
    resolution: {integrity: sha512-MvjXzkz/BOfyVDkG0oFOtBxHX2u3gKbMHIF/dXblZsgD3BWOFLmHovIpZY7BykJdAjcqRCBi1WYBNdEC9yI7vg==}
    engines: {node: '>= 8.0'}
    dependencies:
      debug: 4.3.4
    transitivePeerDependencies:
      - supports-color
    dev: true

  /supports-color@5.5.0:
    resolution: {integrity: sha512-QjVjwdXIt408MIiAqCX4oUKsgU2EqAGzs2Ppkm4aQYbjm+ZEWEcW4SfFNTr4uMNZma0ey4f5lgLrkB0aX0QMow==}
    engines: {node: '>=4'}
    dependencies:
      has-flag: 3.0.0

  /supports-color@7.2.0:
    resolution: {integrity: sha512-qpCAvRl9stuOHveKsn7HncJRvv501qIacKzQlO/+Lwxc9+0q2wLyv4Dfvt80/DPn2pqOBsJdDiogXGR9+OvwRw==}
    engines: {node: '>=8'}
    dependencies:
      has-flag: 4.0.0
    dev: true

  /supports-preserve-symlinks-flag@1.0.0:
    resolution: {integrity: sha512-ot0WnXS9fgdkgIcePe6RHNk1WA8+muPa6cSjeR3V8K27q9BB1rTE3R1p7Hv0z1ZyAc8s6Vvv8DIyWf681MAt0w==}
    engines: {node: '>= 0.4'}
    dev: true

  /symbol-tree@3.2.4:
    resolution: {integrity: sha512-9QNk5KwDF+Bvz+PyObkmSYjI5ksVUYtjW7AU22r2NKcfLJcXp96hkDWU3+XndOsUb+AQ9QhfzfCT2O+CNWT5Tw==}
    dev: true

  /tar-fs@3.0.4:
    resolution: {integrity: sha512-5AFQU8b9qLfZCX9zp2duONhPmZv0hGYiBPJsyUdqMjzq/mqVpy/rEUSeHk1+YitmxugaptgBh5oDGU3VsAJq4w==}
    requiresBuild: true
    dependencies:
      mkdirp-classic: 0.5.3
      pump: 3.0.0
      tar-stream: 3.1.7
    dev: true

  /tar-fs@3.0.5:
    resolution: {integrity: sha512-JOgGAmZyMgbqpLwct7ZV8VzkEB6pxXFBVErLtb+XCOqzc6w1xiWKI9GVd6bwk68EX7eJ4DWmfXVmq8K2ziZTGg==}
    requiresBuild: true
    dependencies:
      pump: 3.0.0
      tar-stream: 3.1.7
    optionalDependencies:
      bare-fs: 2.2.0
      bare-path: 2.1.0
    dev: true

  /tar-stream@3.1.7:
    resolution: {integrity: sha512-qJj60CXt7IU1Ffyc3NJMjh6EkuCFej46zUqJ4J7pqYlThyd9bO0XBTmcOIhSzZJVWfsLks0+nle/j538YAW9RQ==}
    requiresBuild: true
    dependencies:
      b4a: 1.6.6
      fast-fifo: 1.3.2
      streamx: 2.16.1
    dev: true

  /test-exclude@6.0.0:
    resolution: {integrity: sha512-cAGWPIyOHU6zlmg88jwm7VRyXnMN7iV68OGAbYDk/Mh/xC/pzVPlQtY6ngoIH/5/tciuhGfvESU8GrHrcxD56w==}
    engines: {node: '>=8'}
    dependencies:
      '@istanbuljs/schema': 0.1.3
      glob: 7.2.3
      minimatch: 3.1.2
    dev: true

  /text-table@0.2.0:
    resolution: {integrity: sha512-N+8UisAXDGk8PFXP4HAzVR9nbfmVJ3zYLAWiTIoqC5v5isinhr+r5uaO8+7r3BMfuNIufIsA7RdpVgacC2cSpw==}
    dev: true

  /through@2.3.8:
    resolution: {integrity: sha512-w89qg7PI8wAdvX60bMDP+bFoD5Dvhm9oLheFp5O4a2QF0cSBGsBX4qZmadPMvVqlLJBBci+WqGGOAPvcDeNSVg==}
    requiresBuild: true
    dev: true

  /tinybench@2.6.0:
    resolution: {integrity: sha512-N8hW3PG/3aOoZAN5V/NSAEDz0ZixDSSt5b/a05iqtpgfLWMSVuCo7w0k2vVvEjdrIoeGqZzweX2WlyioNIHchA==}
    dev: true

  /tinypool@0.8.2:
    resolution: {integrity: sha512-SUszKYe5wgsxnNOVlBYO6IC+8VGWdVGZWAqUxp3UErNBtptZvWbwyUOyzNL59zigz2rCA92QiL3wvG+JDSdJdQ==}
    engines: {node: '>=14.0.0'}
    dev: true

  /tinyspy@2.2.1:
    resolution: {integrity: sha512-KYad6Vy5VDWV4GH3fjpseMQ/XU2BhIYP7Vzd0LG44qRWm/Yt2WCOTicFdvmgo6gWaqooMQCawTtILVQJupKu7A==}
    engines: {node: '>=14.0.0'}

  /tmp@0.0.33:
    resolution: {integrity: sha512-jRCJlojKnZ3addtTOjdIqoRuPEKBvNXcGYqzO6zWZX8KfKEpnGY5jfggJQ3EjKuu8D4bJRr0y+cYJFmYbImXGw==}
    engines: {node: '>=0.6.0'}
    dependencies:
      os-tmpdir: 1.0.2
    dev: true

  /to-fast-properties@2.0.0:
    resolution: {integrity: sha512-/OaKK0xYrs3DmxRYqL/yDc+FxFUVYhDlXMhRmv3z915w2HF1tnN1omB354j8VUGO/hbRzyD6Y3sA7v7GS/ceog==}
    engines: {node: '>=4'}
    dev: true

  /to-regex-range@5.0.1:
    resolution: {integrity: sha512-65P7iz6X5yEr1cwcgvQxbbIw7Uk3gOy5dIdtZ4rDveLqhrdJP+Li/Hx6tyK0NEb+2GCyneCMJiGqrADCSNk8sQ==}
    engines: {node: '>=8.0'}
    dependencies:
      is-number: 7.0.0
    dev: true

  /tough-cookie@4.1.3:
    resolution: {integrity: sha512-aX/y5pVRkfRnfmuX+OdbSdXvPe6ieKX/G2s7e98f4poJHnqH3281gDPm/metm6E/WRamfx7WC4HUqkWHfQHprw==}
    engines: {node: '>=6'}
    dependencies:
      psl: 1.9.0
      punycode: 2.3.1
      universalify: 0.2.0
      url-parse: 1.5.10
    dev: true

  /tr46@0.0.3:
    resolution: {integrity: sha512-N3WMsuqV66lT30CrXNbEjx4GEwlow3v6rr4mCcv6prnfwhS01rkgyFdjPNBYd9br7LpXV1+Emh01fHnq2Gdgrw==}
    requiresBuild: true
    dev: true

  /tr46@5.0.0:
    resolution: {integrity: sha512-tk2G5R2KRwBd+ZN0zaEXpmzdKyOYksXwywulIX95MBODjSzMIuQnQ3m8JxgbhnL1LeVo7lqQKsYa1O3Htl7K5g==}
    engines: {node: '>=18'}
    dependencies:
      punycode: 2.3.1
    dev: true

  /traverse@0.3.9:
    resolution: {integrity: sha512-iawgk0hLP3SxGKDfnDJf8wTz4p2qImnyihM5Hh/sGvQ3K37dPi/w8sRhdNIxYA1TwFwc5mDhIJq+O0RsvXBKdQ==}
    requiresBuild: true
    dev: true

  /ts-api-utils@1.2.1(typescript@5.3.3):
    resolution: {integrity: sha512-RIYA36cJn2WiH9Hy77hdF9r7oEwxAtB/TS9/S4Qd90Ap4z5FSiin5zEiTL44OII1Y3IIlEvxwxFUVgrHSZ/UpA==}
    engines: {node: '>=16'}
    peerDependencies:
      typescript: '>=4.2.0'
    dependencies:
      typescript: 5.3.3
    dev: true

  /tslib@2.6.2:
    resolution: {integrity: sha512-AEYxH93jGFPn/a2iVAwW87VuUIkR1FVUKB77NwMF7nBTDkDrrT/Hpt/IrCJ0QXhW27jTBDcf5ZY7w6RiqTMw2Q==}
    dev: true

  /type-check@0.4.0:
    resolution: {integrity: sha512-XleUoc9uwGXqjWwXaUTZAmzMcFZ5858QA2vvx1Ur5xIcixXIP+8LnFDgRplU30us6teqdlskFfu+ae4K79Ooew==}
    engines: {node: '>= 0.8.0'}
    dependencies:
      prelude-ls: 1.2.1
    dev: true

  /type-detect@4.0.8:
    resolution: {integrity: sha512-0fr/mIH1dlO+x7TlcMy+bIDqKPsw/70tVyeHW787goQjhmqaZe10uwLujubK9q9Lg6Fiho1KUKDYz0Z7k7g5/g==}
    engines: {node: '>=4'}
    dev: true

  /type-fest@0.13.1:
    resolution: {integrity: sha512-34R7HTnG0XIJcBSn5XhDd7nNFPRcXYRZrBB2O2jdKqYODldSzBAqzsWoZYYvduky73toYS/ESqxPvkDf/F0XMg==}
    engines: {node: '>=10'}
    requiresBuild: true
    dev: true
    optional: true

  /type-fest@0.20.2:
    resolution: {integrity: sha512-Ne+eE4r0/iWnpAxD852z3A+N0Bt5RN//NjJwRd2VFHEmrywxf5vsZlh4R6lixl6B+wz/8d+maTSAkN1FIkI3LQ==}
    engines: {node: '>=10'}
    dev: true

  /type-fest@0.21.3:
    resolution: {integrity: sha512-t0rzBq87m3fVcduHDUFhKmyyX+9eo6WQjZvf51Ea/M0Q7+T374Jp1aUiyUl0GKxp8M/OETVHSDvmkyPgvX+X2w==}
    engines: {node: '>=10'}
    dev: true

  /type-fest@1.4.0:
    resolution: {integrity: sha512-yGSza74xk0UG8k+pLh5oeoYirvIiWo5t0/o3zHHAO2tRDiZcxWP7fywNlXhqb6/r6sWvwi+RsyQMWhVLe4BVuA==}
    engines: {node: '>=10'}
    dev: true

  /type-fest@2.13.0:
    resolution: {integrity: sha512-lPfAm42MxE4/456+QyIaaVBAwgpJb6xZ8PRu09utnhPdWwcyj9vgy6Sq0Z5yNbJ21EdxB5dRU/Qg8bsyAMtlcw==}
    engines: {node: '>=12.20'}
    requiresBuild: true
    dev: true

  /type-fest@2.19.0:
    resolution: {integrity: sha512-RAH822pAdBgcNMAfWnCBU3CFZcfZ/i1eZjwFU/dsLKumyuuP3niueg2UAukXYF0E2AAoc82ZSSf9J0WQBinzHA==}
    engines: {node: '>=12.20'}
    dev: true

  /type-fest@3.13.1:
    resolution: {integrity: sha512-tLq3bSNx+xSpwvAJnzrK0Ep5CLNWjvFTOp71URMaAEWBfRb9nnJiBoUe0tF8bI4ZFO3omgBR6NvnbzVUT3Ly4g==}
    engines: {node: '>=14.16'}
    dev: true

  /type-fest@4.10.3:
    resolution: {integrity: sha512-JLXyjizi072smKGGcZiAJDCNweT8J+AuRxmPZ1aG7TERg4ijx9REl8CNhbr36RV4qXqL1gO1FF9HL8OkVmmrsA==}
    engines: {node: '>=16'}

  /typed-array-buffer@1.0.2:
    resolution: {integrity: sha512-gEymJYKZtKXzzBzM4jqa9w6Q1Jjm7x2d+sh19AdsD4wqnMPDYyvwpsIc2Q/835kHuo3BEQ7CjelGhfTsoBb2MQ==}
    engines: {node: '>= 0.4'}
    dependencies:
      call-bind: 1.0.7
      es-errors: 1.3.0
      is-typed-array: 1.1.13
    dev: true

  /typed-array-byte-length@1.0.1:
    resolution: {integrity: sha512-3iMJ9q0ao7WE9tWcaYKIptkNBuOIcZCCT0d4MRvuuH88fEoEH62IuQe0OtraD3ebQEoTRk8XCBoknUNc1Y67pw==}
    engines: {node: '>= 0.4'}
    dependencies:
      call-bind: 1.0.7
      for-each: 0.3.3
      gopd: 1.0.1
      has-proto: 1.0.3
      is-typed-array: 1.1.13
    dev: true

  /typed-array-byte-offset@1.0.2:
    resolution: {integrity: sha512-Ous0vodHa56FviZucS2E63zkgtgrACj7omjwd/8lTEMEPFFyjfixMZ1ZXenpgCFBBt4EC1J2XsyVS2gkG0eTFA==}
    engines: {node: '>= 0.4'}
    dependencies:
      available-typed-arrays: 1.0.7
      call-bind: 1.0.7
      for-each: 0.3.3
      gopd: 1.0.1
      has-proto: 1.0.3
      is-typed-array: 1.1.13
    dev: true

  /typed-array-length@1.0.5:
    resolution: {integrity: sha512-yMi0PlwuznKHxKmcpoOdeLwxBoVPkqZxd7q2FgMkmD3bNwvF5VW0+UlUQ1k1vmktTu4Yu13Q0RIxEP8+B+wloA==}
    engines: {node: '>= 0.4'}
    dependencies:
      call-bind: 1.0.7
      for-each: 0.3.3
      gopd: 1.0.1
      has-proto: 1.0.3
      is-typed-array: 1.1.13
      possible-typed-array-names: 1.0.0
    dev: true

  /typedarray-to-buffer@3.1.5:
    resolution: {integrity: sha512-zdu8XMNEDepKKR+XYOXAVPtWui0ly0NtohUscw+UmaHiAWT8hrV1rr//H6V+0DvJ3OQ19S979M0laLfX8rm82Q==}
    dependencies:
      is-typedarray: 1.0.0
    dev: true

  /typescript@5.3.3:
    resolution: {integrity: sha512-pXWcraxM0uxAS+tN0AG/BF2TyqmHO014Z070UsJ+pFvYuRSq8KH8DmWpnbXe0pEPDHXZV3FcAbJkijJ5oNEnWw==}
    engines: {node: '>=14.17'}
    hasBin: true
    dev: true

  /ufo@1.4.0:
    resolution: {integrity: sha512-Hhy+BhRBleFjpJ2vchUNN40qgkh0366FWJGqVLYBHev0vpHTrXSA0ryT+74UiW6KWsldNurQMKGqCm1M2zBciQ==}
    dev: true

  /unbox-primitive@1.0.2:
    resolution: {integrity: sha512-61pPlCD9h51VoreyJ0BReideM3MDKMKnh6+V9L08331ipq6Q8OFXZYiqP6n/tbHx4s5I9uRhcye6BrbkizkBDw==}
    dependencies:
      call-bind: 1.0.7
      has-bigints: 1.0.2
      has-symbols: 1.0.3
      which-boxed-primitive: 1.0.2
    dev: true

  /unbzip2-stream@1.4.3:
    resolution: {integrity: sha512-mlExGW4w71ebDJviH16lQLtZS32VKqsSfk80GCfUlwT/4/hNRFsoscrF/c++9xinkMzECL1uL9DDwXqFWkruPg==}
    requiresBuild: true
    dependencies:
      buffer: 5.7.1
      through: 2.3.8
    dev: true

  /undici-types@5.26.5:
    resolution: {integrity: sha512-JlCMO+ehdEIKqlFxk6IfVoAUVmgz7cU7zD/h9XZ0qzeosSHmUJVOzSQvvYSYWXkFXC+IfLKSIffhv0sVZup6pA==}
    dev: true

  /unicorn-magic@0.1.0:
    resolution: {integrity: sha512-lRfVq8fE8gz6QMBuDM6a+LO3IAzTi05H6gCVaUpir2E1Rwpo4ZUog45KpNXKC/Mn3Yb9UDuHumeFTo9iV/D9FQ==}
    engines: {node: '>=18'}

  /unique-string@3.0.0:
    resolution: {integrity: sha512-VGXBUVwxKMBUznyffQweQABPRRW1vHZAbadFZud4pLFAqRGvv/96vafgjWFqzourzr8YonlQiPgH0YCJfawoGQ==}
    engines: {node: '>=12'}
    dependencies:
      crypto-random-string: 4.0.0
    dev: true

  /universal-user-agent@6.0.1:
    resolution: {integrity: sha512-yCzhz6FN2wU1NiiQRogkTQszlQSlpWaw8SvVegAc+bDxbzHgh1vX8uIe8OYyMH6DwH+sdTJsgMl36+mSMdRJIQ==}
    dev: true

  /universalify@0.1.2:
    resolution: {integrity: sha512-rBJeI5CXAlmy1pV+617WB9J63U6XcazHHF2f2dbJix4XzpUF0RS3Zbj0FGIOCAva5P/d/GBOYaACQ1w+0azUkg==}
    engines: {node: '>= 4.0.0'}
    dev: true

  /universalify@0.2.0:
    resolution: {integrity: sha512-CJ1QgKmNg3CwvAv/kOFmtnEN05f0D/cn9QntgNOQlQF9dgvVTHj3t+8JPdjqawCHk7V/KA+fbUqzZ9XWhcqPUg==}
    engines: {node: '>= 4.0.0'}
    dev: true

  /universalify@2.0.1:
    resolution: {integrity: sha512-gptHNQghINnc/vTGIk0SOFGFNXw7JVrlRUtConJRlvaw6DuX0wO5Jeko9sWrMBhh+PsYAZ7oXAiOnf/UKogyiw==}
    engines: {node: '>= 10.0.0'}
    requiresBuild: true
    dev: true

  /unzipper@0.10.14:
    resolution: {integrity: sha512-ti4wZj+0bQTiX2KmKWuwj7lhV+2n//uXEotUmGuQqrbVZSEGFMbI68+c6JCQ8aAmUWYvtHEz2A8K6wXvueR/6g==}
    requiresBuild: true
    dependencies:
      big-integer: 1.6.52
      binary: 0.3.0
      bluebird: 3.4.7
      buffer-indexof-polyfill: 1.0.2
      duplexer2: 0.1.4
      fstream: 1.0.12
      graceful-fs: 4.2.11
      listenercount: 1.0.1
      readable-stream: 2.3.8
      setimmediate: 1.0.5
    dev: true

  /update-notifier@7.0.0:
    resolution: {integrity: sha512-Hv25Bh+eAbOLlsjJreVPOs4vd51rrtCrmhyOJtbpAojro34jS4KQaEp4/EvlHJX7jSO42VvEFpkastVyXyIsdQ==}
    engines: {node: '>=18'}
    dependencies:
      boxen: 7.1.1
      chalk: 5.3.0
      configstore: 6.0.0
      import-lazy: 4.0.0
      is-in-ci: 0.1.0
      is-installed-globally: 0.4.0
      is-npm: 6.0.0
      latest-version: 7.0.0
      pupa: 3.1.0
      semver: 7.6.0
      semver-diff: 4.0.0
      xdg-basedir: 5.1.0
    dev: true

  /uri-js@4.4.1:
    resolution: {integrity: sha512-7rKUyy33Q1yc98pQ1DAmLtwX109F7TIfWlW1Ydo8Wl1ii1SeHieeh0HHfPeL2fMXK6z0s8ecKs9frCuLJvndBg==}
    dependencies:
      punycode: 2.3.1
    dev: true

  /url-join@5.0.0:
    resolution: {integrity: sha512-n2huDr9h9yzd6exQVnH/jU5mr+Pfx08LRXXZhkLLetAMESRj+anQsTAh940iMrIetKAmry9coFuZQ2jY8/p3WA==}
    engines: {node: ^12.20.0 || ^14.13.1 || >=16.0.0}
    dev: true

  /url-parse@1.5.10:
    resolution: {integrity: sha512-WypcfiRhfeUP9vvF0j6rw0J3hrWrw6iZv3+22h6iRMJ/8z1Tj6XfLP4DsUix5MhMPnXpiHDoKyoZ/bdCkwBCiQ==}
    dependencies:
      querystringify: 2.2.0
      requires-port: 1.0.0
    dev: true

  /userhome@1.0.0:
    resolution: {integrity: sha512-ayFKY3H+Pwfy4W98yPdtH1VqH4psDeyW8lYYFzfecR9d6hqLpqhecktvYR3SEEXt7vG0S1JEpciI3g94pMErig==}
    engines: {node: '>= 0.8.0'}
    requiresBuild: true
    dev: true

  /util-deprecate@1.0.2:
    resolution: {integrity: sha512-EPD5q1uXyFxJpCrLnCc1nHnq3gOa6DZBocAIiI2TaSCA7VCJ1UJDMagCzIkXNsUYfD1daK//LTEQ8xiIbrHtcw==}
    requiresBuild: true
    dev: true

  /v8-to-istanbul@9.2.0:
    resolution: {integrity: sha512-/EH/sDgxU2eGxajKdwLCDmQ4FWq+kpi3uCmBGpw1xJtnAxEjlD8j8PEiGWpCIMIs3ciNAgH0d3TTJiUkYzyZjA==}
    engines: {node: '>=10.12.0'}
    dependencies:
      '@jridgewell/trace-mapping': 0.3.23
      '@types/istanbul-lib-coverage': 2.0.6
      convert-source-map: 2.0.0
    dev: true

  /validate-npm-package-license@3.0.4:
    resolution: {integrity: sha512-DpKm2Ui/xN7/HQKCtpZxoRWBhZ9Z0kqtygG8XCgNQ8ZlDnxuQmWhj566j8fN4Cu3/JmbhsDo7fcAJq4s9h27Ew==}
    dependencies:
      spdx-correct: 3.2.0
      spdx-expression-parse: 3.0.1

  /vite-node@1.3.1(@types/node@20.11.20):
    resolution: {integrity: sha512-azbRrqRxlWTJEVbzInZCTchx0X69M/XPTCz4H+TLvlTcR/xH/3hkRqhOakT41fMJCMzXTu4UvegkZiEoJAWvng==}
    engines: {node: ^18.0.0 || >=20.0.0}
    hasBin: true
    dependencies:
      cac: 6.7.14
      debug: 4.3.4
      pathe: 1.1.2
      picocolors: 1.0.0
<<<<<<< HEAD
      vite: 5.1.4(@types/node@20.11.20)
=======
      vite: 5.1.3(@types/node@20.11.20)
>>>>>>> 5f61310b
    transitivePeerDependencies:
      - '@types/node'
      - less
      - lightningcss
      - sass
      - stylus
      - sugarss
      - supports-color
      - terser
    dev: true

<<<<<<< HEAD
  /vite@5.1.4(@types/node@20.11.20):
    resolution: {integrity: sha512-n+MPqzq+d9nMVTKyewqw6kSt+R3CkvF9QAKY8obiQn8g1fwTscKxyfaYnC632HtBXAQGc1Yjomphwn1dtwGAHg==}
=======
  /vite@5.1.3(@types/node@20.11.20):
    resolution: {integrity: sha512-UfmUD36DKkqhi/F75RrxvPpry+9+tTkrXfMNZD+SboZqBCMsxKtO52XeGzzuh7ioz+Eo/SYDBbdb0Z7vgcDJew==}
>>>>>>> 5f61310b
    engines: {node: ^18.0.0 || >=20.0.0}
    hasBin: true
    peerDependencies:
      '@types/node': ^18.0.0 || >=20.0.0
      less: '*'
      lightningcss: ^1.21.0
      sass: '*'
      stylus: '*'
      sugarss: '*'
      terser: ^5.4.0
    peerDependenciesMeta:
      '@types/node':
        optional: true
      less:
        optional: true
      lightningcss:
        optional: true
      sass:
        optional: true
      stylus:
        optional: true
      sugarss:
        optional: true
      terser:
        optional: true
    dependencies:
      '@types/node': 20.11.20
      esbuild: 0.19.12
      postcss: 8.4.35
      rollup: 4.12.0
    optionalDependencies:
      fsevents: 2.3.3
    dev: true

  /vitest@1.3.1(@types/node@20.11.20)(jsdom@24.0.0):
    resolution: {integrity: sha512-/1QJqXs8YbCrfv/GPQ05wAZf2eakUPLPa18vkJAKE7RXOKfVHqMZZ1WlTjiwl6Gcn65M5vpNUB6EFLnEdRdEXQ==}
    engines: {node: ^18.0.0 || >=20.0.0}
    hasBin: true
    peerDependencies:
      '@edge-runtime/vm': '*'
      '@types/node': ^18.0.0 || >=20.0.0
      '@vitest/browser': 1.3.1
      '@vitest/ui': 1.3.1
      happy-dom: '*'
      jsdom: '*'
    peerDependenciesMeta:
      '@edge-runtime/vm':
        optional: true
      '@types/node':
        optional: true
      '@vitest/browser':
        optional: true
      '@vitest/ui':
        optional: true
      happy-dom:
        optional: true
      jsdom:
        optional: true
    dependencies:
      '@types/node': 20.11.20
      '@vitest/expect': 1.3.1
      '@vitest/runner': 1.3.1
      '@vitest/snapshot': 1.3.1
      '@vitest/spy': 1.3.1
      '@vitest/utils': 1.3.1
      acorn-walk: 8.3.2
      chai: 4.4.1
      debug: 4.3.4
      execa: 8.0.1
      jsdom: 24.0.0
      local-pkg: 0.5.0
      magic-string: 0.30.7
      pathe: 1.1.2
      picocolors: 1.0.0
      std-env: 3.7.0
      strip-literal: 2.0.0
      tinybench: 2.6.0
      tinypool: 0.8.2
<<<<<<< HEAD
      vite: 5.1.4(@types/node@20.11.20)
=======
      vite: 5.1.3(@types/node@20.11.20)
>>>>>>> 5f61310b
      vite-node: 1.3.1(@types/node@20.11.20)
      why-is-node-running: 2.2.2
    transitivePeerDependencies:
      - less
      - lightningcss
      - sass
      - stylus
      - sugarss
      - supports-color
      - terser
    dev: true

  /w3c-xmlserializer@5.0.0:
    resolution: {integrity: sha512-o8qghlI8NZHU1lLPrpi2+Uq7abh4GGPpYANlalzWxyWteJOCsr/P+oPBA49TOLu5FTZO4d3F9MnWJfiMo4BkmA==}
    engines: {node: '>=18'}
    dependencies:
      xml-name-validator: 5.0.0
    dev: true

  /wait-port@1.1.0:
    resolution: {integrity: sha512-3e04qkoN3LxTMLakdqeWth8nih8usyg+sf1Bgdf9wwUkp05iuK1eSY/QpLvscT/+F/gA89+LpUmmgBtesbqI2Q==}
    engines: {node: '>=10'}
    hasBin: true
    dependencies:
      chalk: 4.1.2
      commander: 9.5.0
      debug: 4.3.4
    transitivePeerDependencies:
      - supports-color
    dev: true

  /wcwidth@1.0.1:
    resolution: {integrity: sha512-XHPEwS0q6TaxcvG85+8EYkbiCux2XtWG2mkc47Ng2A77BQu9+DqIOJldST4HgPkuea7dvKSj5VgX3P1d4rW8Tg==}
    dependencies:
      defaults: 1.0.4
    dev: true

  /web-streams-polyfill@3.3.3:
    resolution: {integrity: sha512-d2JWLCivmZYTSIoge9MsgFCZrt571BikcWGYkjC1khllbTeDlGqZ2D8vD8E/lJa8WGWbb7Plm8/XJYV7IJHZZw==}
    engines: {node: '>= 8'}

  /webdriver@8.32.3:
    resolution: {integrity: sha512-1/kpZvuftt59oikHs+6FvWXNfOM5tgMMMAk3LnMe7D938dVOoNGAe46fq0oL/xsxxPicbMRTRgIy1OifLiglaA==}
    engines: {node: ^16.13 || >=18}
    requiresBuild: true
    dependencies:
      '@types/node': 20.11.20
      '@types/ws': 8.5.10
      '@wdio/config': 8.32.3
      '@wdio/logger': 8.28.0
      '@wdio/protocols': 8.32.0
      '@wdio/types': 8.32.2
      '@wdio/utils': 8.32.3
      deepmerge-ts: 5.1.0
      got: 12.6.1
      ky: 0.33.3
      ws: 8.16.0
    transitivePeerDependencies:
      - bufferutil
      - supports-color
      - utf-8-validate
    dev: true

  /webdriverio@8.32.3(typescript@5.3.3):
    resolution: {integrity: sha512-SupbQKMtUZHSH7lmF5xaJPgxsn8sIBNAjs1CyPI33u30eY9VcVQ4CJQ818ZS3FLxR0q2XdWk9lsQNyhZwlN3RA==}
    engines: {node: ^16.13 || >=18}
    requiresBuild: true
    peerDependencies:
      devtools: ^8.14.0
    peerDependenciesMeta:
      devtools:
        optional: true
    dependencies:
      '@types/node': 20.11.20
      '@wdio/config': 8.32.3
      '@wdio/logger': 8.28.0
      '@wdio/protocols': 8.32.0
      '@wdio/repl': 8.24.12
      '@wdio/types': 8.32.2
      '@wdio/utils': 8.32.3
<<<<<<< HEAD
      archiver: 6.0.2
=======
      archiver: 6.0.1
>>>>>>> 5f61310b
      aria-query: 5.3.0
      css-shorthand-properties: 1.1.1
      css-value: 0.0.1
      devtools-protocol: 0.0.1262051
      grapheme-splitter: 1.0.4
      import-meta-resolve: 4.0.0
      is-plain-obj: 4.1.0
      lodash.clonedeep: 4.5.0
      lodash.zip: 4.2.0
      minimatch: 9.0.3
      puppeteer-core: 20.9.0(typescript@5.3.3)
      query-selector-shadow-dom: 1.0.1
      resq: 1.11.0
      rgb2hex: 0.2.5
      serialize-error: 11.0.3
      webdriver: 8.32.3
    transitivePeerDependencies:
      - bufferutil
      - encoding
      - supports-color
      - typescript
      - utf-8-validate
    dev: true

  /webidl-conversions@3.0.1:
    resolution: {integrity: sha512-2JAn3z8AR6rjK8Sm8orRC0h/bcl/DqL7tRPdGZ4I1CjdF+EaMLmYxBHyXuKL849eucPFhvBoxMsflfOb8kxaeQ==}
    requiresBuild: true
    dev: true

  /webidl-conversions@7.0.0:
    resolution: {integrity: sha512-VwddBukDzu71offAQR975unBIGqfKZpM+8ZX6ySk8nYhVoo5CYaZyzt3YBvYtRtO+aoGlqxPg/B87NGVZ/fu6g==}
    engines: {node: '>=12'}
    dev: true

  /whatwg-encoding@3.1.1:
    resolution: {integrity: sha512-6qN4hJdMwfYBtE3YBTTHhoeuUrDBPZmbQaxWAqSALV/MeEnR5z1xd8UKud2RAkFoPkmB+hli1TZSnyi84xz1vQ==}
    engines: {node: '>=18'}
    dependencies:
      iconv-lite: 0.6.3
    dev: true

  /whatwg-mimetype@4.0.0:
    resolution: {integrity: sha512-QaKxh0eNIi2mE9p2vEdzfagOKHCcj1pJ56EEHGQOVxp8r9/iszLUUV7v89x9O1p/T+NlTM5W7jW6+cz4Fq1YVg==}
    engines: {node: '>=18'}
    dev: true

  /whatwg-url@14.0.0:
    resolution: {integrity: sha512-1lfMEm2IEr7RIV+f4lUNPOqfFL+pO+Xw3fJSqmjX9AbXcXcYOkCe1P6+9VBZB6n94af16NfZf+sSk0JCBZC9aw==}
    engines: {node: '>=18'}
    dependencies:
      tr46: 5.0.0
      webidl-conversions: 7.0.0
    dev: true

  /whatwg-url@5.0.0:
    resolution: {integrity: sha512-saE57nupxk6v3HY35+jzBwYa0rKSy0XR8JSxZPwgLr7ys0IBzhGviA1/TUGJLmSVqs8pb9AnvICXEuOHLprYTw==}
    requiresBuild: true
    dependencies:
      tr46: 0.0.3
      webidl-conversions: 3.0.1
    dev: true

  /which-boxed-primitive@1.0.2:
    resolution: {integrity: sha512-bwZdv0AKLpplFY2KZRX6TvyuN7ojjr7lwkg6ml0roIy9YeuSr7JS372qlNW18UQYzgYK9ziGcerWqZOmEn9VNg==}
    dependencies:
      is-bigint: 1.0.4
      is-boolean-object: 1.1.2
      is-number-object: 1.0.7
      is-string: 1.0.7
      is-symbol: 1.0.4
    dev: true

  /which-collection@1.0.1:
    resolution: {integrity: sha512-W8xeTUwaln8i3K/cY1nGXzdnVZlidBcagyNFtBdD5kxnb4TvGKR7FfSIS3mYpwWS1QUCutfKz8IY8RjftB0+1A==}
    dependencies:
      is-map: 2.0.2
      is-set: 2.0.2
      is-weakmap: 2.0.1
      is-weakset: 2.0.2
    dev: true

  /which-typed-array@1.1.14:
    resolution: {integrity: sha512-VnXFiIW8yNn9kIHN88xvZ4yOWchftKDsRJ8fEPacX/wl1lOvBrhsJ/OeJCXq7B0AaijRuqgzSKalJoPk+D8MPg==}
    engines: {node: '>= 0.4'}
    dependencies:
      available-typed-arrays: 1.0.7
      call-bind: 1.0.7
      for-each: 0.3.3
      gopd: 1.0.1
      has-tostringtag: 1.0.2
    dev: true

  /which@2.0.2:
    resolution: {integrity: sha512-BLI3Tl1TW3Pvl70l3yq3Y64i+awpwXqsGBYWkkqMtnbXgrMD+yj7rhW0kuEDxzJaYXGjEW5ogapKNMEKNMjibA==}
    engines: {node: '>= 8'}
    hasBin: true
    dependencies:
      isexe: 2.0.0
    dev: true

  /which@4.0.0:
    resolution: {integrity: sha512-GlaYyEb07DPxYCKhKzplCWBJtvxZcZMrL+4UkrTSJHHPyZU4mYYTv3qaOe77H7EODLSSopAUFAc6W8U4yqvscg==}
    engines: {node: ^16.13.0 || >=18.0.0}
    hasBin: true
    requiresBuild: true
    dependencies:
      isexe: 3.1.1
    dev: true

  /why-is-node-running@2.2.2:
    resolution: {integrity: sha512-6tSwToZxTOcotxHeA+qGCq1mVzKR3CwcJGmVcY+QE8SHy6TnpFnh8PAvPNHYr7EcuVeG0QSMxtYCuO1ta/G/oA==}
    engines: {node: '>=8'}
    hasBin: true
    dependencies:
      siginfo: 2.0.0
      stackback: 0.0.2
    dev: true

  /widest-line@4.0.1:
    resolution: {integrity: sha512-o0cyEG0e8GPzT4iGHphIOh0cJOV8fivsXxddQasHPHfoZf1ZexrfeA21w2NaEN1RHE+fXlfISmOE8R9N3u3Qig==}
    engines: {node: '>=12'}
    dependencies:
      string-width: 5.1.2
    dev: true

  /wildcard-match@5.1.2:
    resolution: {integrity: sha512-qNXwI591Z88c8bWxp+yjV60Ch4F8Riawe3iGxbzquhy8Xs9m+0+SLFBGb/0yCTIDElawtaImC37fYZ+dr32KqQ==}
    dev: true

  /windows-release@5.1.1:
    resolution: {integrity: sha512-NMD00arvqcq2nwqc5Q6KtrSRHK+fVD31erE5FEMahAw5PmVCgD7MUXodq3pdZSUkqA9Cda2iWx6s1XYwiJWRmw==}
    engines: {node: ^12.20.0 || ^14.13.1 || >=16.0.0}
    dependencies:
      execa: 5.1.1
    dev: true

  /wrap-ansi@6.2.0:
    resolution: {integrity: sha512-r6lPcBGxZXlIcymEu7InxDMhdW0KDxpLgoFLcguasxCaJ/SOIZwINatK9KY/tf+ZrlywOKU0UDj3ATXUBfxJXA==}
    engines: {node: '>=8'}
    dependencies:
      ansi-styles: 4.3.0
      string-width: 4.2.3
      strip-ansi: 6.0.1
    dev: true

  /wrap-ansi@7.0.0:
    resolution: {integrity: sha512-YVGIj2kamLSTxw6NsZjoBxfSwsn0ycdesmc4p+Q21c5zPuZ1pl+NfxVdxPtdHvmNVOQ6XSYG4AUtyt/Fi7D16Q==}
    engines: {node: '>=10'}
    requiresBuild: true
    dependencies:
      ansi-styles: 4.3.0
      string-width: 4.2.3
      strip-ansi: 6.0.1
    dev: true

  /wrap-ansi@8.1.0:
    resolution: {integrity: sha512-si7QWI6zUMq56bESFvagtmzMdGOtoxfR+Sez11Mobfc7tm+VkUckk9bW2UeffTGVUbOksxmSw0AA2gs8g71NCQ==}
    engines: {node: '>=12'}
    dependencies:
      ansi-styles: 6.2.1
      string-width: 5.1.2
      strip-ansi: 7.1.0
    dev: true

  /wrap-ansi@9.0.0:
    resolution: {integrity: sha512-G8ura3S+3Z2G+mkgNRq8dqaFZAuxfsxpBB8OCTGRTCtp+l/v9nbFNmCUP1BZMts3G1142MsZfn6eeUKrr4PD1Q==}
    engines: {node: '>=18'}
    dependencies:
      ansi-styles: 6.2.1
      string-width: 7.1.0
      strip-ansi: 7.1.0
    dev: true

  /wrappy@1.0.2:
    resolution: {integrity: sha512-l4Sp/DRseor9wL6EvV2+TuQn63dMkPjZ/sp9XkghTEbV9KlPS1xUsZ3u7/IQO4wxtcFB4bgpQPRcR3QCvezPcQ==}
    requiresBuild: true
    dev: true

  /write-file-atomic@3.0.3:
    resolution: {integrity: sha512-AvHcyZ5JnSfq3ioSyjrBkH9yW4m7Ayk8/9My/DD9onKeu/94fwrMocemO2QAJFAlnnDN+ZDS+ZjAR5ua1/PV/Q==}
    dependencies:
      imurmurhash: 0.1.4
      is-typedarray: 1.0.0
      signal-exit: 3.0.7
      typedarray-to-buffer: 3.1.5
    dev: true

  /ws@8.13.0:
    resolution: {integrity: sha512-x9vcZYTrFPC7aSIbj7sRCYo7L/Xb8Iy+pW0ng0wt2vCJv7M9HOMy0UoN3rr+IFC7hb7vXoqS+P9ktyLLLhO+LA==}
    engines: {node: '>=10.0.0'}
    requiresBuild: true
    peerDependencies:
      bufferutil: ^4.0.1
      utf-8-validate: '>=5.0.2'
    peerDependenciesMeta:
      bufferutil:
        optional: true
      utf-8-validate:
        optional: true
    dev: true

  /ws@8.16.0:
    resolution: {integrity: sha512-HS0c//TP7Ina87TfiPUz1rQzMhHrl/SG2guqRcTOIUYD2q8uhUdNHZYJUaQ8aTGPzCh+c6oawMKW35nFl1dxyQ==}
    engines: {node: '>=10.0.0'}
    peerDependencies:
      bufferutil: ^4.0.1
      utf-8-validate: '>=5.0.2'
    peerDependenciesMeta:
      bufferutil:
        optional: true
      utf-8-validate:
        optional: true
    dev: true

  /xdg-basedir@5.1.0:
    resolution: {integrity: sha512-GCPAHLvrIH13+c0SuacwvRYj2SxJXQ4kaVTT5xgL3kPrz56XxkF21IGhjSE1+W0aw7gpBWRGXLCPnPby6lSpmQ==}
    engines: {node: '>=12'}
    dev: true

  /xml-name-validator@5.0.0:
    resolution: {integrity: sha512-EvGK8EJ3DhaHfbRlETOWAS5pO9MZITeauHKJyb8wyajUfQUenkIg2MvLDTZ4T/TgIcm3HU0TFBgWWboAZ30UHg==}
    engines: {node: '>=18'}
    dev: true

  /xmlchars@2.2.0:
    resolution: {integrity: sha512-JZnDKK8B0RCDw84FNdDAIpZK+JuJw+s7Lz8nksI7SIuU3UXJJslUthsi+uWBUYOwPFwW7W7PRLRfUKpxjtjFCw==}
    dev: true

  /y18n@5.0.8:
    resolution: {integrity: sha512-0pfFzegeDWJHJIAmTLRP2DwHjdF5s7jo9tuztdQxAhINCdvS+3nGINqPd00AphqJR/0LhANUS6/+7SCb98YOfA==}
    engines: {node: '>=10'}
    dev: true

  /yallist@4.0.0:
    resolution: {integrity: sha512-3wdGidZyq5PB084XLES5TpOSRA3wjXAlIWMhum2kRcv/41Sn2emQ0dycQW4uZXLejwKvg6EsvbdlVL+FYEct7A==}

  /yaml@2.3.4:
    resolution: {integrity: sha512-8aAvwVUSHpfEqTQ4w/KMlf3HcRdt50E5ODIQJBw1fQ5RL34xabzxtUlzTXVqc4rkZsPbvrXKWnABCD7kWSmocA==}
    engines: {node: '>= 14'}
    dev: true

  /yargs-parser@21.1.1:
    resolution: {integrity: sha512-tVpsJW7DdjecAiFpbIB1e3qxIQsE6NoPc5/eTdrbbIC4h0LVsWhnoa3g+m2HclBIujHzsxZ4VJVA+GUuc2/LBw==}
    engines: {node: '>=12'}
    dev: true

  /yargs@17.7.1:
    resolution: {integrity: sha512-cwiTb08Xuv5fqF4AovYacTFNxk62th7LKJ6BL9IGUpTJrWoU7/7WdQGTP2SjKf1dUNBGzDd28p/Yfs/GI6JrLw==}
    engines: {node: '>=12'}
    requiresBuild: true
    dependencies:
      cliui: 8.0.1
      escalade: 3.1.2
      get-caller-file: 2.0.5
      require-directory: 2.1.1
      string-width: 4.2.3
      y18n: 5.0.8
      yargs-parser: 21.1.1
    dev: true

  /yargs@17.7.2:
    resolution: {integrity: sha512-7dSzzRQ++CKnNI/krKnYRV7JKKPUXMEh61soaHKg9mrWEhzFWhFnxPxGl+69cD1Ou63C13NUPCnmIcrvqCuM6w==}
    engines: {node: '>=12'}
    dependencies:
      cliui: 8.0.1
      escalade: 3.1.2
      get-caller-file: 2.0.5
      require-directory: 2.1.1
      string-width: 4.2.3
      y18n: 5.0.8
      yargs-parser: 21.1.1
    dev: true

  /yauzl@2.10.0:
    resolution: {integrity: sha512-p4a9I6X6nu6IhoGmBqAcbJy1mlC4j27vEPZX9F4L4/vZT3Lyq1VkFHw/V/PUcB9Buo+DG3iHkT0x3Qya58zc3g==}
    dependencies:
      buffer-crc32: 0.2.13
      fd-slicer: 1.1.0
    dev: true

  /yocto-queue@0.1.0:
    resolution: {integrity: sha512-rVksvsnNCdJ/ohGc6xgPwyN8eheCxsiLM8mxuE/t/mOVqJewPuO1miLpTHQiRgTKCLexL4MeAFVagts7HmNZ2Q==}
    engines: {node: '>=10'}
    dev: true

  /yocto-queue@1.0.0:
    resolution: {integrity: sha512-9bnSc/HEW2uRy67wc+T8UwauLuPJVn28jb+GtJY16iiKWyvmYJRXVT4UamsAEGQfPohgr2q4Tq0sQbQlxTfi1g==}
    engines: {node: '>=12.20'}
    dev: true

  /zip-stream@5.0.2:
    resolution: {integrity: sha512-LfOdrUvPB8ZoXtvOBz6DlNClfvi//b5d56mSWyJi7XbH/HfhOHfUhOqxhT/rUiR7yiktlunqRo+jY6y/cWC/5g==}
    engines: {node: '>= 12.0.0'}
    requiresBuild: true
    dependencies:
      archiver-utils: 4.0.1
      compress-commons: 5.0.3
      readable-stream: 3.6.2
    dev: true<|MERGE_RESOLUTION|>--- conflicted
+++ resolved
@@ -54,17 +54,10 @@
     version: 20.11.20
   '@typescript-eslint/eslint-plugin':
     specifier: ^7.0.1
-<<<<<<< HEAD
     version: 7.1.0(@typescript-eslint/parser@7.1.0)(eslint@8.57.0)(typescript@5.3.3)
   '@typescript-eslint/parser':
     specifier: ^7.0.1
     version: 7.1.0(eslint@8.57.0)(typescript@5.3.3)
-=======
-    version: 7.0.2(@typescript-eslint/parser@7.0.2)(eslint@8.57.0)(typescript@5.3.3)
-  '@typescript-eslint/parser':
-    specifier: ^7.0.1
-    version: 7.0.2(eslint@8.57.0)(typescript@5.3.3)
->>>>>>> 5f61310b
   '@vitest/coverage-v8':
     specifier: ^1.2.0
     version: 1.3.1(vitest@1.3.1)
@@ -91,11 +84,7 @@
     version: 9.1.0(eslint@8.57.0)
   eslint-plugin-vitest:
     specifier: ^0.3.16
-<<<<<<< HEAD
     version: 0.3.22(@typescript-eslint/eslint-plugin@7.1.0)(eslint@8.57.0)(typescript@5.3.3)(vitest@1.3.1)
-=======
-    version: 0.3.22(@typescript-eslint/eslint-plugin@7.0.2)(eslint@8.57.0)(typescript@5.3.3)(vitest@1.3.1)
->>>>>>> 5f61310b
   eslint-plugin-wdio:
     specifier: ^8.20.0
     version: 8.24.12
@@ -1003,15 +992,6 @@
     resolution: {integrity: sha512-nG96G3Wp6acyAgJqGasjODb+acrI7KltPiRxzHPXnP3NgI28bpQDRv53olbqGXbfcgF5aiiHmO3xpwEpS5Ld9g==}
     dev: true
 
-<<<<<<< HEAD
-=======
-  /@types/node@18.19.17:
-    resolution: {integrity: sha512-SzyGKgwPzuWp2SHhlpXKzCX0pIOfcI4V2eF37nNBJOhwlegQ83omtVQ1XxZpDE06V/d6AQvfQdPfnw0tRC//Ng==}
-    dependencies:
-      undici-types: 5.26.5
-    dev: true
-
->>>>>>> 5f61310b
   /@types/node@20.11.20:
     resolution: {integrity: sha512-7/rR21OS+fq8IyHTgtLkDK949uzsa6n8BkziAKtPVpugIkO6D+/ooXMvzXxDnZrmtXVfjb1bKQafYpb8s89LOg==}
     dependencies:
@@ -1064,13 +1044,8 @@
     dev: true
     optional: true
 
-<<<<<<< HEAD
   /@typescript-eslint/eslint-plugin@7.1.0(@typescript-eslint/parser@7.1.0)(eslint@8.57.0)(typescript@5.3.3):
     resolution: {integrity: sha512-j6vT/kCulhG5wBmGtstKeiVr1rdXE4nk+DT1k6trYkwlrvW9eOF5ZbgKnd/YR6PcM4uTEXa0h6Fcvf6X7Dxl0w==}
-=======
-  /@typescript-eslint/eslint-plugin@7.0.2(@typescript-eslint/parser@7.0.2)(eslint@8.57.0)(typescript@5.3.3):
-    resolution: {integrity: sha512-/XtVZJtbaphtdrWjr+CJclaCVGPtOdBpFEnvtNf/jRV0IiEemRrL0qABex/nEt8isYcnFacm3nPHYQwL+Wb7qg==}
->>>>>>> 5f61310b
     engines: {node: ^16.0.0 || >=18.0.0}
     peerDependencies:
       '@typescript-eslint/parser': ^7.0.0
@@ -1081,19 +1056,11 @@
         optional: true
     dependencies:
       '@eslint-community/regexpp': 4.10.0
-<<<<<<< HEAD
       '@typescript-eslint/parser': 7.1.0(eslint@8.57.0)(typescript@5.3.3)
       '@typescript-eslint/scope-manager': 7.1.0
       '@typescript-eslint/type-utils': 7.1.0(eslint@8.57.0)(typescript@5.3.3)
       '@typescript-eslint/utils': 7.1.0(eslint@8.57.0)(typescript@5.3.3)
       '@typescript-eslint/visitor-keys': 7.1.0
-=======
-      '@typescript-eslint/parser': 7.0.2(eslint@8.57.0)(typescript@5.3.3)
-      '@typescript-eslint/scope-manager': 7.0.2
-      '@typescript-eslint/type-utils': 7.0.2(eslint@8.57.0)(typescript@5.3.3)
-      '@typescript-eslint/utils': 7.0.2(eslint@8.57.0)(typescript@5.3.3)
-      '@typescript-eslint/visitor-keys': 7.0.2
->>>>>>> 5f61310b
       debug: 4.3.4
       eslint: 8.57.0
       graphemer: 1.4.0
@@ -1106,13 +1073,8 @@
       - supports-color
     dev: true
 
-<<<<<<< HEAD
   /@typescript-eslint/parser@7.1.0(eslint@8.57.0)(typescript@5.3.3):
     resolution: {integrity: sha512-V1EknKUubZ1gWFjiOZhDSNToOjs63/9O0puCgGS8aDOgpZY326fzFu15QAUjwaXzRZjf/qdsdBrckYdv9YxB8w==}
-=======
-  /@typescript-eslint/parser@7.0.2(eslint@8.57.0)(typescript@5.3.3):
-    resolution: {integrity: sha512-GdwfDglCxSmU+QTS9vhz2Sop46ebNCXpPPvsByK7hu0rFGRHL+AusKQJ7SoN+LbLh6APFpQwHKmDSwN35Z700Q==}
->>>>>>> 5f61310b
     engines: {node: ^16.0.0 || >=18.0.0}
     peerDependencies:
       eslint: ^8.56.0
@@ -1148,13 +1110,8 @@
       '@typescript-eslint/visitor-keys': 7.1.0
     dev: true
 
-<<<<<<< HEAD
   /@typescript-eslint/type-utils@7.1.0(eslint@8.57.0)(typescript@5.3.3):
     resolution: {integrity: sha512-UZIhv8G+5b5skkcuhgvxYWHjk7FW7/JP5lPASMEUoliAPwIH/rxoUSQPia2cuOj9AmDZmwUl1usKm85t5VUMew==}
-=======
-  /@typescript-eslint/type-utils@7.0.2(eslint@8.57.0)(typescript@5.3.3):
-    resolution: {integrity: sha512-IKKDcFsKAYlk8Rs4wiFfEwJTQlHcdn8CLwLaxwd6zb8HNiMcQIFX9sWax2k4Cjj7l7mGS5N1zl7RCHOVwHq2VQ==}
->>>>>>> 5f61310b
     engines: {node: ^16.0.0 || >=18.0.0}
     peerDependencies:
       eslint: ^8.56.0
@@ -1163,13 +1120,8 @@
       typescript:
         optional: true
     dependencies:
-<<<<<<< HEAD
       '@typescript-eslint/typescript-estree': 7.1.0(typescript@5.3.3)
       '@typescript-eslint/utils': 7.1.0(eslint@8.57.0)(typescript@5.3.3)
-=======
-      '@typescript-eslint/typescript-estree': 7.0.2(typescript@5.3.3)
-      '@typescript-eslint/utils': 7.0.2(eslint@8.57.0)(typescript@5.3.3)
->>>>>>> 5f61310b
       debug: 4.3.4
       eslint: 8.57.0
       ts-api-utils: 1.2.1(typescript@5.3.3)
@@ -1251,30 +1203,18 @@
       - typescript
     dev: true
 
-<<<<<<< HEAD
   /@typescript-eslint/utils@7.1.0(eslint@8.57.0)(typescript@5.3.3):
     resolution: {integrity: sha512-WUFba6PZC5OCGEmbweGpnNJytJiLG7ZvDBJJoUcX4qZYf1mGZ97mO2Mps6O2efxJcJdRNpqweCistDbZMwIVHw==}
-=======
-  /@typescript-eslint/utils@7.0.2(eslint@8.57.0)(typescript@5.3.3):
-    resolution: {integrity: sha512-PZPIONBIB/X684bhT1XlrkjNZJIEevwkKDsdwfiu1WeqBxYEEdIgVDgm8/bbKHVu+6YOpeRqcfImTdImx/4Bsw==}
->>>>>>> 5f61310b
     engines: {node: ^16.0.0 || >=18.0.0}
     peerDependencies:
       eslint: ^8.56.0
     dependencies:
       '@eslint-community/eslint-utils': 4.4.0(eslint@8.57.0)
       '@types/json-schema': 7.0.15
-<<<<<<< HEAD
       '@types/semver': 7.5.8
       '@typescript-eslint/scope-manager': 7.1.0
       '@typescript-eslint/types': 7.1.0
       '@typescript-eslint/typescript-estree': 7.1.0(typescript@5.3.3)
-=======
-      '@types/semver': 7.5.7
-      '@typescript-eslint/scope-manager': 7.0.2
-      '@typescript-eslint/types': 7.0.2
-      '@typescript-eslint/typescript-estree': 7.0.2(typescript@5.3.3)
->>>>>>> 5f61310b
       eslint: 8.57.0
       semver: 7.6.0
     transitivePeerDependencies:
@@ -1349,17 +1289,6 @@
       pretty-format: 29.7.0
     dev: true
 
-<<<<<<< HEAD
-=======
-  /@vitest/snapshot@1.3.1:
-    resolution: {integrity: sha512-EF++BZbt6RZmOlE3SuTPu/NfwBF6q4ABS37HHXzs2LUVPBLx2QoY/K0fKpRChSo8eLiuxcbCVfqKgx/dplCDuQ==}
-    dependencies:
-      magic-string: 0.30.7
-      pathe: 1.1.2
-      pretty-format: 29.7.0
-    dev: true
-
->>>>>>> 5f61310b
   /@vitest/spy@1.3.1:
     resolution: {integrity: sha512-xAcW+S099ylC9VLU7eZfdT9myV67Nor9w9zhf0mGCYJSO+zM2839tOeROTdikOi/8Qeusffvxb/MyBSOja1Uig==}
     dependencies:
@@ -2409,10 +2338,6 @@
 
   /devtools-protocol@0.0.1262051:
     resolution: {integrity: sha512-YJe4CT5SA8on3Spa+UDtNhEqtuV6Epwz3OZ4HQVLhlRccpZ9/PAYk0/cy/oKxFKRrZPBUPyxympQci4yWNWZ9g==}
-<<<<<<< HEAD
-=======
-    requiresBuild: true
->>>>>>> 5f61310b
     dev: true
 
   /diff-sequences@29.6.3:
@@ -2729,11 +2654,7 @@
       eslint: 8.57.0
     dev: true
 
-<<<<<<< HEAD
   /eslint-plugin-vitest@0.3.22(@typescript-eslint/eslint-plugin@7.1.0)(eslint@8.57.0)(typescript@5.3.3)(vitest@1.3.1):
-=======
-  /eslint-plugin-vitest@0.3.22(@typescript-eslint/eslint-plugin@7.0.2)(eslint@8.57.0)(typescript@5.3.3)(vitest@1.3.1):
->>>>>>> 5f61310b
     resolution: {integrity: sha512-atkFGQ7aVgcuSeSMDqnyevIyUpfBPMnosksgEPrKE7Y8xQlqG/5z2IQ6UDau05zXaaFv7Iz8uzqvIuKshjZ0Zw==}
     engines: {node: ^18.0.0 || >= 20.0.0}
     peerDependencies:
@@ -2746,11 +2667,7 @@
       vitest:
         optional: true
     dependencies:
-<<<<<<< HEAD
       '@typescript-eslint/eslint-plugin': 7.1.0(@typescript-eslint/parser@7.1.0)(eslint@8.57.0)(typescript@5.3.3)
-=======
-      '@typescript-eslint/eslint-plugin': 7.0.2(@typescript-eslint/parser@7.0.2)(eslint@8.57.0)(typescript@5.3.3)
->>>>>>> 5f61310b
       '@typescript-eslint/utils': 6.21.0(eslint@8.57.0)(typescript@5.3.3)
       eslint: 8.57.0
       vitest: 1.3.1(@types/node@20.11.20)(jsdom@24.0.0)
@@ -4661,14 +4578,8 @@
     engines: {node: ^14.17.0 || ^16.13.0 || >=18.0.0}
     dev: true
 
-<<<<<<< HEAD
   /n12@1.8.23:
     resolution: {integrity: sha512-kQITb5LlO0Gk8rmbMAkfbmhs+QlXZ5SRHsx6YcG++3yc57iolbiQuo5rsfu3dkB7Qw3jKCqntsZvNNgvdfotkA==}
-=======
-  /n12@1.8.22:
-    resolution: {integrity: sha512-nzPCOuLOIoUuninAMRXfrbkB7O9XkWS7iv7fzDW1pRUaQhMpatj8iX55evwcNRWnm0UF29uuoHpwubYbsV7OGw==}
-    requiresBuild: true
->>>>>>> 5f61310b
     dev: true
 
   /nanoid@3.3.7:
@@ -5940,14 +5851,8 @@
       internal-slot: 1.0.7
     dev: true
 
-<<<<<<< HEAD
   /streamx@2.16.1:
     resolution: {integrity: sha512-m9QYj6WygWyWa3H1YY69amr4nVgy61xfjys7xO7kviL5rfIEc2naf+ewFiOA+aEJD7y0JO3h2GoiUv4TDwEGzQ==}
-=======
-  /streamx@2.16.0:
-    resolution: {integrity: sha512-a7Fi0PoUeusrUcMS4+HxivnZqYsw2MFEP841TIyLxTcEIucHcJsk+0ARcq3tGq1xDn+xK7sKHetvfMzI1/CzMA==}
-    requiresBuild: true
->>>>>>> 5f61310b
     dependencies:
       fast-fifo: 1.3.2
       queue-tick: 1.0.1
@@ -6468,11 +6373,7 @@
       debug: 4.3.4
       pathe: 1.1.2
       picocolors: 1.0.0
-<<<<<<< HEAD
       vite: 5.1.4(@types/node@20.11.20)
-=======
-      vite: 5.1.3(@types/node@20.11.20)
->>>>>>> 5f61310b
     transitivePeerDependencies:
       - '@types/node'
       - less
@@ -6484,13 +6385,8 @@
       - terser
     dev: true
 
-<<<<<<< HEAD
   /vite@5.1.4(@types/node@20.11.20):
     resolution: {integrity: sha512-n+MPqzq+d9nMVTKyewqw6kSt+R3CkvF9QAKY8obiQn8g1fwTscKxyfaYnC632HtBXAQGc1Yjomphwn1dtwGAHg==}
-=======
-  /vite@5.1.3(@types/node@20.11.20):
-    resolution: {integrity: sha512-UfmUD36DKkqhi/F75RrxvPpry+9+tTkrXfMNZD+SboZqBCMsxKtO52XeGzzuh7ioz+Eo/SYDBbdb0Z7vgcDJew==}
->>>>>>> 5f61310b
     engines: {node: ^18.0.0 || >=20.0.0}
     hasBin: true
     peerDependencies:
@@ -6569,11 +6465,7 @@
       strip-literal: 2.0.0
       tinybench: 2.6.0
       tinypool: 0.8.2
-<<<<<<< HEAD
       vite: 5.1.4(@types/node@20.11.20)
-=======
-      vite: 5.1.3(@types/node@20.11.20)
->>>>>>> 5f61310b
       vite-node: 1.3.1(@types/node@20.11.20)
       why-is-node-running: 2.2.2
     transitivePeerDependencies:
@@ -6654,11 +6546,7 @@
       '@wdio/repl': 8.24.12
       '@wdio/types': 8.32.2
       '@wdio/utils': 8.32.3
-<<<<<<< HEAD
       archiver: 6.0.2
-=======
-      archiver: 6.0.1
->>>>>>> 5f61310b
       aria-query: 5.3.0
       css-shorthand-properties: 1.1.1
       css-value: 0.0.1
