lockfileVersion: '9.0'

settings:
  autoInstallPeers: true
  excludeLinksFromLockfile: false

importers:

  .:
    devDependencies:
      '@eslint/js':
        specifier: ^9.8.0
        version: 9.8.0
      '@types/eslint-config-prettier':
        specifier: ^6.11.2
        version: 6.11.3
      '@types/node':
        specifier: ^20.14.12
        version: 20.14.12
      '@types/shelljs':
        specifier: ^0.8.15
        version: 0.8.15
      '@typescript-eslint/eslint-plugin':
        specifier: ^7.18.0
        version: 7.18.0(@typescript-eslint/parser@7.17.0(eslint@8.57.0)(typescript@5.5.4))(eslint@8.57.0)(typescript@5.5.4)
      '@typescript-eslint/parser':
        specifier: ^7.17.0
        version: 7.17.0(eslint@8.57.0)(typescript@5.5.4)
      cross-env:
        specifier: ^7.0.3
        version: 7.0.3
      eslint:
        specifier: ^8.57.0
        version: 8.57.0
      eslint-config-prettier:
        specifier: ^9.0.0
        version: 9.1.0(eslint@8.57.0)
      eslint-plugin-vitest:
        specifier: ^0.5.3
        version: 0.5.4(@typescript-eslint/eslint-plugin@7.18.0(@typescript-eslint/parser@7.17.0(eslint@8.57.0)(typescript@5.5.4))(eslint@8.57.0)(typescript@5.5.4))(eslint@8.57.0)(typescript@5.5.4)(vitest@2.0.4(@types/node@20.14.12)(jsdom@24.1.1))
      eslint-plugin-wdio:
        specifier: ^8.20.0
        version: 8.37.0
      globals:
        specifier: ^15.8.0
        version: 15.8.0
      husky:
        specifier: ^9.1.4
        version: 9.1.4
      jsdom:
        specifier: ^24.1.1
        version: 24.1.1
      lint-staged:
        specifier: ^15.0.2
        version: 15.2.7
      prettier:
        specifier: ^3.3.3
        version: 3.3.3
      read-package-up:
        specifier: ^11.0.0
        version: 11.0.0
      shelljs:
        specifier: ^0.8.5
        version: 0.8.5
      shx:
        specifier: ^0.3.4
        version: 0.3.4
      tsx:
        specifier: ^4.16.2
        version: 4.16.2
      turbo:
        specifier: ^2.0.9
        version: 2.0.9

  apps/builder-cjs:
    dependencies:
      wdio-electron-service:
        specifier: workspace:*
        version: link:../../packages/wdio-electron-service
    devDependencies:
      '@rollup/plugin-commonjs':
        specifier: ^26.0.1
        version: 26.0.1(rollup@4.19.0)
      '@rollup/plugin-node-resolve':
        specifier: ^15.2.1
        version: 15.2.3(rollup@4.19.0)
      '@types/node':
        specifier: ^20.14.12
        version: 20.14.12
      '@wdio/cli':
        specifier: 9.0.0-alpha.369
        version: 9.0.0-alpha.369
      '@wdio/globals':
        specifier: 9.0.0-alpha.369
        version: 9.0.0-alpha.369(@wdio/logger@9.0.0-alpha.369)
      '@wdio/local-runner':
        specifier: 9.0.0-alpha.367
        version: 9.0.0-alpha.367(encoding@0.1.13)(typescript@5.5.4)
      '@wdio/mocha-framework':
        specifier: 9.0.0-alpha.367
        version: 9.0.0-alpha.367
      cross-env:
        specifier: ^7.0.3
        version: 7.0.3
      electron:
        specifier: ^31.3.1
        version: 31.3.1
      electron-builder:
        specifier: ^25.0.1
        version: 25.0.2(electron-builder-squirrel-windows@25.0.2(dmg-builder@25.0.2))
      global-jsdom:
        specifier: ^24.0.0
        version: 24.0.0(jsdom@24.1.1)
      jsdom:
        specifier: ^24.1.1
        version: 24.1.1
      rollup:
        specifier: ^4.19.0
        version: 4.19.0
      ts-loader:
        specifier: ^9.4.4
        version: 9.5.1(typescript@5.5.4)(webpack@5.93.0)
      tsx:
        specifier: ^4.16.2
        version: 4.16.2
      typescript:
        specifier: ^5.5.4
        version: 5.5.4
      webdriverio:
        specifier: 9.0.0-alpha.369
        version: 9.0.0-alpha.369

  apps/builder-esm:
    dependencies:
      wdio-electron-service:
        specifier: workspace:*
        version: link:../../packages/wdio-electron-service
    devDependencies:
      '@rollup/plugin-commonjs':
        specifier: ^26.0.1
        version: 26.0.1(rollup@4.19.0)
      '@rollup/plugin-json':
        specifier: ^6.1.0
        version: 6.1.0(rollup@4.19.0)
      '@rollup/plugin-node-resolve':
        specifier: ^15.2.1
        version: 15.2.3(rollup@4.19.0)
      '@types/node':
        specifier: ^20.14.12
        version: 20.14.12
      '@wdio/cli':
        specifier: 9.0.0-alpha.369
        version: 9.0.0-alpha.369
      '@wdio/globals':
        specifier: 9.0.0-alpha.369
        version: 9.0.0-alpha.369(@wdio/logger@9.0.0-alpha.369)
      '@wdio/local-runner':
        specifier: 9.0.0-alpha.367
        version: 9.0.0-alpha.367(encoding@0.1.13)(typescript@5.5.4)
      '@wdio/mocha-framework':
        specifier: 9.0.0-alpha.367
        version: 9.0.0-alpha.367
      cross-env:
        specifier: ^7.0.3
        version: 7.0.3
      electron:
        specifier: ^31.3.1
        version: 31.3.1
      electron-builder:
        specifier: ^25.0.1
        version: 25.0.2(electron-builder-squirrel-windows@25.0.2(dmg-builder@25.0.2))
      global-jsdom:
        specifier: ^24.0.0
        version: 24.0.0(jsdom@24.1.1)
      jsdom:
        specifier: ^24.1.1
        version: 24.1.1
      rollup:
        specifier: ^4.19.0
        version: 4.19.0
      ts-loader:
        specifier: ^9.4.4
        version: 9.5.1(typescript@5.5.4)(webpack@5.93.0)
      tsx:
        specifier: ^4.16.2
        version: 4.16.2
      typescript:
        specifier: ^5.5.4
        version: 5.5.4
      webdriverio:
        specifier: 9.0.0-alpha.369
        version: 9.0.0-alpha.369

  apps/forge-cjs:
    dependencies:
      wdio-electron-service:
        specifier: workspace:*
        version: link:../../packages/wdio-electron-service
    devDependencies:
      '@electron-forge/cli':
        specifier: ^7.4.0
        version: 7.4.0(encoding@0.1.13)
      '@rollup/plugin-commonjs':
        specifier: ^26.0.1
        version: 26.0.1(rollup@4.19.0)
      '@rollup/plugin-node-resolve':
        specifier: ^15.2.1
        version: 15.2.3(rollup@4.19.0)
      '@types/node':
        specifier: ^20.14.12
        version: 20.14.12
      '@wdio/cli':
        specifier: 9.0.0-alpha.369
        version: 9.0.0-alpha.369
      '@wdio/globals':
        specifier: 9.0.0-alpha.369
        version: 9.0.0-alpha.369(@wdio/logger@9.0.0-alpha.369)
      '@wdio/local-runner':
        specifier: 9.0.0-alpha.367
        version: 9.0.0-alpha.367(encoding@0.1.13)(typescript@5.5.4)
      '@wdio/mocha-framework':
        specifier: 9.0.0-alpha.367
        version: 9.0.0-alpha.367
      cross-env:
        specifier: ^7.0.3
        version: 7.0.3
      electron:
        specifier: ^31.3.1
        version: 31.3.1
      global-jsdom:
        specifier: ^24.0.0
        version: 24.0.0(jsdom@24.1.1)
      jsdom:
        specifier: ^24.1.1
        version: 24.1.1
      rollup:
        specifier: ^4.19.0
        version: 4.19.0
      ts-loader:
        specifier: ^9.4.4
        version: 9.5.1(typescript@5.5.4)(webpack@5.93.0)
      tsx:
        specifier: ^4.16.2
        version: 4.16.2
      typescript:
        specifier: ^5.5.4
        version: 5.5.4
      webdriverio:
        specifier: 9.0.0-alpha.369
        version: 9.0.0-alpha.369

  apps/forge-esm:
    dependencies:
      wdio-electron-service:
        specifier: workspace:*
        version: link:../../packages/wdio-electron-service
    devDependencies:
      '@electron-forge/cli':
        specifier: ^7.4.0
        version: 7.4.0(encoding@0.1.13)
      '@rollup/plugin-commonjs':
        specifier: ^26.0.1
        version: 26.0.1(rollup@4.19.0)
      '@rollup/plugin-node-resolve':
        specifier: ^15.2.1
        version: 15.2.3(rollup@4.19.0)
      '@types/node':
        specifier: ^20.14.12
        version: 20.14.12
      '@wdio/cli':
        specifier: 9.0.0-alpha.369
        version: 9.0.0-alpha.369
      '@wdio/globals':
        specifier: 9.0.0-alpha.369
        version: 9.0.0-alpha.369(@wdio/logger@9.0.0-alpha.369)
      '@wdio/local-runner':
        specifier: 9.0.0-alpha.367
        version: 9.0.0-alpha.367(encoding@0.1.13)(typescript@5.5.4)
      '@wdio/mocha-framework':
        specifier: 9.0.0-alpha.367
        version: 9.0.0-alpha.367
      cross-env:
        specifier: ^7.0.3
        version: 7.0.3
      electron:
        specifier: ^31.3.1
        version: 31.3.1
      global-jsdom:
        specifier: ^24.0.0
        version: 24.0.0(jsdom@24.1.1)
      jsdom:
        specifier: ^24.1.1
        version: 24.1.1
      rollup:
        specifier: ^4.19.0
        version: 4.19.0
      ts-loader:
        specifier: ^9.4.4
        version: 9.5.1(typescript@5.5.4)(webpack@5.93.0)
      tsx:
        specifier: ^4.16.2
        version: 4.16.2
      typescript:
        specifier: ^5.5.4
        version: 5.5.4
      webdriverio:
        specifier: 9.0.0-alpha.369
        version: 9.0.0-alpha.369

  apps/no-binary-cjs:
    dependencies:
      wdio-electron-service:
        specifier: workspace:*
        version: link:../../packages/wdio-electron-service
    devDependencies:
      '@rollup/plugin-commonjs':
        specifier: ^26.0.1
        version: 26.0.1(rollup@4.19.0)
      '@rollup/plugin-node-resolve':
        specifier: ^15.2.1
        version: 15.2.3(rollup@4.19.0)
      '@types/node':
        specifier: ^20.14.12
        version: 20.14.12
      '@wdio/cli':
        specifier: 9.0.0-alpha.369
        version: 9.0.0-alpha.369
      '@wdio/globals':
        specifier: 9.0.0-alpha.369
        version: 9.0.0-alpha.369(@wdio/logger@9.0.0-alpha.369)
      '@wdio/local-runner':
        specifier: 9.0.0-alpha.367
        version: 9.0.0-alpha.367(encoding@0.1.13)(typescript@5.5.4)
      '@wdio/mocha-framework':
        specifier: 9.0.0-alpha.367
        version: 9.0.0-alpha.367
      cross-env:
        specifier: ^7.0.3
        version: 7.0.3
      electron:
        specifier: ^31.2.1
        version: 31.2.1
      global-jsdom:
        specifier: ^24.0.0
        version: 24.0.0(jsdom@24.1.1)
      jsdom:
        specifier: ^24.1.1
        version: 24.1.1
      rollup:
        specifier: ^4.19.0
        version: 4.19.0
      ts-loader:
        specifier: ^9.4.4
        version: 9.5.1(typescript@5.5.4)(webpack@5.93.0)
      tsx:
        specifier: ^4.16.2
        version: 4.16.2
      typescript:
        specifier: ^5.5.4
        version: 5.5.4
      webdriverio:
        specifier: 9.0.0-alpha.369
        version: 9.0.0-alpha.369

  apps/no-binary-esm:
    dependencies:
      wdio-electron-service:
        specifier: workspace:*
        version: link:../../packages/wdio-electron-service
    devDependencies:
      '@rollup/plugin-commonjs':
        specifier: ^26.0.1
        version: 26.0.1(rollup@4.19.0)
      '@rollup/plugin-node-resolve':
        specifier: ^15.2.1
        version: 15.2.3(rollup@4.19.0)
      '@types/node':
        specifier: ^20.14.12
        version: 20.14.12
      '@wdio/cli':
        specifier: 9.0.0-alpha.369
        version: 9.0.0-alpha.369
      '@wdio/globals':
        specifier: 9.0.0-alpha.369
        version: 9.0.0-alpha.369(@wdio/logger@9.0.0-alpha.369)
      '@wdio/local-runner':
        specifier: 9.0.0-alpha.367
        version: 9.0.0-alpha.367(encoding@0.1.13)(typescript@5.5.4)
      '@wdio/mocha-framework':
        specifier: 9.0.0-alpha.367
        version: 9.0.0-alpha.367
      cross-env:
        specifier: ^7.0.3
        version: 7.0.3
      electron:
        specifier: ^31.2.1
        version: 31.2.1
      global-jsdom:
        specifier: ^24.0.0
        version: 24.0.0(jsdom@24.1.1)
      jsdom:
        specifier: ^24.1.1
        version: 24.1.1
      rollup:
        specifier: ^4.19.0
        version: 4.19.0
      ts-loader:
        specifier: ^9.4.4
        version: 9.5.1(typescript@5.5.4)(webpack@5.93.0)
      tsx:
        specifier: ^4.16.2
        version: 4.16.2
      typescript:
        specifier: ^5.5.4
        version: 5.5.4
      webdriverio:
        specifier: 9.0.0-alpha.369
        version: 9.0.0-alpha.369

  packages/@wdio_electron-types:
    devDependencies:
      '@electron-forge/shared-types':
        specifier: ^7.4.0
        version: 7.4.0
      '@electron/packager':
        specifier: ^18.3.2
        version: 18.3.3
      '@vitest/spy':
        specifier: ^2.0.4
        version: 2.0.4
      '@wdio/globals':
        specifier: 9.0.0-alpha.369
        version: 9.0.0-alpha.369(@wdio/logger@9.0.0-alpha.369)
      '@wdio/types':
        specifier: 9.0.0-alpha.369
        version: 9.0.0-alpha.369
      builder-util:
        specifier: 25.0.0-alpha.10
        version: 25.0.0-alpha.10
      electron:
        specifier: ^31.3.1
        version: 31.3.1
      read-package-up:
        specifier: ^11.0.0
        version: 11.0.0
      release-it:
        specifier: ^17.6.0
        version: 17.6.0(typescript@5.5.4)
      typescript:
        specifier: ^5.5.4
        version: 5.5.4
      webdriverio:
        specifier: 9.0.0-alpha.369
        version: 9.0.0-alpha.369

  packages/@wdio_electron-utils:
    dependencies:
      '@electron/packager':
        specifier: ^18.3.2
        version: 18.3.3
      '@wdio/logger':
        specifier: 9.0.0-alpha.369
        version: 9.0.0-alpha.369
      debug:
        specifier: ^4.3.4
        version: 4.3.5(supports-color@8.1.1)
      find-versions:
        specifier: ^6.0.0
        version: 6.0.0
      read-package-up:
        specifier: ^11.0.0
        version: 11.0.0
    devDependencies:
      '@types/debug':
        specifier: ^4.1.10
        version: 4.1.12
      '@types/node':
        specifier: ^20.14.12
        version: 20.14.12
      '@vitest/coverage-v8':
        specifier: ^2.0.4
        version: 2.0.4(vitest@2.0.4(@types/node@20.14.12)(jsdom@24.1.1))
      '@wdio/electron-types':
        specifier: workspace:*
        version: link:../@wdio_electron-types
      jsdom:
        specifier: ^24.1.1
        version: 24.1.1
      release-it:
        specifier: ^17.6.0
        version: 17.6.0(typescript@5.5.4)
      shx:
        specifier: ^0.3.4
        version: 0.3.4
      typescript:
        specifier: ^5.5.4
        version: 5.5.4
      vitest:
        specifier: ^2.0.4
        version: 2.0.4(@types/node@20.14.12)(jsdom@24.1.1)

  packages/e2e:
    dependencies:
      '@testing-library/webdriverio':
        specifier: ^3.2.1
        version: 3.2.1(webdriverio@9.0.0-alpha.369)
      '@wdio/cli':
        specifier: 9.0.0-alpha.369
        version: 9.0.0-alpha.369
      '@wdio/electron-utils':
        specifier: workspace:*
        version: link:../@wdio_electron-utils
      '@wdio/globals':
        specifier: 9.0.0-alpha.369
        version: 9.0.0-alpha.369(@wdio/logger@9.0.0-alpha.369)
      '@wdio/local-runner':
        specifier: 9.0.0-alpha.367
        version: 9.0.0-alpha.367(encoding@0.1.13)(typescript@5.5.4)
      '@wdio/mocha-framework':
        specifier: 9.0.0-alpha.367
        version: 9.0.0-alpha.367
      electron:
        specifier: ^31.3.1
        version: 31.3.1
      tsx:
        specifier: ^4.16.2
        version: 4.16.2
      wdio-electron-service:
        specifier: workspace:*
        version: link:../wdio-electron-service
      webdriverio:
        specifier: 9.0.0-alpha.369
        version: 9.0.0-alpha.369
      xvfb-maybe:
        specifier: ^0.2.1
        version: 0.2.1
    devDependencies:
      '@electron-forge/cli':
        specifier: ^7.2.0
        version: 7.4.0(encoding@0.1.13)
      '@types/mocha':
        specifier: ^10.0.6
        version: 10.0.7
      '@types/node':
        specifier: ^20.14.12
        version: 20.14.12
      '@vitest/spy':
        specifier: ^2.0.4
        version: 2.0.4
      '@wdio/types':
        specifier: 9.0.0-alpha.369
        version: 9.0.0-alpha.369
      global-jsdom:
        specifier: ^24.0.0
        version: 24.0.0(jsdom@24.1.1)
      jsdom:
        specifier: ^24.1.1
        version: 24.1.1
      read-package-up:
        specifier: ^11.0.0
        version: 11.0.0
      ts-loader:
        specifier: ^9.4.4
        version: 9.5.1(typescript@5.5.4)(webpack@5.93.0)
      typescript:
        specifier: ^5.5.4
        version: 5.5.4

  packages/wdio-electron-service:
    dependencies:
      '@vitest/spy':
        specifier: ^2.0.4
        version: 2.0.4
      '@wdio/electron-types':
        specifier: workspace:*
        version: link:../@wdio_electron-types
      '@wdio/electron-utils':
        specifier: workspace:*
        version: link:../@wdio_electron-utils
      '@wdio/logger':
        specifier: 9.0.0-alpha.369
        version: 9.0.0-alpha.369
      compare-versions:
        specifier: ^6.1.1
        version: 6.1.1
      debug:
        specifier: ^4.3.4
        version: 4.3.5(supports-color@8.1.1)
      electron-to-chromium:
        specifier: ^1.5.3
        version: 1.5.3
      fast-copy:
        specifier: ^3.0.1
        version: 3.0.2
      read-package-up:
        specifier: ^11.0.0
        version: 11.0.0
      tinyspy:
        specifier: ^3.0.0
        version: 3.0.0
    devDependencies:
      '@electron-forge/shared-types':
        specifier: ^7.4.0
        version: 7.4.0
      '@rollup/plugin-node-resolve':
        specifier: ^15.2.1
        version: 15.2.3(rollup@4.19.0)
      '@testing-library/webdriverio':
        specifier: ^3.2.1
        version: 3.2.1(webdriverio@9.0.0-alpha.369)
      '@types/debug':
        specifier: ^4.1.10
        version: 4.1.12
      '@types/node':
        specifier: ^20.14.12
        version: 20.14.12
      '@vitest/coverage-v8':
        specifier: ^2.0.4
        version: 2.0.4(vitest@2.0.4(@types/node@20.14.12)(jsdom@24.1.1))
      '@wdio/globals':
        specifier: 9.0.0-alpha.369
        version: 9.0.0-alpha.369(@wdio/logger@9.0.0-alpha.369)
      '@wdio/types':
        specifier: 9.0.0-alpha.369
        version: 9.0.0-alpha.369
      builder-util:
        specifier: 25.0.0-alpha.10
        version: 25.0.0-alpha.10
      ejs:
        specifier: ^3.1.10
        version: 3.1.10
      electron:
        specifier: ^31.3.1
        version: 31.3.1
      jsdom:
        specifier: ^24.1.1
        version: 24.1.1
      nock:
        specifier: ^13.3.6
        version: 13.5.4
      release-it:
        specifier: ^17.6.0
        version: 17.6.0(typescript@5.5.4)
      rollup:
        specifier: ^4.19.0
        version: 4.19.0
      shx:
        specifier: ^0.3.4
        version: 0.3.4
      typescript:
        specifier: ^5.5.4
        version: 5.5.4
      vitest:
        specifier: ^2.0.4
        version: 2.0.4(@types/node@20.14.12)(jsdom@24.1.1)
      webdriverio:
        specifier: 9.0.0-alpha.369
        version: 9.0.0-alpha.369

packages:

  7zip-bin@5.2.0:
    resolution: {integrity: sha512-ukTPVhqG4jNzMro2qA9HSCSSVJN3aN7tlb+hfqYCt3ER0yWroeA2VR38MNrOHLQ/cVj+DaIMad0kFCtWWowh/A==}

  '@ampproject/remapping@2.3.0':
    resolution: {integrity: sha512-30iZtAPgz+LTIYoeivqYo853f02jBYSd5uGnGpkFV0M3xOt9aN73erkgYAmZU43x4VfqcnLxW9Kpg3R5LC4YYw==}
    engines: {node: '>=6.0.0'}

  '@babel/code-frame@7.24.7':
    resolution: {integrity: sha512-BcYH1CVJBO9tvyIZ2jVeXgSIMvGZ2FDRvDdOIVQyuklNKSsx+eppDEBq/g47Ayw+RqNFE+URvOShmf+f/qwAlA==}
    engines: {node: '>=6.9.0'}

  '@babel/helper-string-parser@7.24.8':
    resolution: {integrity: sha512-pO9KhhRcuUyGnJWwyEgnRJTSIZHiT+vMD0kPeD+so0l7mxkMT19g3pjY9GTnHySck/hDzq+dtW/4VgnMkippsQ==}
    engines: {node: '>=6.9.0'}

  '@babel/helper-validator-identifier@7.24.7':
    resolution: {integrity: sha512-rR+PBcQ1SMQDDyF6X0wxtG8QyLCgUB0eRAGguqRLfkCA87l7yAP7ehq8SNj96OOGTO8OBV70KhuFYcIkHXOg0w==}
    engines: {node: '>=6.9.0'}

  '@babel/highlight@7.24.7':
    resolution: {integrity: sha512-EStJpq4OuY8xYfhGVXngigBJRWxftKX9ksiGDnmlY3o7B/V7KIAc9X4oiK87uPJSc/vs5L869bem5fhZa8caZw==}
    engines: {node: '>=6.9.0'}

  '@babel/parser@7.24.8':
    resolution: {integrity: sha512-WzfbgXOkGzZiXXCqk43kKwZjzwx4oulxZi3nq2TYL9mOjQv6kYwul9mz6ID36njuL7Xkp6nJEfok848Zj10j/w==}
    engines: {node: '>=6.0.0'}
    hasBin: true

  '@babel/runtime@7.24.8':
    resolution: {integrity: sha512-5F7SDGs1T72ZczbRwbGO9lQi0NLjQxzl6i4lJxLxfW9U5UluCSyEJeniWvnhl3/euNiqQVbo8zruhsDfid0esA==}
    engines: {node: '>=6.9.0'}

  '@babel/types@7.24.9':
    resolution: {integrity: sha512-xm8XrMKz0IlUdocVbYJe0Z9xEgidU7msskG8BbhnTPK/HZ2z/7FP7ykqPgrUH+C+r414mNfNWam1f2vqOjqjYQ==}
    engines: {node: '>=6.9.0'}

  '@bcoe/v8-coverage@0.2.3':
    resolution: {integrity: sha512-0hYQ8SB4Db5zvZB4axdMHGwEaQjkZzFjQiN9LVYvIFB2nSUHW9tYpxWriPrWDASIxiaXax83REcLxuSdnGPZtw==}

  '@develar/schema-utils@2.6.5':
    resolution: {integrity: sha512-0cp4PsWQ/9avqTVMCtZ+GirikIA36ikvjtHweU4/j8yLtgObI0+JUPhYFScgwlteveGB1rt3Cm8UhN04XayDig==}
    engines: {node: '>= 8.9.0'}

  '@electron-forge/cli@7.4.0':
    resolution: {integrity: sha512-a+zZv3ja/IxkJzNyx4sOHSZv6DPV85S0PEVF6pcRjUpbDL5r+DxjRFsNc0Nq4UIWyFm1nw7RWoPdd9uDst4Tvg==}
    engines: {node: '>= 16.4.0'}
    hasBin: true

  '@electron-forge/core-utils@7.4.0':
    resolution: {integrity: sha512-9RLG0F9SX466TpkaTcW+V15KmnGuTpmr7NKMRlngtHXmnkBUJz4Mxp1x33WZLgL90dJrxrRgHSfVBtA4lstDPw==}
    engines: {node: '>= 16.4.0'}

  '@electron-forge/core@7.4.0':
    resolution: {integrity: sha512-pYHKpB2CKeQgWsb+gox+FPkEvP+6Q2zGj2eZtgZRtKppoWIXrHIpOtcm6FllJ/gZ5u4AsQzVIYReAHGaBa0osw==}
    engines: {node: '>= 16.4.0'}

  '@electron-forge/maker-base@7.4.0':
    resolution: {integrity: sha512-LwWS4VPdwjISl1KpLhmM1Qr1M3sRTTQ/RsX+GlFd7cQ1W/FsgxMjaTG4Od1d+a5CGVTh3s6X2g99TSUfxjOveg==}
    engines: {node: '>= 16.4.0'}

  '@electron-forge/plugin-base@7.4.0':
    resolution: {integrity: sha512-LcTNtEc2YaWvhhqWVIfdJ+J0/krSgc2dqYAHhOH2aLUSm9End3dKO/PZ1Y6DPsiPiJKHnSLBJ/XBN/16NY4Sjw==}
    engines: {node: '>= 16.4.0'}

  '@electron-forge/publisher-base@7.4.0':
    resolution: {integrity: sha512-PiJk4RfaC55SnVnteLW2ZIQNM9DpGOi6YoUn5t8i9UcVp2rFIdya7bJY/b9u1hwubm4d5+TdypMVEuJjM44CJQ==}
    engines: {node: '>= 16.4.0'}

  '@electron-forge/shared-types@7.4.0':
    resolution: {integrity: sha512-5Ehy6enUjBaU08odf9u9TOhmOVXlqobzMvKUixtkdAWgV1XZAUJmn+p21xhj0IkO92MQiXMGv66w9pDNjRT8uQ==}
    engines: {node: '>= 16.4.0'}

  '@electron-forge/template-base@7.4.0':
    resolution: {integrity: sha512-3YWdRSGzQfQPQkQxStn2wkJ/SuNGGKo9slwFJGvqMV+Pbx3/M/hYi9sMXOuaqVZgeaBp8Ap27yFPxaIIOC3vcA==}
    engines: {node: '>= 16.4.0'}

  '@electron-forge/template-vite-typescript@7.4.0':
    resolution: {integrity: sha512-wdByG807VWcUd81E6572b/G/Ki8gb+GrCIWxO7Cl3qBa+yNaU1sHhBwB1RyTbQy1r8ubSBtsWrRD1J/yzHKWoQ==}
    engines: {node: '>= 16.4.0'}

  '@electron-forge/template-vite@7.4.0':
    resolution: {integrity: sha512-YPVyCGiBKmZPCxK/Bd2louV3PBcxI2nT2+tRKP+mlEHOWrxbZIfmZSR2lIAFvK/ALKlwUKROdmlwyi7ZcdT7JQ==}
    engines: {node: '>= 16.4.0'}

  '@electron-forge/template-webpack-typescript@7.4.0':
    resolution: {integrity: sha512-O5gwjNSGFNRdJWyiCtevcOBDPAMhgOPvLORh9qR1GcjyTutWwHWmZzycqH+MmkhpQPgrAYDEeipXcOQhSbzNZA==}
    engines: {node: '>= 16.4.0'}

  '@electron-forge/template-webpack@7.4.0':
    resolution: {integrity: sha512-W558AEGwQrwEtKIbIJPPs0LIsaC/1Vncj5NgqKehEMJjBb0KQq4hwBu/6dauQrfun4jRCOp7LV+OVrf5XPJ7QA==}
    engines: {node: '>= 16.4.0'}

  '@electron-forge/tracer@7.4.0':
    resolution: {integrity: sha512-F4jbnDn4yIZjmky1FZ6rgBKTM05AZQQfHkyJW2hdS4pDKJjdKAqWytoZKDi1/S6Cr6tN+DD0TFGD3V0i6HPHYQ==}
    engines: {node: '>= 14.17.5'}

  '@electron/asar@3.2.10':
    resolution: {integrity: sha512-mvBSwIBUeiRscrCeJE1LwctAriBj65eUDm0Pc11iE5gRwzkmsdbS7FnZ1XUWjpSeQWL1L5g12Fc/SchPM9DUOw==}
    engines: {node: '>=10.12.0'}
    hasBin: true

  '@electron/get@2.0.3':
    resolution: {integrity: sha512-Qkzpg2s9GnVV2I2BjRksUi43U5e6+zaQMcjoJy0C+C5oxaKl+fmckGDQFtRpZpZV0NQekuZZ+tGz7EA9TVnQtQ==}
    engines: {node: '>=12'}

  '@electron/get@3.1.0':
    resolution: {integrity: sha512-F+nKc0xW+kVbBRhFzaMgPy3KwmuNTYX1fx6+FxxoSnNgwYX6LD7AKBTWkU0MQ6IBoe7dz069CNkR673sPAgkCQ==}
    engines: {node: '>=14'}

  '@electron/notarize@2.3.2':
    resolution: {integrity: sha512-zfayxCe19euNwRycCty1C7lF7snk9YwfRpB5M8GLr1a4ICH63znxaPNAubrMvj0yDvVozqfgsdYpXVUnpWBDpg==}
    engines: {node: '>= 10.0.0'}

  '@electron/osx-sign@1.3.1':
    resolution: {integrity: sha512-BAfviURMHpmb1Yb50YbCxnOY0wfwaLXH5KJ4+80zS0gUkzDX3ec23naTlEqKsN+PwYn+a1cCzM7BJ4Wcd3sGzw==}
    engines: {node: '>=12.0.0'}
    hasBin: true

  '@electron/packager@18.3.3':
    resolution: {integrity: sha512-hGXzwbUdxv49XvlYwlVPC6W6j6WaXUAzKkYyyTeiwdhxvHFMfQSEJxVHsQpqMFzZZ7wrr7iqiokOFZ/qkgEzUQ==}
    engines: {node: '>= 16.13.0'}
    hasBin: true

  '@electron/rebuild@3.6.0':
    resolution: {integrity: sha512-zF4x3QupRU3uNGaP5X1wjpmcjfw1H87kyqZ00Tc3HvriV+4gmOGuvQjGNkrJuXdsApssdNyVwLsy+TaeTGGcVw==}
    engines: {node: '>=12.13.0'}
    hasBin: true

  '@electron/universal@2.0.1':
    resolution: {integrity: sha512-fKpv9kg4SPmt+hY7SVBnIYULE9QJl8L3sCfcBsnqbJwwBwAeTLokJ9TRt9y7bK0JAzIW2y78TVVjvnQEms/yyA==}
    engines: {node: '>=16.4'}

  '@electron/windows-sign@1.1.3':
    resolution: {integrity: sha512-OqVSdAe+/88fIjvTDWiy+5Ho1nXsiBhE5RTsIQ6M/zcxcDAEP2TlQCkOyusItnmzXRN+XTFaK9gKhiZ6KGyXQw==}
    engines: {node: '>=14.14'}
    hasBin: true

  '@esbuild/aix-ppc64@0.21.5':
    resolution: {integrity: sha512-1SDgH6ZSPTlggy1yI6+Dbkiz8xzpHJEVAlF/AM1tHPLsf5STom9rwtjE4hKAF20FfXXNTFqEYXyJNWh1GiZedQ==}
    engines: {node: '>=12'}
    cpu: [ppc64]
    os: [aix]

  '@esbuild/android-arm64@0.21.5':
    resolution: {integrity: sha512-c0uX9VAUBQ7dTDCjq+wdyGLowMdtR/GoC2U5IYk/7D1H1JYC0qseD7+11iMP2mRLN9RcCMRcjC4YMclCzGwS/A==}
    engines: {node: '>=12'}
    cpu: [arm64]
    os: [android]

  '@esbuild/android-arm@0.21.5':
    resolution: {integrity: sha512-vCPvzSjpPHEi1siZdlvAlsPxXl7WbOVUBBAowWug4rJHb68Ox8KualB+1ocNvT5fjv6wpkX6o/iEpbDrf68zcg==}
    engines: {node: '>=12'}
    cpu: [arm]
    os: [android]

  '@esbuild/android-x64@0.21.5':
    resolution: {integrity: sha512-D7aPRUUNHRBwHxzxRvp856rjUHRFW1SdQATKXH2hqA0kAZb1hKmi02OpYRacl0TxIGz/ZmXWlbZgjwWYaCakTA==}
    engines: {node: '>=12'}
    cpu: [x64]
    os: [android]

  '@esbuild/darwin-arm64@0.21.5':
    resolution: {integrity: sha512-DwqXqZyuk5AiWWf3UfLiRDJ5EDd49zg6O9wclZ7kUMv2WRFr4HKjXp/5t8JZ11QbQfUS6/cRCKGwYhtNAY88kQ==}
    engines: {node: '>=12'}
    cpu: [arm64]
    os: [darwin]

  '@esbuild/darwin-x64@0.21.5':
    resolution: {integrity: sha512-se/JjF8NlmKVG4kNIuyWMV/22ZaerB+qaSi5MdrXtd6R08kvs2qCN4C09miupktDitvh8jRFflwGFBQcxZRjbw==}
    engines: {node: '>=12'}
    cpu: [x64]
    os: [darwin]

  '@esbuild/freebsd-arm64@0.21.5':
    resolution: {integrity: sha512-5JcRxxRDUJLX8JXp/wcBCy3pENnCgBR9bN6JsY4OmhfUtIHe3ZW0mawA7+RDAcMLrMIZaf03NlQiX9DGyB8h4g==}
    engines: {node: '>=12'}
    cpu: [arm64]
    os: [freebsd]

  '@esbuild/freebsd-x64@0.21.5':
    resolution: {integrity: sha512-J95kNBj1zkbMXtHVH29bBriQygMXqoVQOQYA+ISs0/2l3T9/kj42ow2mpqerRBxDJnmkUDCaQT/dfNXWX/ZZCQ==}
    engines: {node: '>=12'}
    cpu: [x64]
    os: [freebsd]

  '@esbuild/linux-arm64@0.21.5':
    resolution: {integrity: sha512-ibKvmyYzKsBeX8d8I7MH/TMfWDXBF3db4qM6sy+7re0YXya+K1cem3on9XgdT2EQGMu4hQyZhan7TeQ8XkGp4Q==}
    engines: {node: '>=12'}
    cpu: [arm64]
    os: [linux]

  '@esbuild/linux-arm@0.21.5':
    resolution: {integrity: sha512-bPb5AHZtbeNGjCKVZ9UGqGwo8EUu4cLq68E95A53KlxAPRmUyYv2D6F0uUI65XisGOL1hBP5mTronbgo+0bFcA==}
    engines: {node: '>=12'}
    cpu: [arm]
    os: [linux]

  '@esbuild/linux-ia32@0.21.5':
    resolution: {integrity: sha512-YvjXDqLRqPDl2dvRODYmmhz4rPeVKYvppfGYKSNGdyZkA01046pLWyRKKI3ax8fbJoK5QbxblURkwK/MWY18Tg==}
    engines: {node: '>=12'}
    cpu: [ia32]
    os: [linux]

  '@esbuild/linux-loong64@0.21.5':
    resolution: {integrity: sha512-uHf1BmMG8qEvzdrzAqg2SIG/02+4/DHB6a9Kbya0XDvwDEKCoC8ZRWI5JJvNdUjtciBGFQ5PuBlpEOXQj+JQSg==}
    engines: {node: '>=12'}
    cpu: [loong64]
    os: [linux]

  '@esbuild/linux-mips64el@0.21.5':
    resolution: {integrity: sha512-IajOmO+KJK23bj52dFSNCMsz1QP1DqM6cwLUv3W1QwyxkyIWecfafnI555fvSGqEKwjMXVLokcV5ygHW5b3Jbg==}
    engines: {node: '>=12'}
    cpu: [mips64el]
    os: [linux]

  '@esbuild/linux-ppc64@0.21.5':
    resolution: {integrity: sha512-1hHV/Z4OEfMwpLO8rp7CvlhBDnjsC3CttJXIhBi+5Aj5r+MBvy4egg7wCbe//hSsT+RvDAG7s81tAvpL2XAE4w==}
    engines: {node: '>=12'}
    cpu: [ppc64]
    os: [linux]

  '@esbuild/linux-riscv64@0.21.5':
    resolution: {integrity: sha512-2HdXDMd9GMgTGrPWnJzP2ALSokE/0O5HhTUvWIbD3YdjME8JwvSCnNGBnTThKGEB91OZhzrJ4qIIxk/SBmyDDA==}
    engines: {node: '>=12'}
    cpu: [riscv64]
    os: [linux]

  '@esbuild/linux-s390x@0.21.5':
    resolution: {integrity: sha512-zus5sxzqBJD3eXxwvjN1yQkRepANgxE9lgOW2qLnmr8ikMTphkjgXu1HR01K4FJg8h1kEEDAqDcZQtbrRnB41A==}
    engines: {node: '>=12'}
    cpu: [s390x]
    os: [linux]

  '@esbuild/linux-x64@0.21.5':
    resolution: {integrity: sha512-1rYdTpyv03iycF1+BhzrzQJCdOuAOtaqHTWJZCWvijKD2N5Xu0TtVC8/+1faWqcP9iBCWOmjmhoH94dH82BxPQ==}
    engines: {node: '>=12'}
    cpu: [x64]
    os: [linux]

  '@esbuild/netbsd-x64@0.21.5':
    resolution: {integrity: sha512-Woi2MXzXjMULccIwMnLciyZH4nCIMpWQAs049KEeMvOcNADVxo0UBIQPfSmxB3CWKedngg7sWZdLvLczpe0tLg==}
    engines: {node: '>=12'}
    cpu: [x64]
    os: [netbsd]

  '@esbuild/openbsd-x64@0.21.5':
    resolution: {integrity: sha512-HLNNw99xsvx12lFBUwoT8EVCsSvRNDVxNpjZ7bPn947b8gJPzeHWyNVhFsaerc0n3TsbOINvRP2byTZ5LKezow==}
    engines: {node: '>=12'}
    cpu: [x64]
    os: [openbsd]

  '@esbuild/sunos-x64@0.21.5':
    resolution: {integrity: sha512-6+gjmFpfy0BHU5Tpptkuh8+uw3mnrvgs+dSPQXQOv3ekbordwnzTVEb4qnIvQcYXq6gzkyTnoZ9dZG+D4garKg==}
    engines: {node: '>=12'}
    cpu: [x64]
    os: [sunos]

  '@esbuild/win32-arm64@0.21.5':
    resolution: {integrity: sha512-Z0gOTd75VvXqyq7nsl93zwahcTROgqvuAcYDUr+vOv8uHhNSKROyU961kgtCD1e95IqPKSQKH7tBTslnS3tA8A==}
    engines: {node: '>=12'}
    cpu: [arm64]
    os: [win32]

  '@esbuild/win32-ia32@0.21.5':
    resolution: {integrity: sha512-SWXFF1CL2RVNMaVs+BBClwtfZSvDgtL//G/smwAc5oVK/UPu2Gu9tIaRgFmYFFKrmg3SyAjSrElf0TiJ1v8fYA==}
    engines: {node: '>=12'}
    cpu: [ia32]
    os: [win32]

  '@esbuild/win32-x64@0.21.5':
    resolution: {integrity: sha512-tQd/1efJuzPC6rCFwEvLtci/xNFcTZknmXs98FYDfGE4wP9ClFV98nyKrzJKVPMhdDnjzLhdUyMX4PsQAPjwIw==}
    engines: {node: '>=12'}
    cpu: [x64]
    os: [win32]

  '@eslint-community/eslint-utils@4.4.0':
    resolution: {integrity: sha512-1/sA4dwrzBAyeUoQ6oxahHKmrZvsnLCg4RfxW3ZFGGmQkSNQPFNLV9CUEFQP1x9EYXHTo5p6xdhZM1Ne9p/AfA==}
    engines: {node: ^12.22.0 || ^14.17.0 || >=16.0.0}
    peerDependencies:
      eslint: ^6.0.0 || ^7.0.0 || >=8.0.0

  '@eslint-community/regexpp@4.11.0':
    resolution: {integrity: sha512-G/M/tIiMrTAxEWRfLfQJMmGNX28IxBg4PBz8XqQhqUHLFI6TL2htpIB1iQCj144V5ee/JaKyT9/WZ0MGZWfA7A==}
    engines: {node: ^12.0.0 || ^14.0.0 || >=16.0.0}

  '@eslint/eslintrc@2.1.4':
    resolution: {integrity: sha512-269Z39MS6wVJtsoUl10L60WdkhJVdPG24Q4eZTH3nnF6lpvSShEK3wQjDX9JRWAUPvPh7COouPpU9IrqaZFvtQ==}
    engines: {node: ^12.22.0 || ^14.17.0 || >=16.0.0}

  '@eslint/js@8.57.0':
    resolution: {integrity: sha512-Ys+3g2TaW7gADOJzPt83SJtCDhMjndcDMFVQ/Tj9iA1BfJzFKD9mAUXT3OenpuPHbI6P/myECxRJrofUsDx/5g==}
    engines: {node: ^12.22.0 || ^14.17.0 || >=16.0.0}

  '@eslint/js@9.8.0':
    resolution: {integrity: sha512-MfluB7EUfxXtv3i/++oh89uzAr4PDI4nn201hsp+qaXqsjAWzinlZEHEfPgAX4doIlKvPG/i0A9dpKxOLII8yA==}
    engines: {node: ^18.18.0 || ^20.9.0 || >=21.1.0}

  '@gar/promisify@1.1.3':
    resolution: {integrity: sha512-k2Ty1JcVojjJFwrg/ThKi2ujJ7XNLYaFGNB/bWT9wGR+oSMJHMa5w+CUq6p/pVrKeNNgA7pCqEcjSnHVoqJQFw==}

  '@humanwhocodes/config-array@0.11.14':
    resolution: {integrity: sha512-3T8LkOmg45BV5FICb15QQMsyUSWrQ8AygVfC7ZG32zOalnqrilm018ZVCw0eapXux8FtA33q8PSRSstjee3jSg==}
    engines: {node: '>=10.10.0'}
    deprecated: Use @eslint/config-array instead

  '@humanwhocodes/module-importer@1.0.1':
    resolution: {integrity: sha512-bxveV4V8v5Yb4ncFTT3rPSgZBOpCkjfK0y4oVVVJwIuDVBRMDXrPyXRL988i5ap9m9bnyEEjWfm5WkBmtffLfA==}
    engines: {node: '>=12.22'}

  '@humanwhocodes/object-schema@2.0.3':
    resolution: {integrity: sha512-93zYdMES/c1D69yZiKDBj0V24vqNzB/koF26KPaagAfd3P/4gUlh3Dys5ogAK+Exi9QyzlD8x/08Zt7wIKcDcA==}
    deprecated: Use @eslint/object-schema instead

  '@iarna/toml@2.2.5':
    resolution: {integrity: sha512-trnsAYxU3xnS1gPHPyU961coFyLkh4gAD/0zQ5mymY4yOZ+CYvsPqUbOFSw0aDM4y0tV7tiFxL/1XfXPNC6IPg==}

  '@inquirer/figures@1.0.5':
    resolution: {integrity: sha512-79hP/VWdZ2UVc9bFGJnoQ/lQMpL74mGgzSYX1xUqCVk7/v73vJCMw1VuyWN1jGkZ9B3z7THAbySqGbCNefcjfA==}
    engines: {node: '>=18'}

  '@isaacs/cliui@8.0.2':
    resolution: {integrity: sha512-O8jcjabXaleOG9DQ0+ARXWZBTfnP4WNAqzuiJK7ll44AmxGKv/J2M4TPjxjY3znBCfvBXFzucm1twdyFybFqEA==}
    engines: {node: '>=12'}

  '@istanbuljs/schema@0.1.3':
    resolution: {integrity: sha512-ZXRY4jNvVgSVQ8DL3LTcakaAtXwTVUxE81hslsyD2AtoXW/wVob10HkOJ1X/pAlcI7D+2YoZKg5do8G/w6RYgA==}
    engines: {node: '>=8'}

  '@jest/expect-utils@29.7.0':
    resolution: {integrity: sha512-GlsNBWiFQFCVi9QVSx7f5AgMeLxe9YCCs5PuP2O2LdjDAA8Jh9eX7lA1Jq/xdXw3Wb3hyvlFNfZIfcRetSzYcA==}
    engines: {node: ^14.15.0 || ^16.10.0 || >=18.0.0}

  '@jest/schemas@29.6.3':
    resolution: {integrity: sha512-mo5j5X+jIZmJQveBKeS/clAueipV7KgiX1vMgCxam1RNYiqE1w62n0/tJJnHtjW8ZHcQco5gY85jA3mi0L+nSA==}
    engines: {node: ^14.15.0 || ^16.10.0 || >=18.0.0}

  '@jest/types@29.6.3':
    resolution: {integrity: sha512-u3UPsIilWKOM3F9CXtrG8LEJmNxwoCQC/XVj4IKYXvvpx7QIi/Kg1LI5uDmDpKlac62NUtX7eLjRh+jVZcLOzw==}
    engines: {node: ^14.15.0 || ^16.10.0 || >=18.0.0}

  '@jridgewell/gen-mapping@0.3.5':
    resolution: {integrity: sha512-IzL8ZoEDIBRWEzlCcRhOaCupYyN5gdIK+Q6fbFdPDg6HqX6jpkItn7DFIpW9LQzXG6Df9sA7+OKnq0qlz/GaQg==}
    engines: {node: '>=6.0.0'}

  '@jridgewell/resolve-uri@3.1.2':
    resolution: {integrity: sha512-bRISgCIjP20/tbWSPWMEi54QVPRZExkuD9lJL+UIxUKtwVJA8wW1Trb1jMs1RFXo1CBTNZ/5hpC9QvmKWdopKw==}
    engines: {node: '>=6.0.0'}

  '@jridgewell/set-array@1.2.1':
    resolution: {integrity: sha512-R8gLRTZeyp03ymzP/6Lil/28tGeGEzhx1q2k703KGWRAI1VdvPIXdG70VJc2pAMw3NA6JKL5hhFu1sJX0Mnn/A==}
    engines: {node: '>=6.0.0'}

  '@jridgewell/source-map@0.3.6':
    resolution: {integrity: sha512-1ZJTZebgqllO79ue2bm3rIGud/bOe0pP5BjSRCRxxYkEZS8STV7zN84UBbiYu7jy+eCKSnVIUgoWWE/tt+shMQ==}

  '@jridgewell/sourcemap-codec@1.5.0':
    resolution: {integrity: sha512-gv3ZRaISU3fjPAgNsriBRqGWQL6quFx04YMPW/zD8XMLsU32mhCCbfbO6KZFLjvYpCZ8zyDEgqsgf+PwPaM7GQ==}

  '@jridgewell/trace-mapping@0.3.25':
    resolution: {integrity: sha512-vNk6aEwybGtawWmy/PzwnGDOjCkLWSD2wqvjGGAgOAwCGWySYXfYoxt00IJkTF+8Lb57DwOb3Aa0o9CApepiYQ==}

  '@malept/cross-spawn-promise@2.0.0':
    resolution: {integrity: sha512-1DpKU0Z5ThltBwjNySMC14g0CkbyhCaz9FkhxqNsZI6uAPJXFS8cMXlBKo26FJ8ZuW6S9GCMcR9IO5k2X5/9Fg==}
    engines: {node: '>= 12.13.0'}

  '@malept/flatpak-bundler@0.4.0':
    resolution: {integrity: sha512-9QOtNffcOF/c1seMCDnjckb3R9WHcG34tky+FHpNKKCW0wc/scYLwMtO+ptyGUfMW0/b/n4qRiALlaFHc9Oj7Q==}
    engines: {node: '>= 10.0.0'}

  '@nodelib/fs.scandir@2.1.5':
    resolution: {integrity: sha512-vq24Bq3ym5HEQm2NKCr3yXDwjc7vTsEThRDnkp2DK9p1uqLR+DHurm/NOTo0KG7HYHU7eppKZj3MyqYuMBf62g==}
    engines: {node: '>= 8'}

  '@nodelib/fs.stat@2.0.5':
    resolution: {integrity: sha512-RkhPPp2zrqDAQA/2jNhnztcPAlv64XdhIp7a7454A5ovI7Bukxgt7MX7udwAu3zg1DcpPU0rz3VV1SeaqvY4+A==}
    engines: {node: '>= 8'}

  '@nodelib/fs.walk@1.2.8':
    resolution: {integrity: sha512-oGB+UxlgWcgQkgwo8GcEGwemoTFt3FIO9ababBmaGwXIoBKZ+GTy0pP185beGg7Llih/NSHSV2XAs1lnznocSg==}
    engines: {node: '>= 8'}

  '@npmcli/fs@2.1.2':
    resolution: {integrity: sha512-yOJKRvohFOaLqipNtwYB9WugyZKhC/DZC4VYPmpaCzDBrA8YpK3qHZ8/HGscMnE4GqbkLNuVcCnxkeQEdGt6LQ==}
    engines: {node: ^12.13.0 || ^14.15.0 || >=16.0.0}

  '@npmcli/move-file@2.0.1':
    resolution: {integrity: sha512-mJd2Z5TjYWq/ttPLLGqArdtnC74J6bOzg4rMDnN+p1xTacZ2yPRCk2y0oSWQtygLR9YVQXgOcONrwtnk3JupxQ==}
    engines: {node: ^12.13.0 || ^14.15.0 || >=16.0.0}
    deprecated: This functionality has been moved to @npmcli/fs

  '@octokit/auth-token@4.0.0':
    resolution: {integrity: sha512-tY/msAuJo6ARbK6SPIxZrPBms3xPbfwBrulZe0Wtr/DIY9lje2HeV1uoebShn6mx7SjCHif6EjMvoREj+gZ+SA==}
    engines: {node: '>= 18'}

  '@octokit/core@5.2.0':
    resolution: {integrity: sha512-1LFfa/qnMQvEOAdzlQymH0ulepxbxnCYAKJZfMci/5XJyIHWgEYnDmgnKakbTh7CH2tFQ5O60oYDvns4i9RAIg==}
    engines: {node: '>= 18'}

  '@octokit/endpoint@9.0.5':
    resolution: {integrity: sha512-ekqR4/+PCLkEBF6qgj8WqJfvDq65RH85OAgrtnVp1mSxaXF03u2xW/hUdweGS5654IlC0wkNYC18Z50tSYTAFw==}
    engines: {node: '>= 18'}

  '@octokit/graphql@7.1.0':
    resolution: {integrity: sha512-r+oZUH7aMFui1ypZnAvZmn0KSqAUgE1/tUXIWaqUCa1758ts/Jio84GZuzsvUkme98kv0WFY8//n0J1Z+vsIsQ==}
    engines: {node: '>= 18'}

  '@octokit/openapi-types@22.2.0':
    resolution: {integrity: sha512-QBhVjcUa9W7Wwhm6DBFu6ZZ+1/t/oYxqc2tp81Pi41YNuJinbFRx8B133qVOrAaBbF7D/m0Et6f9/pZt9Rc+tg==}

  '@octokit/plugin-paginate-rest@11.3.1':
    resolution: {integrity: sha512-ryqobs26cLtM1kQxqeZui4v8FeznirUsksiA+RYemMPJ7Micju0WSkv50dBksTuZks9O5cg4wp+t8fZ/cLY56g==}
    engines: {node: '>= 18'}
    peerDependencies:
      '@octokit/core': '5'

  '@octokit/plugin-request-log@4.0.1':
    resolution: {integrity: sha512-GihNqNpGHorUrO7Qa9JbAl0dbLnqJVrV8OXe2Zm5/Y4wFkZQDfTreBzVmiRfJVfE4mClXdihHnbpyyO9FSX4HA==}
    engines: {node: '>= 18'}
    peerDependencies:
      '@octokit/core': '5'

  '@octokit/plugin-rest-endpoint-methods@13.2.2':
    resolution: {integrity: sha512-EI7kXWidkt3Xlok5uN43suK99VWqc8OaIMktY9d9+RNKl69juoTyxmLoWPIZgJYzi41qj/9zU7G/ljnNOJ5AFA==}
    engines: {node: '>= 18'}
    peerDependencies:
      '@octokit/core': ^5

  '@octokit/request-error@5.1.0':
    resolution: {integrity: sha512-GETXfE05J0+7H2STzekpKObFe765O5dlAKUTLNGeH+x47z7JjXHfsHKo5z21D/o/IOZTUEI6nyWyR+bZVP/n5Q==}
    engines: {node: '>= 18'}

  '@octokit/request@8.4.0':
    resolution: {integrity: sha512-9Bb014e+m2TgBeEJGEbdplMVWwPmL1FPtggHQRkV+WVsMggPtEkLKPlcVYm/o8xKLkpJ7B+6N8WfQMtDLX2Dpw==}
    engines: {node: '>= 18'}

  '@octokit/rest@20.1.1':
    resolution: {integrity: sha512-MB4AYDsM5jhIHro/dq4ix1iWTLGToIGk6cWF5L6vanFaMble5jTX/UBQyiv05HsWnwUtY8JrfHy2LWfKwihqMw==}
    engines: {node: '>= 18'}

  '@octokit/types@13.5.0':
    resolution: {integrity: sha512-HdqWTf5Z3qwDVlzCrP8UJquMwunpDiMPt5er+QjGzL4hqr/vBVY/MauQgS1xWxCDT1oMx1EULyqxncdCY/NVSQ==}

  '@pkgjs/parseargs@0.11.0':
    resolution: {integrity: sha512-+1VkjdD0QBLPodGrJUeqarH8VAIvQODIbwh9XpP5Syisf7YoQgsJKPNFoqqLQlu+VQ/tVSshMR6loPMn8U+dPg==}
    engines: {node: '>=14'}

  '@pnpm/config.env-replace@1.1.0':
    resolution: {integrity: sha512-htyl8TWnKL7K/ESFa1oW2UB5lVDxuF5DpM7tBi6Hu2LNL3mWkIzNLG6N4zoCUP1lCKNxWy/3iu8mS8MvToGd6w==}
    engines: {node: '>=12.22.0'}

  '@pnpm/network.ca-file@1.0.2':
    resolution: {integrity: sha512-YcPQ8a0jwYU9bTdJDpXjMi7Brhkr1mXsXrUJvjqM2mQDgkRiz8jFaQGOdaLxgjtUfQgZhKy/O3cG/YwmgKaxLA==}
    engines: {node: '>=12.22.0'}

  '@pnpm/npm-conf@2.2.2':
    resolution: {integrity: sha512-UA91GwWPhFExt3IizW6bOeY/pQ0BkuNwKjk9iQW9KqxluGCrg4VenZ0/L+2Y0+ZOtme72EVvg6v0zo3AMQRCeA==}
    engines: {node: '>=12'}

  '@promptbook/utils@0.58.0':
    resolution: {integrity: sha512-TglWndmjikWN+OGg9eNOUaMTM7RHr8uFCtgxfWULT1BUjcohywdijf54vS1U4mZ1tBLdHD4/fIrIHtmHzPUIZQ==}

  '@puppeteer/browsers@1.4.6':
    resolution: {integrity: sha512-x4BEjr2SjOPowNeiguzjozQbsc6h437ovD/wu+JpaenxVLm3jkgzHY2xOslMTp50HoTvQreMjiexiGQw1sqZlQ==}
    engines: {node: '>=16.3.0'}
    hasBin: true
    peerDependencies:
      typescript: '>= 4.7.4'
    peerDependenciesMeta:
      typescript:
        optional: true

  '@puppeteer/browsers@1.9.1':
    resolution: {integrity: sha512-PuvK6xZzGhKPvlx3fpfdM2kYY3P/hB1URtK8wA7XUJ6prn6pp22zvJHu48th0SGcHL9SutbPHrFuQgfXTFobWA==}
    engines: {node: '>=16.3.0'}
    hasBin: true

  '@puppeteer/browsers@2.2.4':
    resolution: {integrity: sha512-BdG2qiI1dn89OTUUsx2GZSpUzW+DRffR1wlMJyKxVHYrhnKoELSDxDd+2XImUkuWPEKk76H5FcM/gPFrEK1Tfw==}
    engines: {node: '>=18'}
    hasBin: true

  '@rollup/plugin-commonjs@26.0.1':
    resolution: {integrity: sha512-UnsKoZK6/aGIH6AdkptXhNvhaqftcjq3zZdT+LY5Ftms6JR06nADcDsYp5hTU9E2lbJUEOhdlY5J4DNTneM+jQ==}
    engines: {node: '>=16.0.0 || 14 >= 14.17'}
    peerDependencies:
      rollup: ^2.68.0||^3.0.0||^4.0.0
    peerDependenciesMeta:
      rollup:
        optional: true

  '@rollup/plugin-json@6.1.0':
    resolution: {integrity: sha512-EGI2te5ENk1coGeADSIwZ7G2Q8CJS2sF120T7jLw4xFw9n7wIOXHo+kIYRAoVpJAN+kmqZSoO3Fp4JtoNF4ReA==}
    engines: {node: '>=14.0.0'}
    peerDependencies:
      rollup: ^1.20.0||^2.0.0||^3.0.0||^4.0.0
    peerDependenciesMeta:
      rollup:
        optional: true

  '@rollup/plugin-node-resolve@15.2.3':
    resolution: {integrity: sha512-j/lym8nf5E21LwBT4Df1VD6hRO2L2iwUeUmP7litikRsVp1H6NWx20NEp0Y7su+7XGc476GnXXc4kFeZNGmaSQ==}
    engines: {node: '>=14.0.0'}
    peerDependencies:
      rollup: ^2.78.0||^3.0.0||^4.0.0
    peerDependenciesMeta:
      rollup:
        optional: true

  '@rollup/pluginutils@5.1.0':
    resolution: {integrity: sha512-XTIWOPPcpvyKI6L1NHo0lFlCyznUEyPmPY1mc3KpPVDYulHSTvyeLNVW00QTLIAFNhR3kYnJTQHeGqU4M3n09g==}
    engines: {node: '>=14.0.0'}
    peerDependencies:
      rollup: ^1.20.0||^2.0.0||^3.0.0||^4.0.0
    peerDependenciesMeta:
      rollup:
        optional: true

  '@rollup/rollup-android-arm-eabi@4.19.0':
    resolution: {integrity: sha512-JlPfZ/C7yn5S5p0yKk7uhHTTnFlvTgLetl2VxqE518QgyM7C9bSfFTYvB/Q/ftkq0RIPY4ySxTz+/wKJ/dXC0w==}
    cpu: [arm]
    os: [android]

  '@rollup/rollup-android-arm64@4.19.0':
    resolution: {integrity: sha512-RDxUSY8D1tWYfn00DDi5myxKgOk6RvWPxhmWexcICt/MEC6yEMr4HNCu1sXXYLw8iAsg0D44NuU+qNq7zVWCrw==}
    cpu: [arm64]
    os: [android]

  '@rollup/rollup-darwin-arm64@4.19.0':
    resolution: {integrity: sha512-emvKHL4B15x6nlNTBMtIaC9tLPRpeA5jMvRLXVbl/W9Ie7HhkrE7KQjvgS9uxgatL1HmHWDXk5TTS4IaNJxbAA==}
    cpu: [arm64]
    os: [darwin]

  '@rollup/rollup-darwin-x64@4.19.0':
    resolution: {integrity: sha512-fO28cWA1dC57qCd+D0rfLC4VPbh6EOJXrreBmFLWPGI9dpMlER2YwSPZzSGfq11XgcEpPukPTfEVFtw2q2nYJg==}
    cpu: [x64]
    os: [darwin]

  '@rollup/rollup-linux-arm-gnueabihf@4.19.0':
    resolution: {integrity: sha512-2Rn36Ubxdv32NUcfm0wB1tgKqkQuft00PtM23VqLuCUR4N5jcNWDoV5iBC9jeGdgS38WK66ElncprqgMUOyomw==}
    cpu: [arm]
    os: [linux]

  '@rollup/rollup-linux-arm-musleabihf@4.19.0':
    resolution: {integrity: sha512-gJuzIVdq/X1ZA2bHeCGCISe0VWqCoNT8BvkQ+BfsixXwTOndhtLUpOg0A1Fcx/+eA6ei6rMBzlOz4JzmiDw7JQ==}
    cpu: [arm]
    os: [linux]

  '@rollup/rollup-linux-arm64-gnu@4.19.0':
    resolution: {integrity: sha512-0EkX2HYPkSADo9cfeGFoQ7R0/wTKb7q6DdwI4Yn/ULFE1wuRRCHybxpl2goQrx4c/yzK3I8OlgtBu4xvted0ug==}
    cpu: [arm64]
    os: [linux]

  '@rollup/rollup-linux-arm64-musl@4.19.0':
    resolution: {integrity: sha512-GlIQRj9px52ISomIOEUq/IojLZqzkvRpdP3cLgIE1wUWaiU5Takwlzpz002q0Nxxr1y2ZgxC2obWxjr13lvxNQ==}
    cpu: [arm64]
    os: [linux]

  '@rollup/rollup-linux-powerpc64le-gnu@4.19.0':
    resolution: {integrity: sha512-N6cFJzssruDLUOKfEKeovCKiHcdwVYOT1Hs6dovDQ61+Y9n3Ek4zXvtghPPelt6U0AH4aDGnDLb83uiJMkWYzQ==}
    cpu: [ppc64]
    os: [linux]

  '@rollup/rollup-linux-riscv64-gnu@4.19.0':
    resolution: {integrity: sha512-2DnD3mkS2uuam/alF+I7M84koGwvn3ZVD7uG+LEWpyzo/bq8+kKnus2EVCkcvh6PlNB8QPNFOz6fWd5N8o1CYg==}
    cpu: [riscv64]
    os: [linux]

  '@rollup/rollup-linux-s390x-gnu@4.19.0':
    resolution: {integrity: sha512-D6pkaF7OpE7lzlTOFCB2m3Ngzu2ykw40Nka9WmKGUOTS3xcIieHe82slQlNq69sVB04ch73thKYIWz/Ian8DUA==}
    cpu: [s390x]
    os: [linux]

  '@rollup/rollup-linux-x64-gnu@4.19.0':
    resolution: {integrity: sha512-HBndjQLP8OsdJNSxpNIN0einbDmRFg9+UQeZV1eiYupIRuZsDEoeGU43NQsS34Pp166DtwQOnpcbV/zQxM+rWA==}
    cpu: [x64]
    os: [linux]

  '@rollup/rollup-linux-x64-musl@4.19.0':
    resolution: {integrity: sha512-HxfbvfCKJe/RMYJJn0a12eiOI9OOtAUF4G6ozrFUK95BNyoJaSiBjIOHjZskTUffUrB84IPKkFG9H9nEvJGW6A==}
    cpu: [x64]
    os: [linux]

  '@rollup/rollup-win32-arm64-msvc@4.19.0':
    resolution: {integrity: sha512-HxDMKIhmcguGTiP5TsLNolwBUK3nGGUEoV/BO9ldUBoMLBssvh4J0X8pf11i1fTV7WShWItB1bKAKjX4RQeYmg==}
    cpu: [arm64]
    os: [win32]

  '@rollup/rollup-win32-ia32-msvc@4.19.0':
    resolution: {integrity: sha512-xItlIAZZaiG/u0wooGzRsx11rokP4qyc/79LkAOdznGRAbOFc+SfEdfUOszG1odsHNgwippUJavag/+W/Etc6Q==}
    cpu: [ia32]
    os: [win32]

  '@rollup/rollup-win32-x64-msvc@4.19.0':
    resolution: {integrity: sha512-xNo5fV5ycvCCKqiZcpB65VMR11NJB+StnxHz20jdqRAktfdfzhgjTiJ2doTDQE/7dqGaV5I7ZGqKpgph6lCIag==}
    cpu: [x64]
    os: [win32]

  '@sec-ant/readable-stream@0.4.1':
    resolution: {integrity: sha512-831qok9r2t8AlxLko40y2ebgSDhenenCatLVeW/uBtnHPyhHOvG0C7TvfgecV+wHzIm5KUICgzmVpWS+IMEAeg==}

  '@sinclair/typebox@0.27.8':
    resolution: {integrity: sha512-+Fj43pSMwJs4KRrH/938Uf+uAELIgVBmQzg/q1YG10djyfA3TnrU8N8XzqCh/okZdszqBQTZf96idMfE5lnwTA==}

  '@sindresorhus/is@4.6.0':
    resolution: {integrity: sha512-t09vSN3MdfsyCHoFcTRCH/iUtG7OJ0CsjzB8cjAmKc/va/kIgeDI/TxsigdncE/4be734m0cvIYwNaV4i2XqAw==}
    engines: {node: '>=10'}

  '@sindresorhus/is@5.6.0':
    resolution: {integrity: sha512-TV7t8GKYaJWsn00tFDqBw8+Uqmr8A0fRU1tvTQhyZzGv0sJCGRQL3JGMI3ucuKo3XIZdUP+Lx7/gh2t3lewy7g==}
    engines: {node: '>=14.16'}

  '@sindresorhus/merge-streams@2.3.0':
    resolution: {integrity: sha512-LtoMMhxAlorcGhmFYI+LhPgbPZCkgP6ra1YL604EeF6U98pLlQ3iWIGMdWSC+vWmPBWBNgmDBAhnAobLROJmwg==}
    engines: {node: '>=18'}

  '@sindresorhus/merge-streams@4.0.0':
    resolution: {integrity: sha512-tlqY9xq5ukxTUZBmoOp+m61cqwQD5pHJtFY3Mn8CA8ps6yghLH/Hw8UPdqg4OLmFW3IFlcXnQNmo/dh8HzXYIQ==}
    engines: {node: '>=18'}

  '@szmarczak/http-timer@4.0.6':
    resolution: {integrity: sha512-4BAffykYOgO+5nzBWYwE3W90sBgLJoUPRWWcL8wlyiM8IB8ipJz3UMJ9KXQd1RKQXpKp8Tutn80HZtWsu2u76w==}
    engines: {node: '>=10'}

  '@szmarczak/http-timer@5.0.1':
    resolution: {integrity: sha512-+PmQX0PiAYPMeVYe237LJAYvOMYW1j2rH5YROyS3b4CTVJum34HfRvKvAzozHAQG0TnHNdUfY9nCeUyRAs//cw==}
    engines: {node: '>=14.16'}

  '@testing-library/dom@8.20.1':
    resolution: {integrity: sha512-/DiOQ5xBxgdYRC8LNk7U+RWat0S3qRLeIw3ZIkMQ9kkVlRmwD/Eg8k8CqIpD6GW7u20JIUOfMKbxtiLutpjQ4g==}
    engines: {node: '>=12'}

  '@testing-library/webdriverio@3.2.1':
    resolution: {integrity: sha512-mgMyCiwW+4zCidmlab9lwcO+UBz+PzlWnz9idDQ4ZS1SIHVSfJwvRLMWi+s3vNGFmc8duQxTiUHf1alW/Z48Og==}
    peerDependencies:
      webdriverio: '*'

  '@tootallnate/once@2.0.0':
    resolution: {integrity: sha512-XCuKFP5PS55gnMVu3dty8KPatLqUoy/ZYzDzAGCQ8JNFCkLXzmI7vNHCR+XpbZaMWQK/vQubr7PkYq8g470J/A==}
    engines: {node: '>= 10'}

  '@tootallnate/quickjs-emscripten@0.23.0':
    resolution: {integrity: sha512-C5Mc6rdnsaJDjO3UpGW/CQTHtCKaYlScZTly4JIu97Jxo/odCiH0ITnDXSJPTOrEKk/ycSZ0AOgTmkDtkOsvIA==}

  '@types/aria-query@5.0.4':
    resolution: {integrity: sha512-rfT93uj5s0PRL7EzccGMs3brplhcrghnDoV26NqKhCAS1hVo+WdNsPvE/yb6ilfr5hi2MEk6d5EWJTKdxg8jVw==}

  '@types/cacheable-request@6.0.3':
    resolution: {integrity: sha512-IQ3EbTzGxIigb1I3qPZc1rWJnH0BmSKv5QYTalEwweFvyBDLSAe24zP0le/hyi7ecGfZVlIVAg4BZqb8WBwKqw==}

  '@types/debug@4.1.12':
    resolution: {integrity: sha512-vIChWdVG3LG1SMxEvI/AK+FWJthlrqlTu7fbrlywTkkaONwk/UAGaULXRlf8vkzFBLVm0zkMdCquhL5aOjhXPQ==}

  '@types/eslint-config-prettier@6.11.3':
    resolution: {integrity: sha512-3wXCiM8croUnhg9LdtZUJQwNcQYGWxxdOWDjPe1ykCqJFPVpzAKfs/2dgSoCtAvdPeaponcWPI7mPcGGp9dkKQ==}

  '@types/eslint-scope@3.7.7':
    resolution: {integrity: sha512-MzMFlSLBqNF2gcHWO0G1vP/YQyfvrxZ0bF+u7mzUdZ1/xK4A4sru+nraZz5i3iEIk1l1uyicaDVTB4QbbEkAYg==}

  '@types/eslint@9.6.0':
    resolution: {integrity: sha512-gi6WQJ7cHRgZxtkQEoyHMppPjq9Kxo5Tjn2prSKDSmZrCz8TZ3jSRCeTJm+WoM+oB0WG37bRqLzaaU3q7JypGg==}

  '@types/estree@1.0.5':
    resolution: {integrity: sha512-/kYRxGDLWzHOB7q+wtSUQlFrtcdUccpfy+X+9iMBpHK8QLLhx2wIPYuS5DYtR9Wa/YlZAbIovy7qVdB1Aq6Lyw==}

  '@types/fs-extra@9.0.13':
    resolution: {integrity: sha512-nEnwB++1u5lVDM2UI4c1+5R+FYaKfaAzS4OococimjVm3nQw3TuzH5UNsocrcTBbhnerblyHj4A49qXbIiZdpA==}

  '@types/glob@7.2.0':
    resolution: {integrity: sha512-ZUxbzKl0IfJILTS6t7ip5fQQM/J3TJYubDm3nMbgubNNYS62eXeUpoLUC8/7fJNiFYHTrGPQn7hspDUzIHX3UA==}

  '@types/http-cache-semantics@4.0.4':
    resolution: {integrity: sha512-1m0bIFVc7eJWyve9S0RnuRgcQqF/Xd5QsUZAZeQFr1Q3/p9JWoQQEqmVy+DPTNpGXwhgIetAoYF8JSc33q29QA==}

  '@types/istanbul-lib-coverage@2.0.6':
    resolution: {integrity: sha512-2QF/t/auWm0lsy8XtKVPG19v3sSOQlJe/YHZgfjb/KBBHOGSV+J2q/S671rcq9uTBrLAXmZpqJiaQbMT+zNU1w==}

  '@types/istanbul-lib-report@3.0.3':
    resolution: {integrity: sha512-NQn7AHQnk/RSLOxrBbGyJM/aVQ+pjj5HCgasFxc0K/KhoATfQ/47AyUl15I2yBUpihjmas+a+VJBOqecrFH+uA==}

  '@types/istanbul-reports@3.0.4':
    resolution: {integrity: sha512-pk2B1NWalF9toCRu6gjBzR69syFjP4Od8WRAX+0mmf9lAjCRicLOWc+ZrxZHx/0XRjotgkF9t6iaMJ+aXcOdZQ==}

  '@types/json-schema@7.0.15':
    resolution: {integrity: sha512-5+fP8P8MFNC+AyZCDxrB2pkZFPGzqQWUzpSeuuVLvm8VMcorNYavBqoFcxK8bQz4Qsbn4oUEEem4wDLfcysGHA==}

  '@types/keyv@3.1.4':
    resolution: {integrity: sha512-BQ5aZNSCpj7D6K2ksrRCTmKRLEpnPvWDiLPfoGyhZ++8YtiK9d/3DBKPJgry359X/P1PfruyYwvnvwFjuEiEIg==}

  '@types/minimatch@5.1.2':
    resolution: {integrity: sha512-K0VQKziLUWkVKiRVrx4a40iPaxTUefQmjtkQofBkYRcoaaL/8rhwDWww9qWbrgicNOgnpIsMxyNIUM4+n6dUIA==}

  '@types/mocha@10.0.7':
    resolution: {integrity: sha512-GN8yJ1mNTcFcah/wKEFIJckJx9iJLoMSzWcfRRuxz/Jk+U6KQNnml+etbtxFK8lPjzOw3zp4Ha/kjSst9fsHYw==}

  '@types/ms@0.7.34':
    resolution: {integrity: sha512-nG96G3Wp6acyAgJqGasjODb+acrI7KltPiRxzHPXnP3NgI28bpQDRv53olbqGXbfcgF5aiiHmO3xpwEpS5Ld9g==}

  '@types/node@20.14.12':
    resolution: {integrity: sha512-r7wNXakLeSsGT0H1AU863vS2wa5wBOK4bWMjZz2wj+8nBx+m5PeIn0k8AloSLpRuiwdRQZwarZqHE4FNArPuJQ==}

  '@types/normalize-package-data@2.4.4':
    resolution: {integrity: sha512-37i+OaWTh9qeK4LSHPsyRC7NahnGotNuZvjLSgcPzblpHB3rrCJxAOgI5gCdKm7coonsaX1Of0ILiTcnZjbfxA==}

  '@types/plist@3.0.5':
    resolution: {integrity: sha512-E6OCaRmAe4WDmWNsL/9RMqdkkzDCY1etutkflWk4c+AcjDU07Pcz1fQwTX0TQz+Pxqn9i4L1TU3UFpjnrcDgxA==}

  '@types/resolve@1.20.2':
    resolution: {integrity: sha512-60BCwRFOZCQhDncwQdxxeOEEkbc5dIMccYLwbxsS4TUNeVECQ/pBJ0j09mrHOl/JJvpRPGwO9SvE4nR2Nb/a4Q==}

  '@types/responselike@1.0.3':
    resolution: {integrity: sha512-H/+L+UkTV33uf49PH5pCAUBVPNj2nDBXTN+qS1dOwyyg24l3CcicicCA7ca+HMvJBZcFgl5r8e+RR6elsb4Lyw==}

  '@types/shelljs@0.8.15':
    resolution: {integrity: sha512-vzmnCHl6hViPu9GNLQJ+DZFd6BQI2DBTUeOvYHqkWQLMfKAAQYMb/xAmZkTogZI/vqXHCWkqDRymDI5p0QTi5Q==}

  '@types/stack-utils@2.0.3':
    resolution: {integrity: sha512-9aEbYZ3TbYMznPdcdr3SmIrLXwC/AKZXQeCf9Pgao5CKb8CyHuEX5jzWPTkvregvhRJHcpRO6BFoGW9ycaOkYw==}

  '@types/verror@1.10.10':
    resolution: {integrity: sha512-l4MM0Jppn18hb9xmM6wwD1uTdShpf9Pn80aXTStnK1C94gtPvJcV2FrDmbOQUAQfJ1cKZHktkQUDwEqaAKXMMg==}

  '@types/which@2.0.2':
    resolution: {integrity: sha512-113D3mDkZDjo+EeUEHCFy0qniNc1ZpecGiAU7WSo7YDoSzolZIQKpYFHrPpjkB2nuyahcKfrmLXeQlh7gqJYdw==}

  '@types/ws@8.5.11':
    resolution: {integrity: sha512-4+q7P5h3SpJxaBft0Dzpbr6lmMaqh0Jr2tbhJZ/luAwvD7ohSCniYkwz/pLxuT2h0EOa6QADgJj1Ko+TzRfZ+w==}

  '@types/yargs-parser@21.0.3':
    resolution: {integrity: sha512-I4q9QU9MQv4oEOz4tAHJtNz1cwuLxn2F3xcc2iV5WdqLPpUnj30aUuxt1mAxYTG+oe8CZMV/+6rU4S4gRDzqtQ==}

  '@types/yargs@17.0.32':
    resolution: {integrity: sha512-xQ67Yc/laOG5uMfX/093MRlGGCIBzZMarVa+gfNKJxWAIgykYpVGkBdbqEzGDDfCrVUj6Hiff4mTZ5BA6TmAog==}

  '@types/yauzl@2.10.3':
    resolution: {integrity: sha512-oJoftv0LSuaDZE3Le4DbKX+KS9G36NzOeSap90UIK0yMA/NhKJhqlSGtNDORNRaIbQfzjXDrQa0ytJ6mNRGz/Q==}

  '@typescript-eslint/eslint-plugin@7.18.0':
    resolution: {integrity: sha512-94EQTWZ40mzBc42ATNIBimBEDltSJ9RQHCC8vc/PDbxi4k8dVwUAv4o98dk50M1zB+JGFxp43FP7f8+FP8R6Sw==}
    engines: {node: ^18.18.0 || >=20.0.0}
    peerDependencies:
      '@typescript-eslint/parser': ^7.0.0
      eslint: ^8.56.0
      typescript: '*'
    peerDependenciesMeta:
      typescript:
        optional: true

  '@typescript-eslint/parser@7.17.0':
    resolution: {integrity: sha512-puiYfGeg5Ydop8eusb/Hy1k7QmOU6X3nvsqCgzrB2K4qMavK//21+PzNE8qeECgNOIoertJPUC1SpegHDI515A==}
    engines: {node: ^18.18.0 || >=20.0.0}
    peerDependencies:
      eslint: ^8.56.0
      typescript: '*'
    peerDependenciesMeta:
      typescript:
        optional: true

  '@typescript-eslint/scope-manager@7.17.0':
    resolution: {integrity: sha512-0P2jTTqyxWp9HiKLu/Vemr2Rg1Xb5B7uHItdVZ6iAenXmPo4SZ86yOPCJwMqpCyaMiEHTNqizHfsbmCFT1x9SA==}
    engines: {node: ^18.18.0 || >=20.0.0}

  '@typescript-eslint/scope-manager@7.18.0':
    resolution: {integrity: sha512-jjhdIE/FPF2B7Z1uzc6i3oWKbGcHb87Qw7AWj6jmEqNOfDFbJWtjt/XfwCpvNkpGWlcJaog5vTR+VV8+w9JflA==}
    engines: {node: ^18.18.0 || >=20.0.0}

  '@typescript-eslint/type-utils@7.18.0':
    resolution: {integrity: sha512-XL0FJXuCLaDuX2sYqZUUSOJ2sG5/i1AAze+axqmLnSkNEVMVYLF+cbwlB2w8D1tinFuSikHmFta+P+HOofrLeA==}
    engines: {node: ^18.18.0 || >=20.0.0}
    peerDependencies:
      eslint: ^8.56.0
      typescript: '*'
    peerDependenciesMeta:
      typescript:
        optional: true

  '@typescript-eslint/types@7.17.0':
    resolution: {integrity: sha512-a29Ir0EbyKTKHnZWbNsrc/gqfIBqYPwj3F2M+jWE/9bqfEHg0AMtXzkbUkOG6QgEScxh2+Pz9OXe11jHDnHR7A==}
    engines: {node: ^18.18.0 || >=20.0.0}

<<<<<<< HEAD
=======
  '@typescript-eslint/types@7.18.0':
    resolution: {integrity: sha512-iZqi+Ds1y4EDYUtlOOC+aUmxnE9xS/yCigkjA7XpTKV6nCBd3Hp/PRGGmdwnfkV2ThMyYldP1wRpm/id99spTQ==}
    engines: {node: ^18.18.0 || >=20.0.0}

  '@typescript-eslint/typescript-estree@7.13.1':
    resolution: {integrity: sha512-uxNr51CMV7npU1BxZzYjoVz9iyjckBduFBP0S5sLlh1tXYzHzgZ3BR9SVsNed+LmwKrmnqN3Kdl5t7eZ5TS1Yw==}
    engines: {node: ^18.18.0 || >=20.0.0}
    peerDependencies:
      typescript: '*'
    peerDependenciesMeta:
      typescript:
        optional: true

>>>>>>> a2a1c0a6
  '@typescript-eslint/typescript-estree@7.17.0':
    resolution: {integrity: sha512-72I3TGq93t2GoSBWI093wmKo0n6/b7O4j9o8U+f65TVD0FS6bI2180X5eGEr8MA8PhKMvYe9myZJquUT2JkCZw==}
    engines: {node: ^18.18.0 || >=20.0.0}
    peerDependencies:
      typescript: '*'
    peerDependenciesMeta:
      typescript:
        optional: true

<<<<<<< HEAD
  '@typescript-eslint/utils@7.17.0':
    resolution: {integrity: sha512-r+JFlm5NdB+JXc7aWWZ3fKSm1gn0pkswEwIYsrGPdsT2GjsRATAKXiNtp3vgAAO1xZhX8alIOEQnNMl3kbTgJw==}
=======
  '@typescript-eslint/typescript-estree@7.18.0':
    resolution: {integrity: sha512-aP1v/BSPnnyhMHts8cf1qQ6Q1IFwwRvAQGRvBFkWlo3/lH29OXA3Pts+c10nxRxIBrDnoMqzhgdwVe5f2D6OzA==}
    engines: {node: ^18.18.0 || >=20.0.0}
    peerDependencies:
      typescript: '*'
    peerDependenciesMeta:
      typescript:
        optional: true

  '@typescript-eslint/utils@7.13.1':
    resolution: {integrity: sha512-h5MzFBD5a/Gh/fvNdp9pTfqJAbuQC4sCN2WzuXme71lqFJsZtLbjxfSk4r3p02WIArOF9N94pdsLiGutpDbrXQ==}
    engines: {node: ^18.18.0 || >=20.0.0}
    peerDependencies:
      eslint: ^8.56.0

  '@typescript-eslint/utils@7.18.0':
    resolution: {integrity: sha512-kK0/rNa2j74XuHVcoCZxdFBMF+aq/vH83CXAOHieC+2Gis4mF8jJXT5eAfyD3K0sAxtPuwxaIOIOvhwzVDt/kw==}
>>>>>>> a2a1c0a6
    engines: {node: ^18.18.0 || >=20.0.0}
    peerDependencies:
      eslint: ^8.56.0

  '@typescript-eslint/visitor-keys@7.17.0':
    resolution: {integrity: sha512-RVGC9UhPOCsfCdI9pU++K4nD7to+jTcMIbXTSOcrLqUEW6gF2pU1UUbYJKc9cvcRSK1UDeMJ7pdMxf4bhMpV/A==}
    engines: {node: ^18.18.0 || >=20.0.0}

  '@typescript-eslint/visitor-keys@7.18.0':
    resolution: {integrity: sha512-cDF0/Gf81QpY3xYyJKDV14Zwdmid5+uuENhjH2EqFaF0ni+yAyq/LzMaIJdhNJXZI7uLzwIlA+V7oWoyn6Curg==}
    engines: {node: ^18.18.0 || >=20.0.0}

  '@ungap/structured-clone@1.2.0':
    resolution: {integrity: sha512-zuVdFrMJiuCDQUMCzQaD6KL28MjnqqN8XnAqiEq9PNm/hCPTSGfrXCOfwj1ow4LFb/tNymJPwsNbVePc1xFqrQ==}

  '@vitest/coverage-v8@2.0.4':
    resolution: {integrity: sha512-i4lx/Wpg5zF1h2op7j0wdwuEQxaL/YTwwQaKuKMHYj7MMh8c7I4W7PNfOptZBCSBZI0z1qwn64o0pM/pA8Tz1g==}
    peerDependencies:
      vitest: 2.0.4

  '@vitest/expect@2.0.4':
    resolution: {integrity: sha512-39jr5EguIoanChvBqe34I8m1hJFI4+jxvdOpD7gslZrVQBKhh8H9eD7J/LJX4zakrw23W+dITQTDqdt43xVcJw==}

  '@vitest/pretty-format@2.0.4':
    resolution: {integrity: sha512-RYZl31STbNGqf4l2eQM1nvKPXE0NhC6Eq0suTTePc4mtMQ1Fn8qZmjV4emZdEdG2NOWGKSCrHZjmTqDCDoeFBw==}

  '@vitest/runner@2.0.4':
    resolution: {integrity: sha512-Gk+9Su/2H2zNfNdeJR124gZckd5st4YoSuhF1Rebi37qTXKnqYyFCd9KP4vl2cQHbtuVKjfEKrNJxHHCW8thbQ==}

  '@vitest/snapshot@1.6.0':
    resolution: {integrity: sha512-+Hx43f8Chus+DCmygqqfetcAZrDJwvTj0ymqjQq4CvmpKFSTVteEOBzCusu1x2tt4OJcvBflyHUE0DZSLgEMtQ==}

  '@vitest/snapshot@2.0.4':
    resolution: {integrity: sha512-or6Mzoz/pD7xTvuJMFYEtso1vJo1S5u6zBTinfl+7smGUhqybn6VjzCDMhmTyVOFWwkCMuNjmNNxnyXPgKDoPw==}

  '@vitest/spy@2.0.4':
    resolution: {integrity: sha512-uTXU56TNoYrTohb+6CseP8IqNwlNdtPwEO0AWl+5j7NelS6x0xZZtP0bDWaLvOfUbaYwhhWp1guzXUxkC7mW7Q==}

  '@vitest/utils@2.0.4':
    resolution: {integrity: sha512-Zc75QuuoJhOBnlo99ZVUkJIuq4Oj0zAkrQ2VzCqNCx6wAwViHEh5Fnp4fiJTE9rA+sAoXRf00Z9xGgfEzV6fzQ==}

  '@wdio/cli@9.0.0-alpha.369':
    resolution: {integrity: sha512-TAZ54h/2Lw8Ny0dKtkGBDiHlm7jmcw2SNMTivok54FUNbZ0uf6PlzotKvMwQZ+icPuQE98Mzv62GIQkUS7haIQ==}
    engines: {node: '>=18'}
    hasBin: true

  '@wdio/config@8.39.0':
    resolution: {integrity: sha512-yNuGPMPibY91s936gnJCHWlStvIyDrwLwGfLC/NCdTin4F7HL4Gp5iJnHWkJFty1/DfFi8jjoIUBNLM8HEez+A==}
    engines: {node: ^16.13 || >=18}

  '@wdio/config@9.0.0-alpha.367':
    resolution: {integrity: sha512-jSLf5hQ+yw5y5W62LQq6qK1ZCUXW1YXwR1iOA+wboyIZqgms1sHDxPGDiODDY3a7fR9/5xWSZrETtd7z+QMncw==}
    engines: {node: '>=18'}

  '@wdio/config@9.0.0-alpha.369':
    resolution: {integrity: sha512-YsdVoFSrOr02x9ZCUNv1h3bowfi1TB17idbFtP5AADbhxzm3P7ynFunfyABRhBzk7QI3mJ86EvoktJvfsiZE1w==}
    engines: {node: '>=18'}

  '@wdio/globals@8.39.1':
    resolution: {integrity: sha512-kNb1TlxI8Le/tsOiw7CMQcG0+ZGyxk9ZDO/PQLxkJvjo/q2QmiBcgaNMPuf+j1ABETcQK4bI7QtiT5uZ+f2AGA==}
    engines: {node: ^16.13 || >=18}

  '@wdio/globals@9.0.0-alpha.367':
    resolution: {integrity: sha512-KlaEBOYu5mW3cZe4jDDCRQLrbfk+t7Bz/2tjS90goeJgr/DFNWnCNpYdYMAbq1nrcMgnYp1iTizzMUupoY9Fww==}
    engines: {node: '>=18'}

  '@wdio/globals@9.0.0-alpha.369':
    resolution: {integrity: sha512-ZLVLkTzASt11hHC0BcKA2HK5ARQ+e8d0cnNzYGgJw7oUSXnWUUAzjeNsc7Z21OLksWRPxsh3td1fDYvzFA10Hw==}
    engines: {node: '>=18'}

  '@wdio/local-runner@9.0.0-alpha.367':
    resolution: {integrity: sha512-M/eEUUUG4UOoecAwMy25RgsODaGQWH+mQpeXyTbkfFCkap/t+gaT+dIcPLX22vdeiN+1ZDbNs51PdA3ivWmUWQ==}
    engines: {node: '>=18'}

  '@wdio/logger@8.38.0':
    resolution: {integrity: sha512-kcHL86RmNbcQP+Gq/vQUGlArfU6IIcbbnNp32rRIraitomZow+iEoc519rdQmSVusDozMS5DZthkgDdxK+vz6Q==}
    engines: {node: ^16.13 || >=18}

  '@wdio/logger@9.0.0-alpha.367':
    resolution: {integrity: sha512-XkQ0qz5BNgkLHS4b1bLr8FHtZ+uiCt/KvnclZm4blCx2NmoXkKPDufEVV5jSTcwfGjdUb6ukBBBTnuwBp3jHRw==}
    engines: {node: '>=18'}

  '@wdio/logger@9.0.0-alpha.369':
    resolution: {integrity: sha512-6+CfJY6B2Rl/g/8hXEaCq7mj3FroC2acW/BhFcZG3N4e4q60Dbz0NO/toyD97lfiA+AqjaCY5gYzpI66M4meVA==}
    engines: {node: '>=18'}

  '@wdio/mocha-framework@9.0.0-alpha.367':
    resolution: {integrity: sha512-Q0eENx4rqbsDlgmVGOIt7xb2P3Vu7Lx1f9eHeUWLZPynaHgsCNhkjvsn1T7OM4NVCcXqVutYKR5VFwyQXJy4lg==}
    engines: {node: '>=18'}

  '@wdio/protocols@8.38.0':
    resolution: {integrity: sha512-7BPi7aXwUtnXZPeWJRmnCNFjyDvGrXlBmN9D4Pi58nILkyjVRQKEY9/qv/pcdyB0cvmIvw++Kl/1Lg+RxG++UA==}

  '@wdio/protocols@9.0.0-alpha.367':
    resolution: {integrity: sha512-3nT2UhX2ZTRryug2N8hjy80c/qj+zhfvORFqoHsGezL30jEvd51mBVo4LdM5tAsQkCrxsd/wthi8k0Kps1AWGg==}

  '@wdio/protocols@9.0.0-alpha.369':
    resolution: {integrity: sha512-V53FAfGHgK3GR2KzQAxHm7DQgx2oZ4VXrAY3SGNoBMwWn3K//925PepeE3p791FyjlszEs1wkuOCfBN25DcLgA==}

  '@wdio/repl@8.24.12':
    resolution: {integrity: sha512-321F3sWafnlw93uRTSjEBVuvWCxTkWNDs7ektQS15drrroL3TMeFOynu4rDrIz0jXD9Vas0HCD2Tq/P0uxFLdw==}
    engines: {node: ^16.13 || >=18}

  '@wdio/repl@9.0.0-alpha.367':
    resolution: {integrity: sha512-jBa6vOwRe4YPUAEoJCsPEm+Gg70uRf0T+BLi4vCQe4li/ueYyGH2WMssvruAbKl1j+2ZTtCZjF0xFVTjWIRjwA==}
    engines: {node: '>=18'}

  '@wdio/repl@9.0.0-alpha.369':
    resolution: {integrity: sha512-UxhDi8IvxyU9a8+AwuH5d3f0O12zBKmB0t86sdk/vdryD8UE2PeOEHZbih/ujQ+bQ+Ot4XAskryXS/NPRCD0Cw==}
    engines: {node: '>=18'}

  '@wdio/runner@9.0.0-alpha.367':
    resolution: {integrity: sha512-+g80GwW17IVaWBLaGphA8WnqHSrSmggh3D8EKBp8B0MZHmie3LqfQYgH4/WjnMNI7gowZOoYCXH9iCrwfDmnLA==}
    engines: {node: '>=18'}

  '@wdio/types@8.39.0':
    resolution: {integrity: sha512-86lcYROTapOJuFd9ouomFDfzDnv3Kn+jE0RmqfvN9frZAeLVJ5IKjX9M6HjplsyTZhjGO1uCaehmzx+HJus33Q==}
    engines: {node: ^16.13 || >=18}

  '@wdio/types@9.0.0-alpha.367':
    resolution: {integrity: sha512-1jIcJFujVdcCouHFPqkIZRxWuc6uPqTJtyCxRIipsr5qSEmQcGG2AWsOINsKTA8LmvjhJwf0MZ79lqAz2QDQOg==}
    engines: {node: '>=18'}

  '@wdio/types@9.0.0-alpha.369':
    resolution: {integrity: sha512-08RBGMVEfaTqiwATPnLZoxdvNo6U8bhue6myvrZjEHPMdml0ajddmAi65g26GjmIymXFVKWIPW61XJEC4XJuPw==}
    engines: {node: '>=18'}

  '@wdio/utils@8.39.0':
    resolution: {integrity: sha512-jY+n6jlGeK+9Tx8T659PKLwMQTGpLW5H78CSEWgZLbjbVSr2LfGR8Lx0CRktNXxAtqEVZPj16Pi74OtAhvhE6Q==}
    engines: {node: ^16.13 || >=18}

  '@wdio/utils@9.0.0-alpha.367':
    resolution: {integrity: sha512-Z4F7kQPnjRVfOrjuhalA5vMoW+OnfN3Vvun74oSNT2rbJge/0aRAYUTZvHE38zcs7NLu4aTceO6TtQ1EzhKx7Q==}
    engines: {node: '>=18'}

  '@wdio/utils@9.0.0-alpha.369':
    resolution: {integrity: sha512-1FwvNzSrTbEHt+fw0naWP6ixp2Zgkr939UxwfWibDAHPccHh8PngaGMf2+ZXxyvpGYVTXEqKQIUq7Hm8S/5/Ug==}
    engines: {node: '>=18'}

  '@webassemblyjs/ast@1.12.1':
    resolution: {integrity: sha512-EKfMUOPRRUTy5UII4qJDGPpqfwjOmZ5jeGFwid9mnoqIFK+e0vqoi1qH56JpmZSzEL53jKnNzScdmftJyG5xWg==}

  '@webassemblyjs/floating-point-hex-parser@1.11.6':
    resolution: {integrity: sha512-ejAj9hfRJ2XMsNHk/v6Fu2dGS+i4UaXBXGemOfQ/JfQ6mdQg/WXtwleQRLLS4OvfDhv8rYnVwH27YJLMyYsxhw==}

  '@webassemblyjs/helper-api-error@1.11.6':
    resolution: {integrity: sha512-o0YkoP4pVu4rN8aTJgAyj9hC2Sv5UlkzCHhxqWj8butaLvnpdc2jOwh4ewE6CX0txSfLn/UYaV/pheS2Txg//Q==}

  '@webassemblyjs/helper-buffer@1.12.1':
    resolution: {integrity: sha512-nzJwQw99DNDKr9BVCOZcLuJJUlqkJh+kVzVl6Fmq/tI5ZtEyWT1KZMyOXltXLZJmDtvLCDgwsyrkohEtopTXCw==}

  '@webassemblyjs/helper-numbers@1.11.6':
    resolution: {integrity: sha512-vUIhZ8LZoIWHBohiEObxVm6hwP034jwmc9kuq5GdHZH0wiLVLIPcMCdpJzG4C11cHoQ25TFIQj9kaVADVX7N3g==}

  '@webassemblyjs/helper-wasm-bytecode@1.11.6':
    resolution: {integrity: sha512-sFFHKwcmBprO9e7Icf0+gddyWYDViL8bpPjJJl0WHxCdETktXdmtWLGVzoHbqUcY4Be1LkNfwTmXOJUFZYSJdA==}

  '@webassemblyjs/helper-wasm-section@1.12.1':
    resolution: {integrity: sha512-Jif4vfB6FJlUlSbgEMHUyk1j234GTNG9dBJ4XJdOySoj518Xj0oGsNi59cUQF4RRMS9ouBUxDDdyBVfPTypa5g==}

  '@webassemblyjs/ieee754@1.11.6':
    resolution: {integrity: sha512-LM4p2csPNvbij6U1f19v6WR56QZ8JcHg3QIJTlSwzFcmx6WSORicYj6I63f9yU1kEUtrpG+kjkiIAkevHpDXrg==}

  '@webassemblyjs/leb128@1.11.6':
    resolution: {integrity: sha512-m7a0FhE67DQXgouf1tbN5XQcdWoNgaAuoULHIfGFIEVKA6tu/edls6XnIlkmS6FrXAquJRPni3ZZKjw6FSPjPQ==}

  '@webassemblyjs/utf8@1.11.6':
    resolution: {integrity: sha512-vtXf2wTQ3+up9Zsg8sa2yWiQpzSsMyXj0qViVP6xKGCUT8p8YJ6HqI7l5eCnWx1T/FYdsv07HQs2wTFbbof/RA==}

  '@webassemblyjs/wasm-edit@1.12.1':
    resolution: {integrity: sha512-1DuwbVvADvS5mGnXbE+c9NfA8QRcZ6iKquqjjmR10k6o+zzsRVesil54DKexiowcFCPdr/Q0qaMgB01+SQ1u6g==}

  '@webassemblyjs/wasm-gen@1.12.1':
    resolution: {integrity: sha512-TDq4Ojh9fcohAw6OIMXqiIcTq5KUXTGRkVxbSo1hQnSy6lAM5GSdfwWeSxpAo0YzgsgF182E/U0mDNhuA0tW7w==}

  '@webassemblyjs/wasm-opt@1.12.1':
    resolution: {integrity: sha512-Jg99j/2gG2iaz3hijw857AVYekZe2SAskcqlWIZXjji5WStnOpVoat3gQfT/Q5tb2djnCjBtMocY/Su1GfxPBg==}

  '@webassemblyjs/wasm-parser@1.12.1':
    resolution: {integrity: sha512-xikIi7c2FHXysxXe3COrVUPSheuBtpcfhbpFj4gmu7KRLYOzANztwUU0IbsqvMqzuNK2+glRGWCEqZo1WCLyAQ==}

  '@webassemblyjs/wast-printer@1.12.1':
    resolution: {integrity: sha512-+X4WAlOisVWQMikjbcvY2e0rwPsKQ9F688lksZhBcPycBBuii3O7m8FACbDMWDojpAqvjIncrG8J0XHKyQfVeA==}

  '@xmldom/xmldom@0.8.10':
    resolution: {integrity: sha512-2WALfTl4xo2SkGCYRt6rDTFfk9R1czmBvUQy12gK2KuRKIpWEhcbbzy8EZXtz/jkRqHX8bFEc6FC1HjX4TUWYw==}
    engines: {node: '>=10.0.0'}

  '@xtuc/ieee754@1.2.0':
    resolution: {integrity: sha512-DX8nKgqcGwsc0eJSqYt5lwP4DH5FlHnmuWWBRy7X0NcaGR0ZtuyeESgMwTYVEtxmsNGY+qit4QYT/MIYTOTPeA==}

  '@xtuc/long@4.2.2':
    resolution: {integrity: sha512-NuHqBY1PB/D8xU6s/thBgOAiAP7HOYDQ32+BFZILJ8ivkUkAHQnWfn6WhL79Owj1qmUnoN/YPhktdIoucipkAQ==}

  '@zip.js/zip.js@2.7.47':
    resolution: {integrity: sha512-jmtJMA3/Jl4rMzo/DZ79s6g0CJ1AZcNAO6emTy/vHfIKAB/iiFY7PLs6KmbRTJ+F8GnK2eCLnjQfCCneRxXgzg==}
    engines: {bun: '>=0.7.0', deno: '>=1.0.0', node: '>=16.5.0'}

  abbrev@1.1.1:
    resolution: {integrity: sha512-nne9/IiQ/hzIhY6pdDnbBtz7DjPTKrY00P/zvPSm5pOFkl6xuGrGnXn/VtTNNfNtAfZ9/1RtehkszU9qcTii0Q==}

  abort-controller@3.0.0:
    resolution: {integrity: sha512-h8lQ8tacZYnR3vNQTgibj+tODHI5/+l06Au2Pcriv/Gmet0eaj4TwWH41sO9wnHDiQsEj19q0drzdWdeAHtweg==}
    engines: {node: '>=6.5'}

  acorn-import-attributes@1.9.5:
    resolution: {integrity: sha512-n02Vykv5uA3eHGM/Z2dQrcD56kL8TyDb2p1+0P83PClMnC/nc+anbQRhIOWnSq4Ke/KvDPrY3C9hDtC/A3eHnQ==}
    peerDependencies:
      acorn: ^8

  acorn-jsx@5.3.2:
    resolution: {integrity: sha512-rq9s+JNhf0IChjtDXxllJ7g41oZk5SlXtp0LHwyA5cejwn7vKmKp4pPri6YEePv2PU65sAsegbXtIinmDFDXgQ==}
    peerDependencies:
      acorn: ^6.0.0 || ^7.0.0 || ^8.0.0

  acorn@8.12.1:
    resolution: {integrity: sha512-tcpGyI9zbizT9JbV6oYE477V6mTlXvvi0T0G3SNIYE2apm/G5huBa1+K89VGeovbg+jycCrfhl3ADxErOuO6Jg==}
    engines: {node: '>=0.4.0'}
    hasBin: true

  agent-base@6.0.2:
    resolution: {integrity: sha512-RZNwNclF7+MS/8bDg70amg32dyeZGZxiDuQmZxKLAlQjr3jGyLx+4Kkk58UO7D2QdgFIQCovuSuZESne6RG6XQ==}
    engines: {node: '>= 6.0.0'}

  agent-base@7.1.1:
    resolution: {integrity: sha512-H0TSyFNDMomMNJQBn8wFV5YC/2eJ+VXECwOadZJT554xP6cODZHPX3H9QMQECxvrgiSOP1pHjy1sMWQVYJOUOA==}
    engines: {node: '>= 14'}

  agentkeepalive@4.5.0:
    resolution: {integrity: sha512-5GG/5IbQQpC9FpkRGsSvZI5QYeSCzlJHdpBQntCsuTOxhKD8lqKhrleg2Yi7yvMIf82Ycmmqln9U8V9qwEiJew==}
    engines: {node: '>= 8.0.0'}

  aggregate-error@3.1.0:
    resolution: {integrity: sha512-4I7Td01quW/RpocfNayFdFVk1qSuoh0E7JrbRJ16nH01HhKFQ88INq9Sd+nd72zqRySlr9BmDA8xlEJ6vJMrYA==}
    engines: {node: '>=8'}

  ajv-keywords@3.5.2:
    resolution: {integrity: sha512-5p6WTN0DdTGVQk6VjcEju19IgaHudalcfabD7yhDGeA6bcQnmL+CpveLJq/3hvfwd1aof6L386Ougkx6RfyMIQ==}
    peerDependencies:
      ajv: ^6.9.1

  ajv@6.12.6:
    resolution: {integrity: sha512-j3fVLgvTo527anyYyJOGTYJbG+vnnQYvE0m5mmkc1TK+nxAppkCLMIL0aZ4dblVCNoGShhm+kzE4ZUykBoMg4g==}

  ansi-align@3.0.1:
    resolution: {integrity: sha512-IOfwwBF5iczOjp/WeY4YxyjqAFMQoZufdQWDd19SEExbVLNXqvpzSJ/M7Za4/sCPmQ0+GRquoA7bGcINcxew6w==}

  ansi-colors@4.1.3:
    resolution: {integrity: sha512-/6w/C21Pm1A7aZitlI5Ni/2J6FFQN8i1Cvz3kHABAAbw93v/NlvKdVOqz7CCWz/3iv/JplRSEEZ83XION15ovw==}
    engines: {node: '>=6'}

  ansi-escapes@4.3.2:
    resolution: {integrity: sha512-gKXj5ALrKWQLsYG9jlTRmR/xKluxHV+Z9QEwNIgCfM1/uwPMCuzVVnh5mwTd+OuBZcwSIMbqssNWRm1lE51QaQ==}
    engines: {node: '>=8'}

  ansi-escapes@5.0.0:
    resolution: {integrity: sha512-5GFMVX8HqE/TB+FuBJGuO5XG0WrsA6ptUqoODaT/n9mmUaZFkqnBueB4leqGBCmrUHnCnC4PCZTCd0E7QQ83bA==}
    engines: {node: '>=12'}

  ansi-escapes@6.2.1:
    resolution: {integrity: sha512-4nJ3yixlEthEJ9Rk4vPcdBRkZvQZlYyu8j4/Mqz5sgIkddmEnH2Yj2ZrnP9S3tQOvSNRUIgVNF/1yPpRAGNRig==}
    engines: {node: '>=14.16'}

  ansi-regex@5.0.1:
    resolution: {integrity: sha512-quJQXlTSUGL2LH9SUXo8VwsY4soanhgo6LNSm84E1LBcE8s3O0wpdiRzyR9z/ZZJMlMWv37qOOb9pdJlMUEKFQ==}
    engines: {node: '>=8'}

  ansi-regex@6.0.1:
    resolution: {integrity: sha512-n5M855fKb2SsfMIiFFoVrABHJC8QtHwVx+mHWP3QcEqBHYienj5dHSgjbxtC0WEZXYt4wcD6zrQElDPhFuZgfA==}
    engines: {node: '>=12'}

  ansi-styles@3.2.1:
    resolution: {integrity: sha512-VT0ZI6kZRdTh8YyJw3SMbYm/u+NqfsAxEpWO0Pf9sq8/e94WxxOpPKx9FR1FlyCtOVDNOQ+8ntlqFxiRc+r5qA==}
    engines: {node: '>=4'}

  ansi-styles@4.3.0:
    resolution: {integrity: sha512-zbB9rCJAT1rbjiVDb2hqKFHNYLxgtk8NURxZ3IZwD3F6NtxbXZQCnnSi1Lkx+IDohdPlFp222wVALIheZJQSEg==}
    engines: {node: '>=8'}

  ansi-styles@5.2.0:
    resolution: {integrity: sha512-Cxwpt2SfTzTtXcfOlzGEee8O+c+MmUgGrNiBcXnuWxuFJHe6a5Hz7qwhwe5OgaSYI0IJvkLqWX1ASG+cJOkEiA==}
    engines: {node: '>=10'}

  ansi-styles@6.2.1:
    resolution: {integrity: sha512-bN798gFfQX+viw3R7yrGWRqnrN2oRkEkUjjl4JNn4E8GxxbjtG3FbrEIIY3l8/hrwUwIeCZvi4QuOTP4MErVug==}
    engines: {node: '>=12'}

  anymatch@3.1.3:
    resolution: {integrity: sha512-KMReFUr0B4t+D+OBkjR3KYqvocp2XaSzO55UcB6mgQMd3KbcE+mWTyvVV7D/zsdEbNnV6acZUutkiHQXvTr1Rw==}
    engines: {node: '>= 8'}

  app-builder-bin@5.0.0-alpha.4:
    resolution: {integrity: sha512-4MitKmOtfTdMONrtRoiaqJ6HtlVZXgrNX1PNdEzEHSAoXU85x7s+mo0IhAS9K9qgjyTVuLrM1E/HAMp5qGyoOA==}

  app-builder-bin@5.0.0-alpha.6:
    resolution: {integrity: sha512-KVrQQpaYHTlzuj1TE8k+qwwu/o/R8bsFyglUl/3guc2MUbSYvVqeAlxucotAxfp4SnNNBdNE6GGMbhqAKagakQ==}

  app-builder-lib@25.0.2:
    resolution: {integrity: sha512-880a8Wu/dLp25O+AtFBS3IFh1MrPBNfyj6Jbc63RPJB0ys/UMMGE6ios8Eu+0Q7a0+4YouOXr/nVRtg6TpOzkw==}
    engines: {node: '>=14.0.0'}
    peerDependencies:
      dmg-builder: 25.0.2
      electron-builder-squirrel-windows: 25.0.2

  aproba@2.0.0:
    resolution: {integrity: sha512-lYe4Gx7QT+MKGbDsA+Z+he/Wtef0BiwDOlK/XkBrdfsh9J/jPPXbX0tE9x9cl27Tmu5gg3QUbUrQYa/y+KOHPQ==}

  archiver-utils@2.1.0:
    resolution: {integrity: sha512-bEL/yUb/fNNiNTuUz979Z0Yg5L+LzLxGJz8x79lYmR54fmTIb6ob/hNQgkQnIUDWIFjZVQwl9Xs356I6BAMHfw==}
    engines: {node: '>= 6'}

  archiver-utils@3.0.4:
    resolution: {integrity: sha512-KVgf4XQVrTjhyWmx6cte4RxonPLR9onExufI1jhvw/MQ4BB6IsZD5gT8Lq+u/+pRkWna/6JoHpiQioaqFP5Rzw==}
    engines: {node: '>= 10'}

  archiver-utils@5.0.2:
    resolution: {integrity: sha512-wuLJMmIBQYCsGZgYLTy5FIB2pF6Lfb6cXMSF8Qywwk3t20zWnAi7zLcQFdKQmIB8wyZpY5ER38x08GbwtR2cLA==}
    engines: {node: '>= 14'}

  archiver@5.3.2:
    resolution: {integrity: sha512-+25nxyyznAXF7Nef3y0EbBeqmGZgeN/BxHX29Rs39djAfaFalmQ89SE6CWyDCHzGL0yt/ycBtNOmGTW0FyGWNw==}
    engines: {node: '>= 10'}

  archiver@7.0.1:
    resolution: {integrity: sha512-ZcbTaIqJOfCc03QwD468Unz/5Ir8ATtvAHsK+FdXbDIbGfihqh9mrvdcYunQzqn4HrvWWaFyaxJhGZagaJJpPQ==}
    engines: {node: '>= 14'}

  are-we-there-yet@3.0.1:
    resolution: {integrity: sha512-QZW4EDmGwlYur0Yyf/b2uGucHQMa8aFUP7eu9ddR73vvhFyt4V0Vl3QHPcTNJ8l6qYOBdxgXdnBXQrHilfRQBg==}
    engines: {node: ^12.13.0 || ^14.15.0 || >=16.0.0}
    deprecated: This package is no longer supported.

  argparse@2.0.1:
    resolution: {integrity: sha512-8+9WqebbFzpX9OR+Wa6O29asIogeRMzcGtAINdpMHHyAg10f05aSFVBbcEqGf/PXw1EjAZ+q2/bEBg3DvurK3Q==}

  aria-query@5.1.3:
    resolution: {integrity: sha512-R5iJ5lkuHybztUfuOAznmboyjWq8O6sqNqtK7CLOqdydi54VNbORp49mb14KbWgG1QD3JFO9hJdZ+y4KutfdOQ==}

  aria-query@5.3.0:
    resolution: {integrity: sha512-b0P0sZPKtyu8HkeRAfCq0IfURZK+SuwMjY1UXGBU27wpAiTwQAIlq56IbIO+ytk/JjS1fMR14ee5WBBfKi5J6A==}

  array-buffer-byte-length@1.0.1:
    resolution: {integrity: sha512-ahC5W1xgou+KTXix4sAO8Ki12Q+jf4i0+tmk3sC+zgcynshkHxzpXdImBehiUYKKKDwvfFiJl1tZt6ewscS1Mg==}
    engines: {node: '>= 0.4'}

  array-union@2.1.0:
    resolution: {integrity: sha512-HGyxoOTYUyCM6stUe6EJgnd4EoewAI7zMdfqO+kGjnlZmBDz/cR5pf8r/cR4Wq60sL/p0IkcjUEEPwS3GFrIyw==}
    engines: {node: '>=8'}

  assert-plus@1.0.0:
    resolution: {integrity: sha512-NfJ4UzBCcQGLDlQq7nHxH+tv3kyZ0hHQqF5BO6J7tNJeP5do1llPr8dZ8zHonfhAu0PHAdMkSo+8o0wxg9lZWw==}
    engines: {node: '>=0.8'}

  assertion-error@2.0.1:
    resolution: {integrity: sha512-Izi8RQcffqCeNVgFigKli1ssklIbpHnCYc6AknXGYoB6grJqyeby7jv12JUQgmTAnIDnbck1uxksT4dzN3PWBA==}
    engines: {node: '>=12'}

  ast-types@0.13.4:
    resolution: {integrity: sha512-x1FCFnFifvYDDzTaLII71vG5uvDwgtmDTEVWAxrgeiR8VjMONcCXJx7E+USjDtHlwFmt9MysbqgF9b9Vjr6w+w==}
    engines: {node: '>=4'}

  astral-regex@2.0.0:
    resolution: {integrity: sha512-Z7tMw1ytTXt5jqMcOP+OQteU1VuNK9Y02uuJtKQ1Sv69jXQKKg5cibLwGJow8yzZP+eAc18EmLGPal0bp36rvQ==}
    engines: {node: '>=8'}

  async-exit-hook@2.0.1:
    resolution: {integrity: sha512-NW2cX8m1Q7KPA7a5M2ULQeZ2wR5qI5PAbw5L0UOMxdioVk9PMZ0h1TmyZEkPYrCvYjDlFICusOu1dlEKAAeXBw==}
    engines: {node: '>=0.12.0'}

  async-retry@1.3.3:
    resolution: {integrity: sha512-wfr/jstw9xNi/0teMHrRW7dsz3Lt5ARhYNZ2ewpadnhaIp5mbALhOAP+EAdsC7t4Z6wqsDVv9+W6gm1Dk9mEyw==}

  async@3.2.5:
    resolution: {integrity: sha512-baNZyqaaLhyLVKm/DlvdW051MSgO6b8eVfIezl9E5PqWxFgzLm/wQntEW4zOytVburDEr0JlALEpdOFwvErLsg==}

  asynckit@0.4.0:
    resolution: {integrity: sha512-Oei9OH4tRh0YqU3GxhX79dM/mwVgvbZJaSNaRk+bshkj0S5cfHcgYakreBjrHwatXKbz+IoIdYLxrKim2MjW0Q==}

  at-least-node@1.0.0:
    resolution: {integrity: sha512-+q/t7Ekv1EDY2l6Gda6LLiX14rU9TV20Wa3ofeQmwPFZbOMo9DXrLbOjFaaclkXKWidIaopwAObQDqwWtGUjqg==}
    engines: {node: '>= 4.0.0'}

  author-regex@1.0.0:
    resolution: {integrity: sha512-KbWgR8wOYRAPekEmMXrYYdc7BRyhn2Ftk7KWfMUnQ43hFdojWEFRxhhRUm3/OFEdPa1r0KAvTTg9YQK57xTe0g==}
    engines: {node: '>=0.8'}

  available-typed-arrays@1.0.7:
    resolution: {integrity: sha512-wvUjBtSGN7+7SjNpq/9M2Tg350UZD3q62IFZLbRAR1bSMlCo1ZaeW+BJ+D090e4hIIZLBcTDWe4Mh4jvUDajzQ==}
    engines: {node: '>= 0.4'}

  b4a@1.6.6:
    resolution: {integrity: sha512-5Tk1HLk6b6ctmjIkAcU/Ujv/1WqiDl0F0JdRCR80VsOcUlHcu7pWeWRlOqQLHfDEsVx9YH/aif5AG4ehoCtTmg==}

  balanced-match@1.0.2:
    resolution: {integrity: sha512-3oSeUO0TMV67hN1AmbXsK4yaqU7tjiHlbxRDZOpH0KW9+CeX4bRAaX0Anxt0tx2MrpRpWwQaPwIlISEJhYU5Pw==}

  bare-events@2.4.2:
    resolution: {integrity: sha512-qMKFd2qG/36aA4GwvKq8MxnPgCQAmBWmSyLWsJcbn8v03wvIPQ/hG1Ms8bPzndZxMDoHpxez5VOS+gC9Yi24/Q==}

  bare-fs@2.3.1:
    resolution: {integrity: sha512-W/Hfxc/6VehXlsgFtbB5B4xFcsCl+pAh30cYhoFyXErf6oGrwjh8SwiPAdHgpmWonKuYpZgGywN0SXt7dgsADA==}

  bare-os@2.4.0:
    resolution: {integrity: sha512-v8DTT08AS/G0F9xrhyLtepoo9EJBJ85FRSMbu1pQUlAf6A8T0tEEQGMVObWeqpjhSPXsE0VGlluFBJu2fdoTNg==}

  bare-path@2.1.3:
    resolution: {integrity: sha512-lh/eITfU8hrj9Ru5quUp0Io1kJWIk1bTjzo7JH1P5dWmQ2EL4hFUlfI8FonAhSlgIfhn63p84CDY/x+PisgcXA==}

  bare-stream@2.1.3:
    resolution: {integrity: sha512-tiDAH9H/kP+tvNO5sczyn9ZAA7utrSMobyDchsnyyXBuUe2FSQWbxhtuHB8jwpHYYevVo2UJpcmvvjrbHboUUQ==}

  base64-js@1.5.1:
    resolution: {integrity: sha512-AKpaYlHn8t4SVbOHCy+b5+KKgvR4vrsD8vbvrbiQJps7fKDTkjkDry6ji0rUJjC0kzbNePLwzxq8iypo41qeWA==}

  basic-ftp@5.0.5:
    resolution: {integrity: sha512-4Bcg1P8xhUuqcii/S0Z9wiHIrQVPMermM1any+MX5GeGD7faD3/msQUDGLol9wOcz4/jbg/WJnGqoJF6LiBdtg==}
    engines: {node: '>=10.0.0'}

  before-after-hook@2.2.3:
    resolution: {integrity: sha512-NzUnlZexiaH/46WDhANlyR2bXRopNg4F/zuSA3OpZnllCUgRaOF2znDioDWrmbNVsuZk6l9pMquQB38cfBZwkQ==}

  binary-extensions@2.3.0:
    resolution: {integrity: sha512-Ceh+7ox5qe7LJuLHoY0feh3pHuUDHAcRUeyL2VYghZwfpkNIy/+8Ocg0a3UuSoYzavmylwuLWQOf3hl0jjMMIw==}
    engines: {node: '>=8'}

  bl@4.1.0:
    resolution: {integrity: sha512-1W07cM9gS6DcLperZfFSj+bWLtaPGSOHWhPiGzXmvVJbRLdG82sH/Kn8EtW1VqWVA54AKf2h5k5BbnIbwF3h6w==}

  bluebird-lst@1.0.9:
    resolution: {integrity: sha512-7B1Rtx82hjnSD4PGLAjVWeYH3tHAcVUmChh85a3lltKQm6FresXh9ErQo6oAv6CqxttczC3/kEg8SY5NluPuUw==}

  bluebird@3.7.2:
    resolution: {integrity: sha512-XpNj6GDQzdfW+r2Wnn7xiSAd7TM3jzkxGXBGTtWKuSXv1xUV+azxAm8jdWZN06QTQk+2N2XB9jRDkvbmQmcRtg==}

  boolbase@1.0.0:
    resolution: {integrity: sha512-JZOSA7Mo9sNGB8+UjSgzdLtokWAky1zbztM3WRLCbZ70/3cTANmQmOdR7y2g+J0e2WXywy1yS468tY+IruqEww==}

  boolean@3.2.0:
    resolution: {integrity: sha512-d0II/GO9uf9lfUHH2BQsjxzRJZBdsjgsBiW4BvhWk/3qoKwQFjIDVN19PfX8F2D/r9PCMTtLWjYVCFrpeYUzsw==}

  boxen@7.1.1:
    resolution: {integrity: sha512-2hCgjEmP8YLWQ130n2FerGv7rYpfBmnmp9Uy2Le1vge6X3gZIfSmEzP5QTDElFxcvVcXlEn8Aq6MU/PZygIOog==}
    engines: {node: '>=14.16'}

  brace-expansion@1.1.11:
    resolution: {integrity: sha512-iCuPHDFgrHX7H2vEI/5xpz07zSHB00TpugqhmYtVmMO6518mCuRMoOYFldEBl0g187ufozdaHgWKcYFb61qGiA==}

  brace-expansion@2.0.1:
    resolution: {integrity: sha512-XnAIvQ8eM+kC6aULx6wuQiwVsnzsi9d3WxzV3FpWTGA19F621kwdbsAcFKXgKUHZWsy+mY6iL1sHTxWEFCytDA==}

  braces@3.0.3:
    resolution: {integrity: sha512-yQbXgO/OSZVD2IsiLlro+7Hf6Q18EJrKSEsdoMzKePKXct3gvD8oLcOQdIzGupr5Fj+EDe8gO/lxc1BzfMpxvA==}
    engines: {node: '>=8'}

  browser-stdout@1.3.1:
    resolution: {integrity: sha512-qhAVI1+Av2X7qelOfAIYwXONood6XlZE/fXaBSmW/T5SzLAmCgzi+eiWE7fUvbHaeNBQH13UftjpXxsfLkMpgw==}

  browserslist@4.23.2:
    resolution: {integrity: sha512-qkqSyistMYdxAcw+CzbZwlBy8AGmS/eEWs+sEV5TnLRGDOL+C5M2EnH6tlZyg0YoAxGJAFKh61En9BR941GnHA==}
    engines: {node: ^6 || ^7 || ^8 || ^9 || ^10 || ^11 || ^12 || >=13.7}
    hasBin: true

  buffer-crc32@0.2.13:
    resolution: {integrity: sha512-VO9Ht/+p3SN7SKWqcrgEzjGbRSJYTx+Q1pTQC0wrWqHx0vpJraQ6GtHx8tvcg1rlK1byhU5gccxgOgj7B0TDkQ==}

  buffer-crc32@1.0.0:
    resolution: {integrity: sha512-Db1SbgBS/fg/392AblrMJk97KggmvYhr4pB5ZIMTWtaivCPMWLkmb7m21cJvpvgK+J3nsU2CmmixNBZx4vFj/w==}
    engines: {node: '>=8.0.0'}

  buffer-from@1.1.2:
    resolution: {integrity: sha512-E+XQCRwSbaaiChtv6k6Dwgc+bx+Bs6vuKJHHl5kox/BaKbhiXzqQOwK4cO22yElGp2OCmjwVhT3HmxgyPGnJfQ==}

  buffer@5.7.1:
    resolution: {integrity: sha512-EHcyIPBQ4BSGlvjB16k5KgAJ27CIsHY/2JBmCRReo48y9rQ3MaUzWX3KVlBa4U7MyX02HdVj0K7C3WaB3ju7FQ==}

  buffer@6.0.3:
    resolution: {integrity: sha512-FTiCpNxtwiZZHEZbcbTIcZjERVICn9yq/pDFkTl95/AxzD1naBctN7YO68riM/gLSDY7sdrMby8hofADYuuqOA==}

  builder-util-runtime@9.2.5:
    resolution: {integrity: sha512-HjIDfhvqx/8B3TDN4GbABQcgpewTU4LMRTQPkVpKYV3lsuxEJoIfvg09GyWTNmfVNSUAYf+fbTN//JX4TH20pg==}
    engines: {node: '>=12.0.0'}

  builder-util-runtime@9.2.5-alpha.3:
    resolution: {integrity: sha512-ugXSJSbYBpaYeXpk2Rxa2QZdT67oRz3FFu3Lud4XK0Ijqe+OXwyAyCM4pGXJEO3VSdUn43AOJ5bUZ3gsCdQAIw==}
    engines: {node: '>=12.0.0'}

  builder-util@25.0.0-alpha.10:
    resolution: {integrity: sha512-SrlawYIKu6UZOPWCGlbzVqbgv81jkeUPlrZbbdGb8ERIHuGR9HjnnQs7FV1QR2TKMjRsg/47I8UDtudj16qldg==}

  builder-util@25.0.2:
    resolution: {integrity: sha512-bUbbyymkpwS3eOjEFPW8BeP+1EmFlmt2MpLzvI6g2xR905SAUZqSQv+m7UCaGAKrXwYqOyuUPYQo8z0XAg1KKw==}

  builtin-modules@3.3.0:
    resolution: {integrity: sha512-zhaCDicdLuWN5UbN5IMnFqNMhNfo919sH85y2/ea+5Yg9TsTkeZxpL+JLbp6cgYFS4sRLp3YV4S6yDuqVWHYOw==}
    engines: {node: '>=6'}

  bundle-name@4.1.0:
    resolution: {integrity: sha512-tjwM5exMg6BGRI+kNmTntNsvdZS1X8BFYS6tnJ2hdH0kVxM6/eVZ2xy+FqStSWvYmtfFMDLIxurorHwDKfDz5Q==}
    engines: {node: '>=18'}

  cac@6.7.14:
    resolution: {integrity: sha512-b6Ilus+c3RrdDk+JhLKUAQfzzgLEPy6wcXqS7f/xe1EETvsDP6GORG7SFuOs6cID5YkqchW/LXZbX5bc8j7ZcQ==}
    engines: {node: '>=8'}

  cacache@16.1.3:
    resolution: {integrity: sha512-/+Emcj9DAXxX4cwlLmRI9c166RuL3w30zp4R7Joiv2cQTtTtA+jeuCAjH3ZlGnYS3tKENSrKhAzVVP9GVyzeYQ==}
    engines: {node: ^12.13.0 || ^14.15.0 || >=16.0.0}

  cacheable-lookup@5.0.4:
    resolution: {integrity: sha512-2/kNscPhpcxrOigMZzbiWF7dz8ilhb/nIHU3EyZiXWXpeq/au8qJ8VhdftMkty3n7Gj6HIGalQG8oiBNB3AJgA==}
    engines: {node: '>=10.6.0'}

  cacheable-lookup@7.0.0:
    resolution: {integrity: sha512-+qJyx4xiKra8mZrcwhjMRMUhD5NR1R8esPkzIYxX96JiecFoxAXFuz/GpR3+ev4PE1WamHip78wV0vcmPQtp8w==}
    engines: {node: '>=14.16'}

  cacheable-request@10.2.14:
    resolution: {integrity: sha512-zkDT5WAF4hSSoUgyfg5tFIxz8XQK+25W/TLVojJTMKBaxevLBBtLxgqguAuVQB8PVW79FVjHcU+GJ9tVbDZ9mQ==}
    engines: {node: '>=14.16'}

  cacheable-request@7.0.4:
    resolution: {integrity: sha512-v+p6ongsrp0yTGbJXjgxPow2+DL93DASP4kXCDKb8/bwRtt9OEF3whggkkDkGNzgcWy2XaF4a8nZglC7uElscg==}
    engines: {node: '>=8'}

  call-bind@1.0.7:
    resolution: {integrity: sha512-GHTSNSYICQ7scH7sZ+M2rFopRoLh8t2bLSW6BbgrtLsahOIB5iyAVJf9GjWK3cYTDaMj4XdBpM1cA6pIS0Kv2w==}
    engines: {node: '>= 0.4'}

  callsites@3.1.0:
    resolution: {integrity: sha512-P8BjAsXvZS+VIDUI11hHCQEv74YT67YUi5JJFNWIqL235sBmjX4+qx9Muvls5ivyNENctx46xQLQ3aTuE7ssaQ==}
    engines: {node: '>=6'}

  camelcase@6.3.0:
    resolution: {integrity: sha512-Gmy6FhYlCY7uOElZUSbxo2UCDH8owEk996gkbrpsgGtrJLM3J7jGxl9Ic7Qwwj4ivOE5AWZWRMecDdF7hqGjFA==}
    engines: {node: '>=10'}

  camelcase@7.0.1:
    resolution: {integrity: sha512-xlx1yCK2Oc1APsPXDL2LdlNP6+uu8OCDdhOBSVT279M/S+y75O30C2VuD8T2ogdePBBl7PfPF4504tnLgX3zfw==}
    engines: {node: '>=14.16'}

  caniuse-lite@1.0.30001643:
    resolution: {integrity: sha512-ERgWGNleEilSrHM6iUz/zJNSQTP8Mr21wDWpdgvRwcTXGAq6jMtOUPP4dqFPTdKqZ2wKTdtB+uucZ3MRpAUSmg==}

  chai@5.1.1:
    resolution: {integrity: sha512-pT1ZgP8rPNqUgieVaEY+ryQr6Q4HXNg8Ei9UnLUrjN4IA7dvQC5JB+/kxVcPNDHyBcc/26CXPkbNzq3qwrOEKA==}
    engines: {node: '>=12'}

  chalk@2.4.2:
    resolution: {integrity: sha512-Mti+f9lpJNcwF4tWV8/OrTTtF1gZi+f8FqlyAdouralcFWFQWF2+NgCHShjkCb+IFBLq9buZwE1xckQU4peSuQ==}
    engines: {node: '>=4'}

  chalk@4.1.2:
    resolution: {integrity: sha512-oKnbhFyRIXpUuez8iBMmyEa4nbj4IOQyuhc/wy9kY7/WVPcwIO9VA668Pu8RkO7+0G76SLROeyw9CpQ061i4mA==}
    engines: {node: '>=10'}

  chalk@5.3.0:
    resolution: {integrity: sha512-dLitG79d+GV1Nb/VYcCDFivJeK1hiukt9QjRNVOsUtTy1rR1YJsmpGGTZ3qJos+uw7WmWF4wUwBd9jxjocFC2w==}
    engines: {node: ^12.17.0 || ^14.13 || >=16.0.0}

  chardet@0.7.0:
    resolution: {integrity: sha512-mT8iDcrh03qDGRRmoA2hmBJnxpllMR+0/0qlzjqZES6NdiWDcZkCNAk4rPFZ9Q85r27unkiNNg8ZOiwZXBHwcA==}

  check-error@2.1.1:
    resolution: {integrity: sha512-OAlb+T7V4Op9OwdkjmguYRqncdlx5JiofwOAUkmTF+jNdHwzTaTs4sRAGpzLF3oOz5xAyDGrPgeIDFQmDOTiJw==}
    engines: {node: '>= 16'}

  cheerio-select@2.1.0:
    resolution: {integrity: sha512-9v9kG0LvzrlcungtnJtpGNxY+fzECQKhK4EGJX2vByejiMX84MFNQw4UxPJl3bFbTMw+Dfs37XaIkCwTZfLh4g==}

  cheerio@1.0.0-rc.12:
    resolution: {integrity: sha512-VqR8m68vM46BNnuZ5NtnGBKIE/DfN0cRIzg9n40EIq9NOv90ayxLBXA8fXC5gquFRGJSTRqBq25Jt2ECLR431Q==}
    engines: {node: '>= 6'}

  chokidar@3.6.0:
    resolution: {integrity: sha512-7VT13fmjotKpGipCW9JEQAusEPE+Ei8nl6/g4FBAmIm0GOOLMua9NDDo/DWp0ZAxCr3cPq5ZpBqmPAQgDda2Pw==}
    engines: {node: '>= 8.10.0'}

  chownr@2.0.0:
    resolution: {integrity: sha512-bIomtDF5KGpdogkLd9VspvFzk9KfpyyGlS8YFVZl7TGPBHL5snIOnxeshwVgPteQ9b4Eydl+pVbIyE1DcvCWgQ==}
    engines: {node: '>=10'}

  chrome-trace-event@1.0.4:
    resolution: {integrity: sha512-rNjApaLzuwaOTjCiT8lSDdGN1APCiqkChLMJxJPWLunPAt5fy8xgU9/jNOchV84wfIxrA0lRQB7oCT8jrn/wrQ==}
    engines: {node: '>=6.0'}

  chromium-bidi@0.4.16:
    resolution: {integrity: sha512-7ZbXdWERxRxSwo3txsBjjmc/NLxqb1Bk30mRb0BMS4YIaiV6zvKZqL/UAH+DdqcDYayDWk2n/y8klkBDODrPvA==}
    peerDependencies:
      devtools-protocol: '*'

  chromium-pickle-js@0.2.0:
    resolution: {integrity: sha512-1R5Fho+jBq0DDydt+/vHWj5KJNJCKdARKOCwZUen84I5BreWoLqRLANH1U87eJy1tiASPtMnGqJJq0ZsLoRPOw==}

  ci-info@3.9.0:
    resolution: {integrity: sha512-NIxF55hv4nSqQswkAeiOi1r83xy8JldOFDTWiug55KBu9Jnblncd2U6ViHmYgHf01TPZS77NJBhBMKdWj9HQMQ==}
    engines: {node: '>=8'}

  clean-stack@2.2.0:
    resolution: {integrity: sha512-4diC9HaTE+KRAMWhDhrGOECgWZxoevMc5TlkObMqNSsVU62PYzXZ/SMTjzyGAFF1YusgxGcSWTEXBhp0CPwQ1A==}
    engines: {node: '>=6'}

  cli-boxes@3.0.0:
    resolution: {integrity: sha512-/lzGpEWL/8PfI0BmBOPRwp0c/wFNX1RdUML3jK/RcSBA9T8mZDdQpqYBKtCFTOfQbwPqWEOpjqW+Fnayc0969g==}
    engines: {node: '>=10'}

  cli-cursor@3.1.0:
    resolution: {integrity: sha512-I/zHAwsKf9FqGoXM4WWRACob9+SNukZTd94DWF57E4toouRulbCxcUh6RKUEOQlYTHJnzkPMySvPNaaSLNfLZw==}
    engines: {node: '>=8'}

  cli-cursor@4.0.0:
    resolution: {integrity: sha512-VGtlMu3x/4DOtIUwEkRezxUZ2lBacNJCHash0N0WeZDBS+7Ux1dm3XWAgWYxLJFMMdOeXMHXorshEFhbMSGelg==}
    engines: {node: ^12.20.0 || ^14.13.1 || >=16.0.0}

  cli-spinners@2.9.2:
    resolution: {integrity: sha512-ywqV+5MmyL4E7ybXgKys4DugZbX0FC6LnwrhjuykIjnK9k8OQacQ7axGKnjDXWNhns0xot3bZI5h55H8yo9cJg==}
    engines: {node: '>=6'}

  cli-spinners@3.1.0:
    resolution: {integrity: sha512-2MH0N34TpDAs9ROPVkZJfBWFoYfv4zfkJF14PBHY4v/qRY75SLcm4WaEKNCLScsXieosa/tY/+slJ+BDswJxHQ==}
    engines: {node: '>=18.20'}

  cli-truncate@2.1.0:
    resolution: {integrity: sha512-n8fOixwDD6b/ObinzTrp1ZKFzbgvKZvuz/TvejnLn1aQfC6r52XEx85FmuC+3HI+JM7coBRXUvNqEU2PHVrHpg==}
    engines: {node: '>=8'}

  cli-truncate@3.1.0:
    resolution: {integrity: sha512-wfOBkjXteqSnI59oPcJkcPl/ZmwvMMOj340qUIY1SKZCv0B9Cf4D4fAucRkIKQmsIuYK3x1rrgU7MeGRruiuiA==}
    engines: {node: ^12.20.0 || ^14.13.1 || >=16.0.0}

  cli-truncate@4.0.0:
    resolution: {integrity: sha512-nPdaFdQ0h/GEigbPClz11D0v/ZJEwxmeVZGeMo3Z5StPtUTkA9o1lD6QwoirYiSDzbcwn2XcjwmCp68W1IS4TA==}
    engines: {node: '>=18'}

  cli-width@4.1.0:
    resolution: {integrity: sha512-ouuZd4/dm2Sw5Gmqy6bGyNNNe1qt9RpmxveLSO7KcgsTnU7RXfsw+/bukWGo1abgBiMAic068rclZsO4IWmmxQ==}
    engines: {node: '>= 12'}

  cliui@7.0.4:
    resolution: {integrity: sha512-OcRE68cOsVMXp1Yvonl/fzkQOyjLSu/8bhPDfQt0e0/Eb283TKP20Fs2MqoPsr9SwA595rRCA+QMzYc9nBP+JQ==}

  cliui@8.0.1:
    resolution: {integrity: sha512-BSeNnyus75C4//NQ9gQt1/csTXyo/8Sb+afLAkzAptFuMsod9HFokGNudZpi/oQV73hnVK+sR+5PVRMd+Dr7YQ==}
    engines: {node: '>=12'}

  clone-response@1.0.3:
    resolution: {integrity: sha512-ROoL94jJH2dUVML2Y/5PEDNaSHgeOdSDicUyS7izcF63G6sTc/FTjLub4b8Il9S8S0beOfYt0TaA5qvFK+w0wA==}

  clone@1.0.4:
    resolution: {integrity: sha512-JQHZ2QMW6l3aH/j6xCqQThY/9OH4D/9ls34cgkUBiEeocRTU04tHfKPBsUK1PqZCUQM7GiA0IIXJSuXHI64Kbg==}
    engines: {node: '>=0.8'}

  color-convert@1.9.3:
    resolution: {integrity: sha512-QfAUtd+vFdAtFQcC8CCyYt1fYWxSqAiK2cSD6zDB8N3cpsEBAvRxp9zOGg6G/SHHJYAT88/az/IuDGALsNVbGg==}

  color-convert@2.0.1:
    resolution: {integrity: sha512-RRECPsj7iu/xb5oKYcsFHSppFNnsj/52OVTRKb4zP5onXwVF3zVmmToNcOfGC+CRDpfK/U584fMg38ZHCaElKQ==}
    engines: {node: '>=7.0.0'}

  color-name@1.1.3:
    resolution: {integrity: sha512-72fSenhMw2HZMTVHeCA9KCmpEIbzWiQsjN+BHcBbS9vr1mtt+vJjPdksIBNUmKAW8TFUDPJK5SUU3QhE9NEXDw==}

  color-name@1.1.4:
    resolution: {integrity: sha512-dOy+3AuW3a2wNbZHIuMZpTcgjGuLU/uBL/ubcZF9OXbDo8ff4O8yVp5Bf0efS8uEoYo5q4Fx7dY9OgQGXgAsQA==}

  color-support@1.1.3:
    resolution: {integrity: sha512-qiBjkpbMLO/HL68y+lh4q0/O1MZFj2RX6X/KmMa3+gJD3z+WwI1ZzDHysvqHGS3mP6mznPckpXmw1nI9cJjyRg==}
    hasBin: true

  colorette@2.0.20:
    resolution: {integrity: sha512-IfEDxwoWIjkeXL1eXcDiow4UbKjhLdq6/EuSVR9GMN7KVH3r9gQ83e73hsz1Nd1T3ijd5xv1wcWRYO+D6kCI2w==}

  combined-stream@1.0.8:
    resolution: {integrity: sha512-FQN4MRfuJeHf7cBbBMJFXhKSDq+2kAArBlmRBvcvFE5BB1HZKXtSFASDhdlz9zOYwxh8lDdnvmMOe/+5cdoEdg==}
    engines: {node: '>= 0.8'}

  commander@12.1.0:
    resolution: {integrity: sha512-Vw8qHK3bZM9y/P10u3Vib8o/DdkvA2OtPtZvD871QKjy74Wj1WSKFILMPRPSdUSx5RFK1arlJzEtA4PkFgnbuA==}
    engines: {node: '>=18'}

  commander@2.20.3:
    resolution: {integrity: sha512-GpVkmM8vF2vQUkj2LvZmD35JxeJOLCwJ9cUkugyk2nuhbv3+mJvpLYYt+0+USMxE+oj+ey/lJEnhZw75x/OMcQ==}

  commander@4.1.1:
    resolution: {integrity: sha512-NOKm8xhkzAjzFx8B2v5OAHT+u5pRQc2UCa2Vq9jYL/31o2wi9mxBA7LIFs3sV5VSC49z6pEhfbMULvShKj26WA==}
    engines: {node: '>= 6'}

  commander@5.1.0:
    resolution: {integrity: sha512-P0CysNDQ7rtVw4QIQtm+MRxV66vKFSvlsQvGYXZWR3qFU0jlMKHZZZgw8e+8DSah4UDKMqnknRDQz+xuQXQ/Zg==}
    engines: {node: '>= 6'}

  commander@9.5.0:
    resolution: {integrity: sha512-KRs7WVDKg86PWiuAqhDrAQnTXZKraVcCc6vFdL14qrZ/DcWwuRo7VoiYXalXO7S5GKpqYiVEwCbgFDfxNHKJBQ==}
    engines: {node: ^12.20.0 || >=14}

  commondir@1.0.1:
    resolution: {integrity: sha512-W9pAhw0ja1Edb5GVdIF1mjZw/ASI0AlShXM83UUGe2DVr5TdAPEA1OA8m/g8zWp9x6On7gqufY+FatDbC3MDQg==}

  compare-version@0.1.2:
    resolution: {integrity: sha512-pJDh5/4wrEnXX/VWRZvruAGHkzKdr46z11OlTPN+VrATlWWhSKewNCJ1futCO5C7eJB3nPMFZA1LeYtcFboZ2A==}
    engines: {node: '>=0.10.0'}

  compare-versions@6.1.1:
    resolution: {integrity: sha512-4hm4VPpIecmlg59CHXnRDnqGplJFrbLG4aFEl5vl6cK1u76ws3LLvX7ikFnTDl5vo39sjWD6AaDPYodJp/NNHg==}

  compress-commons@4.1.2:
    resolution: {integrity: sha512-D3uMHtGc/fcO1Gt1/L7i1e33VOvD4A9hfQLP+6ewd+BvG/gQ84Yh4oftEhAdjSMgBgwGL+jsppT7JYNpo6MHHg==}
    engines: {node: '>= 10'}

  compress-commons@6.0.2:
    resolution: {integrity: sha512-6FqVXeETqWPoGcfzrXb37E50NP0LXT8kAMu5ooZayhWWdgEY4lBEEcbQNXtkuKQsGduxiIcI4gOTsxTmuq/bSg==}
    engines: {node: '>= 14'}

  concat-map@0.0.1:
    resolution: {integrity: sha512-/Srv4dswyQNBfohGpz9o6Yb3Gz3SrUDqBH5rTuhGR7ahtlbYKnVxw2bCFMRljaA7EXHaXZ8wsHdodFvbkhKmqg==}

  config-chain@1.1.13:
    resolution: {integrity: sha512-qj+f8APARXHrM0hraqXYb2/bOVSV4PvJQlNZ/DVj0QrmNM2q2euizkeuVckQ57J+W0mRH6Hvi+k50M4Jul2VRQ==}

  config-file-ts@0.2.8-rc1:
    resolution: {integrity: sha512-GtNECbVI82bT4RiDIzBSVuTKoSHufnU7Ce7/42bkWZJZFLjmDF2WBpVsvRkhKCfKBnTBb3qZrBwPpFBU/Myvhg==}

  configstore@6.0.0:
    resolution: {integrity: sha512-cD31W1v3GqUlQvbBCGcXmd2Nj9SvLDOP1oQ0YFuLETufzSPaKp11rYBsSOm7rCsW3OnIRAFM3OxRhceaXNYHkA==}
    engines: {node: '>=12'}

  console-control-strings@1.1.0:
    resolution: {integrity: sha512-ty/fTekppD2fIwRvnZAVdeOiGd1c7YXEixbgJTNzqcxJWKQnjJ/V1bNEEE6hygpM3WjwHFUVK6HTjWSzV4a8sQ==}

  convert-hrtime@5.0.0:
    resolution: {integrity: sha512-lOETlkIeYSJWcbbcvjRKGxVMXJR+8+OQb/mTPbA4ObPMytYIsUbuOE0Jzy60hjARYszq1id0j8KgVhC+WGZVTg==}
    engines: {node: '>=12'}

  core-util-is@1.0.2:
    resolution: {integrity: sha512-3lqz5YjWTYnW6dlDa5TLaTCcShfar1e40rmcJVwCBJC6mWlFuj0eCHIElmG1g5kyuJ/GD+8Wn4FFCcz4gJPfaQ==}

  core-util-is@1.0.3:
    resolution: {integrity: sha512-ZQBvi1DcpJ4GDqanjucZ2Hj3wEO5pZDS89BWbkcrvdxksJorwUDDZamX9ldFkp9aw2lmBDLgkObEA4DWNJ9FYQ==}

  cosmiconfig@9.0.0:
    resolution: {integrity: sha512-itvL5h8RETACmOTFc4UfIyB2RfEHi71Ax6E/PivVxq9NseKbOWpeyHEOIbmAw1rs8Ak0VursQNww7lf7YtUwzg==}
    engines: {node: '>=14'}
    peerDependencies:
      typescript: '>=4.9.5'
    peerDependenciesMeta:
      typescript:
        optional: true

  crc-32@1.2.2:
    resolution: {integrity: sha512-ROmzCKrTnOwybPcJApAA6WBWij23HVfGVNKqqrZpuyZOHqK2CwHSvpGuyt/UNNvaIjEd8X5IFGp4Mh+Ie1IHJQ==}
    engines: {node: '>=0.8'}
    hasBin: true

  crc32-stream@4.0.3:
    resolution: {integrity: sha512-NT7w2JVU7DFroFdYkeq8cywxrgjPHWkdX1wjpRQXPX5Asews3tA+Ght6lddQO5Mkumffp3X7GEqku3epj2toIw==}
    engines: {node: '>= 10'}

  crc32-stream@6.0.0:
    resolution: {integrity: sha512-piICUB6ei4IlTv1+653yq5+KoqfBYmj9bw6LqXoOneTMDXk5nM1qt12mFW1caG3LlJXEKW1Bp0WggEmIfQB34g==}
    engines: {node: '>= 14'}

  crc@3.8.0:
    resolution: {integrity: sha512-iX3mfgcTMIq3ZKLIsVFAbv7+Mc10kxabAGQb8HvjA1o3T1PIYprbakQ65d3I+2HGHt6nSKkM9PYjgoJO2KcFBQ==}

  cross-dirname@0.1.0:
    resolution: {integrity: sha512-+R08/oI0nl3vfPcqftZRpytksBXDzOUveBq/NBVx0sUp1axwzPQrKinNx5yd5sxPu8j1wIy8AfnVQ+5eFdha6Q==}

  cross-env@7.0.3:
    resolution: {integrity: sha512-+/HKd6EgcQCJGh2PSjZuUitQBQynKor4wrFbRg4DtAgS1aWO+gU52xpH7M9ScGgXSYmAVS9bIJ8EzuaGw0oNAw==}
    engines: {node: '>=10.14', npm: '>=6', yarn: '>=1'}
    hasBin: true

  cross-fetch@4.0.0:
    resolution: {integrity: sha512-e4a5N8lVvuLgAWgnCrLr2PP0YyDOTHa9H/Rj54dirp61qXnNq46m82bRhNqIA5VccJtWBvPTFRV3TtvHUKPB1g==}

  cross-spawn@6.0.5:
    resolution: {integrity: sha512-eTVLrBSt7fjbDygz805pMnstIs2VTBNkRm0qxZd+M7A5XDdxVRWO5MxGBXZhjY4cqLYLdtrGqRf8mBPmzwSpWQ==}
    engines: {node: '>=4.8'}

  cross-spawn@7.0.3:
    resolution: {integrity: sha512-iRDPJKUPVEND7dHPO8rkbOnPpyDygcDFtWjpeWNCgy8WP2rXcxXL8TskReQl6OrB2G7+UJrags1q15Fudc7G6w==}
    engines: {node: '>= 8'}

  crypto-random-string@4.0.0:
    resolution: {integrity: sha512-x8dy3RnvYdlUcPOjkEHqozhiwzKNSq7GcPuXFbnyMOCHxX8V3OgIg/pYuabl2sbUPfIJaeAQB7PMOK8DFIdoRA==}
    engines: {node: '>=12'}

  css-select@5.1.0:
    resolution: {integrity: sha512-nwoRF1rvRRnnCqqY7updORDsuqKzqYJ28+oSMaJMMgOauh3fvwHqMS7EZpIPqK8GL+g9mKxF1vP/ZjSeNjEVHg==}

  css-shorthand-properties@1.1.1:
    resolution: {integrity: sha512-Md+Juc7M3uOdbAFwOYlTrccIZ7oCFuzrhKYQjdeUEW/sE1hv17Jp/Bws+ReOPpGVBTYCBoYo+G17V5Qo8QQ75A==}

  css-value@0.0.1:
    resolution: {integrity: sha512-FUV3xaJ63buRLgHrLQVlVgQnQdR4yqdLGaDu7g8CQcWjInDfM9plBTPI9FRfpahju1UBSaMckeb2/46ApS/V1Q==}

  css-what@6.1.0:
    resolution: {integrity: sha512-HTUrgRJ7r4dsZKU6GjmpfRK1O76h97Z8MfS1G0FozR+oF2kG6Vfe8JE6zwrkbxigziPHinCJ+gCPjA9EaBDtRw==}
    engines: {node: '>= 6'}

  cssstyle@4.0.1:
    resolution: {integrity: sha512-8ZYiJ3A/3OkDd093CBT/0UKDWry7ak4BdPTFP2+QEP7cmhouyq/Up709ASSj2cK02BbZiMgk7kYjZNS4QP5qrQ==}
    engines: {node: '>=18'}

  data-uri-to-buffer@4.0.1:
    resolution: {integrity: sha512-0R9ikRb668HB7QDxT1vkpuUBtqc53YyAwMwGeUFKRojY/NWKvdZ+9UYtRfGmhqNbRkTSVpMbmyhXipFFv2cb/A==}
    engines: {node: '>= 12'}

  data-uri-to-buffer@6.0.2:
    resolution: {integrity: sha512-7hvf7/GW8e86rW0ptuwS3OcBGDjIi6SZva7hCyWC0yYry2cOPmLIjXAUHI6DK2HsnwJd9ifmt57i8eV2n4YNpw==}
    engines: {node: '>= 14'}

  data-urls@5.0.0:
    resolution: {integrity: sha512-ZYP5VBHshaDAiVZxjbRVcFJpc+4xGgT0bK3vzy1HLN8jTO975HEbuYzZJcHoQEY5K1a0z8YayJkyVETa08eNTg==}
    engines: {node: '>=18'}

  debug@2.6.9:
    resolution: {integrity: sha512-bC7ElrdJaJnPbAP+1EotYvqZsb3ecl5wi6Bfi6BJTUcNowp6cvspg0jXznRTKDjm/E7AdgFBVeAPVMNcKGsHMA==}
    peerDependencies:
      supports-color: '*'
    peerDependenciesMeta:
      supports-color:
        optional: true

  debug@4.3.4:
    resolution: {integrity: sha512-PRWFHuSU3eDtQJPvnNY7Jcket1j0t5OuOsFzPPzsekD52Zl8qUfFIPEiswXqIvHWGVHOgX+7G/vCNNhehwxfkQ==}
    engines: {node: '>=6.0'}
    peerDependencies:
      supports-color: '*'
    peerDependenciesMeta:
      supports-color:
        optional: true

  debug@4.3.5:
    resolution: {integrity: sha512-pt0bNEmneDIvdL1Xsd9oDQ/wrQRkXDT4AUWlNZNPKvW5x/jyO9VFXkJUP07vQ2upmw5PlaITaPKc31jK13V+jg==}
    engines: {node: '>=6.0'}
    peerDependencies:
      supports-color: '*'
    peerDependenciesMeta:
      supports-color:
        optional: true

  decamelize@4.0.0:
    resolution: {integrity: sha512-9iE1PgSik9HeIIw2JO94IidnE3eBoQrFJ3w7sFuzSX4DpmZ3v5sZpUiV5Swcf6mQEF+Y0ru8Neo+p+nyh2J+hQ==}
    engines: {node: '>=10'}

  decamelize@6.0.0:
    resolution: {integrity: sha512-Fv96DCsdOgB6mdGl67MT5JaTNKRzrzill5OH5s8bjYJXVlcXyPYGyPsUkWyGV5p1TXI5esYIYMMeDJL0hEIwaA==}
    engines: {node: ^12.20.0 || ^14.13.1 || >=16.0.0}

  decimal.js@10.4.3:
    resolution: {integrity: sha512-VBBaLc1MgL5XpzgIP7ny5Z6Nx3UrRkIViUkPUdtl9aya5amy3De1gsUUSB1g3+3sExYNjCAsAznmukyxCb1GRA==}

  decompress-response@6.0.0:
    resolution: {integrity: sha512-aW35yZM6Bb/4oJlZncMH2LCoZtJXTRxES17vE3hoRiowU2kWHaJKFkSBDnDR+cm9J+9QhXmREyIfv0pji9ejCQ==}
    engines: {node: '>=10'}

  deep-eql@5.0.2:
    resolution: {integrity: sha512-h5k/5U50IJJFpzfL6nO9jaaumfjO/f2NjK/oYB2Djzm4p9L+3T9qWpZqZ2hAbLPuuYq9wrU08WQyBTL5GbPk5Q==}
    engines: {node: '>=6'}

  deep-equal@2.2.3:
    resolution: {integrity: sha512-ZIwpnevOurS8bpT4192sqAowWM76JDKSHYzMLty3BZGSswgq6pBaH3DhCSW5xVAZICZyKdOBPjwww5wfgT/6PA==}
    engines: {node: '>= 0.4'}

  deep-extend@0.6.0:
    resolution: {integrity: sha512-LOHxIOaPYdHlJRtCQfDIVZtfw/ufM8+rVj649RIHzcm/vGwQRXFt6OPqIFWsm2XEMrNIEtWR64sY1LEKD2vAOA==}
    engines: {node: '>=4.0.0'}

  deep-is@0.1.4:
    resolution: {integrity: sha512-oIPzksmTg4/MriiaYGO+okXDT7ztn/w3Eptv/+gSIdMdKsJo0u4CfYNFJPy+4SKMuCqGw2wxnA+URMg3t8a/bQ==}

  deepmerge-ts@5.1.0:
    resolution: {integrity: sha512-eS8dRJOckyo9maw9Tu5O5RUi/4inFLrnoLkBe3cPfDMx3WZioXtmOew4TXQaxq7Rhl4xjDtR7c6x8nNTxOvbFw==}
    engines: {node: '>=16.0.0'}

  deepmerge-ts@7.1.0:
    resolution: {integrity: sha512-q6bNsfNBtgr8ZOQqmZbl94MmYWm+QcDNIkqCxVWiw1vKvf+y/N2dZQKdnDXn4c5Ygt/y63tDof6OCN+2YwWVEg==}
    engines: {node: '>=16.0.0'}

  deepmerge@4.3.1:
    resolution: {integrity: sha512-3sUqbMEc77XqpdNO7FRyRog+eW3ph+GYCbj+rK+uYyRMuwsVy0rMiVtPn+QJlKFvWP/1PYpapqYn0Me2knFn+A==}
    engines: {node: '>=0.10.0'}

  default-browser-id@5.0.0:
    resolution: {integrity: sha512-A6p/pu/6fyBcA1TRz/GqWYPViplrftcW2gZC9q79ngNCKAeR/X3gcEdXQHl4KNXV+3wgIJ1CPkJQ3IHM6lcsyA==}
    engines: {node: '>=18'}

  default-browser@5.2.1:
    resolution: {integrity: sha512-WY/3TUME0x3KPYdRRxEJJvXRHV4PyPoUsxtZa78lwItwRQRHhd2U9xOscaT/YTf8uCXIAjeJOFBVEh/7FtD8Xg==}
    engines: {node: '>=18'}

  defaults@1.0.4:
    resolution: {integrity: sha512-eFuaLoy/Rxalv2kr+lqMlUnrDWV+3j4pljOIJgLIhI058IQfWJ7vXhyEIHu+HtC738klGALYxOKDO0bQP3tg8A==}

  defer-to-connect@2.0.1:
    resolution: {integrity: sha512-4tvttepXG1VaYGrRibk5EwJd1t4udunSOVMdLSAL6mId1ix438oPwPZMALY41FCijukO1L0twNcGsdzS7dHgDg==}
    engines: {node: '>=10'}

  define-data-property@1.1.4:
    resolution: {integrity: sha512-rBMvIzlpA8v6E+SJZoo++HAYqsLrkg7MSfIinMPFhmkorw7X+dOXVJQs+QT69zGkzMyfDnIMN2Wid1+NbL3T+A==}
    engines: {node: '>= 0.4'}

  define-lazy-prop@3.0.0:
    resolution: {integrity: sha512-N+MeXYoqr3pOgn8xfyRPREN7gHakLYjhsHhWGT3fWAiL4IkAt0iDw14QiiEm2bE30c5XX5q0FtAA3CK5f9/BUg==}
    engines: {node: '>=12'}

  define-properties@1.2.1:
    resolution: {integrity: sha512-8QmQKqEASLd5nx0U1B1okLElbUuuttJ/AnYmRXbbbGDWh6uS208EjD4Xqq/I9wK7u0v6O08XhTWnt5XtEbR6Dg==}
    engines: {node: '>= 0.4'}

  degenerator@5.0.1:
    resolution: {integrity: sha512-TllpMR/t0M5sqCXfj85i4XaAzxmS5tVA16dqvdkMwGmzI+dXLXnw3J+3Vdv7VKw+ThlTMboK6i9rnZ6Nntj5CQ==}
    engines: {node: '>= 14'}

  delayed-stream@1.0.0:
    resolution: {integrity: sha512-ZySD7Nf91aLB0RxL4KGrKHBXl7Eds1DAmEdcoVawXnLD7SDhpNgtuII2aAkg7a7QS41jxPSZ17p4VdGnMHk3MQ==}
    engines: {node: '>=0.4.0'}

  delegates@1.0.0:
    resolution: {integrity: sha512-bd2L678uiWATM6m5Z1VzNCErI3jiGzt6HGY8OVICs40JQq/HALfbyNJmp0UDakEY4pMMaN0Ly5om/B1VI/+xfQ==}

  deprecation@2.3.1:
    resolution: {integrity: sha512-xmHIy4F3scKVwMsQ4WnVaS8bHOx0DmVwRywosKhaILI0ywMDWPtBSku2HNxRvF7jtwDRsoEwYQSfbxj8b7RlJQ==}

  dequal@2.0.3:
    resolution: {integrity: sha512-0je+qPKHEMohvfRTCEo3CrPG6cAzAYgmzKyxRiYSSDkS6eGJdyVJm7WaYA5ECaAD9wLB2T4EEeymA5aFVcYXCA==}
    engines: {node: '>=6'}

  detect-libc@2.0.3:
    resolution: {integrity: sha512-bwy0MGW55bG41VqxxypOsdSdGqLwXPI/focwgTYCFMbdUiBAxLg9CFzG08sz2aqzknwiX7Hkl0bQENjg8iLByw==}
    engines: {node: '>=8'}

  detect-node@2.1.0:
    resolution: {integrity: sha512-T0NIuQpnTvFDATNuHN5roPwSBG83rFsuO+MXXH9/3N1eFbn4wcPjttvjMLEPWJ0RGUYgQE7cGgS3tNxbqCGM7g==}

  devtools-protocol@0.0.1147663:
    resolution: {integrity: sha512-hyWmRrexdhbZ1tcJUGpO95ivbRhWXz++F4Ko+n21AY5PNln2ovoJw+8ZMNDTtip+CNFQfrtLVh/w4009dXO/eQ==}

  devtools-protocol@0.0.1302984:
    resolution: {integrity: sha512-Rgh2Sk5fUSCtEx4QGH9iwTyECdFPySG2nlz5J8guGh2Wlha6uzSOCq/DCEC8faHlLaMPZJMuZ4ovgcX4LvOkKA==}

  diff-sequences@29.6.3:
    resolution: {integrity: sha512-EjePK1srD3P08o2j4f0ExnylqRs5B9tJjcp9t1krH2qRi8CCdsYfwe9JgSLurFBWwq4uOlipzfk5fHNvwFKr8Q==}
    engines: {node: ^14.15.0 || ^16.10.0 || >=18.0.0}

  diff@5.2.0:
    resolution: {integrity: sha512-uIFDxqpRZGZ6ThOk84hEfqWoHx2devRFvpTZcTHur85vImfaxUbTW9Ryh4CpCuDnToOP1CEtXKIgytHBPVff5A==}
    engines: {node: '>=0.3.1'}

  dir-compare@4.2.0:
    resolution: {integrity: sha512-2xMCmOoMrdQIPHdsTawECdNPwlVFB9zGcz3kuhmBO6U3oU+UQjsue0i8ayLKpgBcm+hcXPMVSGUN9d+pvJ6+VQ==}

  dir-glob@3.0.1:
    resolution: {integrity: sha512-WkrWp9GR4KXfKGYzOLmTuGVi1UWFfws377n9cc55/tb6DuqyF6pcQ5AbiHEshaDpY9v6oaSr2XCDidGmMwdzIA==}
    engines: {node: '>=8'}

  dmg-builder@25.0.2:
    resolution: {integrity: sha512-f1sHneDomdAsNxULUeMVNPeLjhSo31XUjhPLOZGyDO+bGBUvZHgOY5uqm0uqcMX1SQa5jjfiUJ6Jov37IE0n1Q==}

  dmg-license@1.0.11:
    resolution: {integrity: sha512-ZdzmqwKmECOWJpqefloC5OJy1+WZBBse5+MR88z9g9Zn4VY+WYUkAyojmhzJckH5YbbZGcYIuGAkY5/Ys5OM2Q==}
    engines: {node: '>=8'}
    os: [darwin]
    hasBin: true

  doctrine@3.0.0:
    resolution: {integrity: sha512-yS+Q5i3hBf7GBkd4KG8a7eBNNWNGLTaEwwYWUijIYM7zrlYDM0BFXHjjPWlWZ1Rg7UaddZeIDmi9jF3HmqiQ2w==}
    engines: {node: '>=6.0.0'}

  dom-accessibility-api@0.5.16:
    resolution: {integrity: sha512-X7BJ2yElsnOJ30pZF4uIIDfBEVgF4XEBxL9Bxhy6dnrm5hkzqmsWHGTiHqRiITNhMyFLyAiWndIJP7Z1NTteDg==}

  dom-serializer@2.0.0:
    resolution: {integrity: sha512-wIkAryiqt/nV5EQKqQpo3SToSOV9J0DnbJqwK7Wv/Trc92zIAYZ4FlMu+JPFW1DfGFt81ZTCGgDEabffXeLyJg==}

  domelementtype@2.3.0:
    resolution: {integrity: sha512-OLETBj6w0OsagBwdXnPdN0cnMfF9opN69co+7ZrbfPGrdpPVNBUj02spi6B1N7wChLQiPn4CSH/zJvXw56gmHw==}

  domhandler@5.0.3:
    resolution: {integrity: sha512-cgwlv/1iFQiFnU96XXgROh8xTeetsnJiDsTc7TYCLFd9+/WNkIqPTxiM/8pSd8VIrhXGTf1Ny1q1hquVqDJB5w==}
    engines: {node: '>= 4'}

  domutils@3.1.0:
    resolution: {integrity: sha512-H78uMmQtI2AhgDJjWeQmHwJJ2bLPD3GMmO7Zja/ZZh84wkm+4ut+IUnUdRa8uCGX88DiVx1j6FRe1XfxEgjEZA==}

  dot-prop@6.0.1:
    resolution: {integrity: sha512-tE7ztYzXHIeyvc7N+hR3oi7FIbf/NIjVP9hmAt3yMXzrQ072/fpjGLx2GxNxGxUl5V73MEqYzioOMoVhGMJ5cA==}
    engines: {node: '>=10'}

  dotenv-expand@11.0.6:
    resolution: {integrity: sha512-8NHi73otpWsZGBSZwwknTXS5pqMOrk9+Ssrna8xCaxkzEpU9OTf9R5ArQGVw03//Zmk9MOwLPng9WwndvpAJ5g==}
    engines: {node: '>=12'}

  dotenv@16.4.5:
    resolution: {integrity: sha512-ZmdL2rui+eB2YwhsWzjInR8LldtZHGDoQ1ugH85ppHKwpUHL7j7rN0Ti9NCnGiQbhaZ11FpR+7ao1dNsmduNUg==}
    engines: {node: '>=12'}

  eastasianwidth@0.2.0:
    resolution: {integrity: sha512-I88TYZWc9XiYHRQ4/3c5rjjfgkjhLyW2luGIheGERbNQ6OY7yTybanSpDXZa8y7VUP9YmDcYa+eyq4ca7iLqWA==}

  edge-paths@3.0.5:
    resolution: {integrity: sha512-sB7vSrDnFa4ezWQk9nZ/n0FdpdUuC6R1EOrlU3DL+bovcNFK28rqu2emmAUjujYEJTWIgQGqgVVWUZXMnc8iWg==}
    engines: {node: '>=14.0.0'}

  edgedriver@5.6.0:
    resolution: {integrity: sha512-IeJXEczG+DNYBIa9gFgVYTqrawlxmc9SUqUsWU2E98jOsO/amA7wzabKOS8Bwgr/3xWoyXCJ6yGFrbFKrilyyQ==}
    hasBin: true

  ejs@3.1.10:
    resolution: {integrity: sha512-UeJmFfOrAQS8OJWPZ4qtgHyWExa088/MtK5UEyoJGFH67cDEXkZSviOiKRCZ4Xij0zxI3JECgYs3oKx+AizQBA==}
    engines: {node: '>=0.10.0'}
    hasBin: true

  electron-builder-squirrel-windows@25.0.2:
    resolution: {integrity: sha512-58eN10+2PvOTNNeGMM6FBZlu9PRIoMoSWbI+5DgRxK+/EOKdJ1MXhE7EAuhd8hnGlBV0Bl7c/id+5aq3iGe+8w==}

  electron-builder@25.0.2:
    resolution: {integrity: sha512-OIUyj2wOOfXYGWCQMFORbsJNX290gjNdCYqvOpXsEiaTVAuEqtNktJT9YOR94iOKH/ktPDmRPTVX8K+0I8udmA==}
    engines: {node: '>=14.0.0'}
    hasBin: true

  electron-publish@25.0.2:
    resolution: {integrity: sha512-avBLGU4Tyj7oVhZ8cxrUa+w7CMzeOd3ylu3fKmtlFvHwyypi/Eu2/TPniNwMsqEd0I/ii9KBBimCgBdjbfjP2A==}

  electron-to-chromium@1.5.3:
    resolution: {integrity: sha512-QNdYSS5i8D9axWp/6XIezRObRHqaav/ur9z1VzCDUCH1XIFOr9WQk5xmgunhsTpjjgDy3oLxO/WMOVZlpUQrlA==}

  electron@31.3.1:
    resolution: {integrity: sha512-9fiuWlRhBfygtcT+auRd/WdBK/f8LZZcrpx0RjpXhH2DPTP/PfnkC4JB1PW55qCbGbh4wAgkYbf4ExIag8oGCA==}
    engines: {node: '>= 12.20.55'}
    hasBin: true

  emoji-regex@10.3.0:
    resolution: {integrity: sha512-QpLs9D9v9kArv4lfDEgg1X/gN5XLnf/A6l9cs8SPZLRZR3ZkY9+kwIQTxm+fsSej5UMYGE8fdoaZVIBlqG0XTw==}

  emoji-regex@8.0.0:
    resolution: {integrity: sha512-MSjYzcWNOA0ewAHpz0MxpYFvwg6yjy1NG3xteoqz644VCo/RPgnr1/GGt+ic3iJTzQ8Eu3TdM14SawnVUmGE6A==}

  emoji-regex@9.2.2:
    resolution: {integrity: sha512-L18DaJsXSUk2+42pv8mLs5jJT2hqFkFE4j21wOmgbUqsZ2hL72NsUU785g9RXgo3s0ZNgVl42TiHp3ZtOv/Vyg==}

  encoding@0.1.13:
    resolution: {integrity: sha512-ETBauow1T35Y/WZMkio9jiM0Z5xjHHmJ4XmjZOq1l/dXz3lr2sRn87nJy20RupqSh1F2m3HHPSp8ShIPQJrJ3A==}

  end-of-stream@1.4.4:
    resolution: {integrity: sha512-+uw1inIHVPQoaVuHzRyXd21icM+cnt4CzD5rW+NC1wjOUSTOs+Te7FOv7AhN7vS9x/oIyhLP5PR1H+phQAHu5Q==}

  enhanced-resolve@5.17.1:
    resolution: {integrity: sha512-LMHl3dXhTcfv8gM4kEzIUeTQ+7fpdA0l2tUf34BddXPkz2A5xJ5L/Pchd5BL6rdccM9QGvu0sWZzK1Z1t4wwyg==}
    engines: {node: '>=10.13.0'}

  entities@4.5.0:
    resolution: {integrity: sha512-V0hjH4dGPh9Ao5p0MoRY6BVqtwCjhz6vI5LT8AJ55H+4g9/4vbHx1I54fS0XuclLhDHArPQCiMjDxjaL8fPxhw==}
    engines: {node: '>=0.12'}

  env-paths@2.2.1:
    resolution: {integrity: sha512-+h1lkLKhZMTYjog1VEpJNG7NZJWcuc2DDk/qsqSTRRCOXiLjeQ1d1/udrUGhqMxUgAlwKNZ0cf2uqan5GLuS2A==}
    engines: {node: '>=6'}

  err-code@2.0.3:
    resolution: {integrity: sha512-2bmlRpNKBxT/CRmPOlyISQpNj+qSeYvcym/uT0Jx2bMOlKLtSy1ZmLuVxSEKKyor/N5yhvp/ZiG1oE3DEYMSFA==}

  error-ex@1.3.2:
    resolution: {integrity: sha512-7dFHNmqeFSEt2ZBsCriorKnn3Z2pj+fd9kmI6QoWw4//DL+icEBfc0U7qJCisqrTsKTjw4fNFy2pW9OqStD84g==}

  es-define-property@1.0.0:
    resolution: {integrity: sha512-jxayLKShrEqqzJ0eumQbVhTYQM27CfT1T35+gCgDFoL82JLsXqTJ76zv6A0YLOgEnLUMvLzsDsGIrl8NFpT2gQ==}
    engines: {node: '>= 0.4'}

  es-errors@1.3.0:
    resolution: {integrity: sha512-Zf5H2Kxt2xjTvbJvP2ZWLEICxA6j+hAmMzIlypy4xcBg1vKVnx89Wy0GbS+kf5cwCVFFzdCFh2XSCFNULS6csw==}
    engines: {node: '>= 0.4'}

  es-get-iterator@1.1.3:
    resolution: {integrity: sha512-sPZmqHBe6JIiTfN5q2pEi//TwxmAFHwj/XEuYjTuse78i8KxaqMTTzxPoFKuzRpDpTJ+0NAbpfenkmH2rePtuw==}

  es-module-lexer@1.5.4:
    resolution: {integrity: sha512-MVNK56NiMrOwitFB7cqDwq0CQutbw+0BvLshJSse0MUNU+y1FC3bUS/AQg7oUng+/wKrrki7JfmwtVHkVfPLlw==}

  es6-error@4.1.1:
    resolution: {integrity: sha512-Um/+FxMr9CISWh0bi5Zv0iOD+4cFh5qLeks1qhAopKVAJw3drgKbKySikp7wGhDL0HPeaja0P5ULZrxLkniUVg==}

  esbuild@0.21.5:
    resolution: {integrity: sha512-mg3OPMV4hXywwpoDxu3Qda5xCKQi+vCTZq8S9J/EpkhB2HzKXq4SNFZE3+NK93JYxc8VMSep+lOUSC/RVKaBqw==}
    engines: {node: '>=12'}
    hasBin: true

  escalade@3.1.2:
    resolution: {integrity: sha512-ErCHMCae19vR8vQGe50xIsVomy19rg6gFu3+r3jkEO46suLMWBksvVyoGgQV+jOfl84ZSOSlmv6Gxa89PmTGmA==}
    engines: {node: '>=6'}

  escape-goat@4.0.0:
    resolution: {integrity: sha512-2Sd4ShcWxbx6OY1IHyla/CVNwvg7XwZVoXZHcSu9w9SReNP1EzzD5T8NWKIR38fIqEns9kDWKUQTXXAmlDrdPg==}
    engines: {node: '>=12'}

  escape-string-regexp@1.0.5:
    resolution: {integrity: sha512-vbRorB5FUQWvla16U8R/qgaFIya2qGzwDrNmCZuYKrbdSUMG6I1ZCGQRefkRVhuOkIGVne7BQ35DSfo1qvJqFg==}
    engines: {node: '>=0.8.0'}

  escape-string-regexp@2.0.0:
    resolution: {integrity: sha512-UpzcLCXolUWcNu5HtVMHYdXJjArjsF9C0aNnquZYY4uW/Vu0miy5YoWvbV345HauVvcAUnpRuhMMcqTcGOY2+w==}
    engines: {node: '>=8'}

  escape-string-regexp@4.0.0:
    resolution: {integrity: sha512-TtpcNJ3XAzx3Gq8sWRzJaVajRs0uVxA2YAkdb1jm2YkPz4G6egUFAyA3n5vtEIZefPk5Wa4UXbKuS5fKkJWdgA==}
    engines: {node: '>=10'}

  escodegen@2.1.0:
    resolution: {integrity: sha512-2NlIDTwUWJN0mRPQOdtQBzbUHvdGY2P1VXSyU83Q3xKxM7WHX2Ql8dKq782Q9TgQUNOLEzEYu9bzLNj1q88I5w==}
    engines: {node: '>=6.0'}
    hasBin: true

  eslint-config-prettier@9.1.0:
    resolution: {integrity: sha512-NSWl5BFQWEPi1j4TjVNItzYV7dZXZ+wP6I6ZhrBGpChQhZRUaElihE9uRRkcbRnNb76UMKDF3r+WTmNcGPKsqw==}
    hasBin: true
    peerDependencies:
      eslint: '>=7.0.0'

  eslint-plugin-vitest@0.5.4:
    resolution: {integrity: sha512-um+odCkccAHU53WdKAw39MY61+1x990uXjSPguUCq3VcEHdqJrOb8OTMrbYlY6f9jAKx7x98kLVlIe3RJeJqoQ==}
    engines: {node: ^18.0.0 || >= 20.0.0}
    peerDependencies:
      '@typescript-eslint/eslint-plugin': '*'
      eslint: ^8.57.0 || ^9.0.0
      vitest: '*'
    peerDependenciesMeta:
      '@typescript-eslint/eslint-plugin':
        optional: true
      vitest:
        optional: true

  eslint-plugin-wdio@8.37.0:
    resolution: {integrity: sha512-X217zXxSqj1IPWu3bxN7D/xEUmNk7Jg5lBf2JwYH3mCogaqL2tnHZnwt0EQ5D9oEejfEl2+4zqHSzhXq1X7F2A==}
    engines: {node: ^16.13 || >=18}

  eslint-scope@5.1.1:
    resolution: {integrity: sha512-2NxwbF/hZ0KpepYN0cNbo+FN6XoK7GaHlQhgx/hIZl6Va0bF45RQOOwhLIy8lQDbuCiadSLCBnH2CFYquit5bw==}
    engines: {node: '>=8.0.0'}

  eslint-scope@7.2.2:
    resolution: {integrity: sha512-dOt21O7lTMhDM+X9mB4GX+DZrZtCUJPL/wlcTqxyrx5IvO0IYtILdtrQGQp+8n5S0gwSVmOf9NQrjMOgfQZlIg==}
    engines: {node: ^12.22.0 || ^14.17.0 || >=16.0.0}

  eslint-visitor-keys@3.4.3:
    resolution: {integrity: sha512-wpc+LXeiyiisxPlEkUzU6svyS1frIO3Mgxj1fdy7Pm8Ygzguax2N3Fa/D/ag1WqbOprdI+uY6wMUl8/a2G+iag==}
    engines: {node: ^12.22.0 || ^14.17.0 || >=16.0.0}

  eslint@8.57.0:
    resolution: {integrity: sha512-dZ6+mexnaTIbSBZWgou51U6OmzIhYM2VcNdtiTtI7qPNZm35Akpr0f6vtw3w1Kmn5PYo+tZVfh13WrhpS6oLqQ==}
    engines: {node: ^12.22.0 || ^14.17.0 || >=16.0.0}
    hasBin: true

  espree@9.6.1:
    resolution: {integrity: sha512-oruZaFkjorTpF32kDSI5/75ViwGeZginGGy2NoOSg3Q9bnwlnmDm4HLnkl0RE3n+njDXR037aY1+x58Z/zFdwQ==}
    engines: {node: ^12.22.0 || ^14.17.0 || >=16.0.0}

  esprima@4.0.1:
    resolution: {integrity: sha512-eGuFFw7Upda+g4p+QHvnW0RyTX/SVeJBDM/gCtMARO0cLuT2HcEKnTPvhjV6aGeqrCB/sbNop0Kszm0jsaWU4A==}
    engines: {node: '>=4'}
    hasBin: true

  esquery@1.6.0:
    resolution: {integrity: sha512-ca9pw9fomFcKPvFLXhBKUK90ZvGibiGOvRJNbjljY7s7uq/5YO4BOzcYtJqExdx99rF6aAcnRxHmcUHcz6sQsg==}
    engines: {node: '>=0.10'}

  esrecurse@4.3.0:
    resolution: {integrity: sha512-KmfKL3b6G+RXvP8N1vr3Tq1kL/oCFgn2NYXEtqP8/L3pKapUA4G8cFVaoF3SU323CD4XypR/ffioHmkti6/Tag==}
    engines: {node: '>=4.0'}

  estraverse@4.3.0:
    resolution: {integrity: sha512-39nnKffWz8xN1BU/2c79n9nB9HDzo0niYUqx6xyqUnyoAnQyyWpOTdZEeiCch8BBu515t4wp9ZmgVfVhn9EBpw==}
    engines: {node: '>=4.0'}

  estraverse@5.3.0:
    resolution: {integrity: sha512-MMdARuVEQziNTeJD8DgMqmhwR11BRQ/cBP+pLtYdSTnf3MIO8fFeiINEbX36ZdNlfU/7A9f3gUw49B3oQsvwBA==}
    engines: {node: '>=4.0'}

  estree-walker@2.0.2:
    resolution: {integrity: sha512-Rfkk/Mp/DL7JVje3u18FxFujQlTNR2q6QfMSMB7AvCBx91NGj/ba3kCfza0f6dVDbw7YlRf/nDrn7pQrCCyQ/w==}

  estree-walker@3.0.3:
    resolution: {integrity: sha512-7RUKfXgSMMkzt6ZuXmqapOurLGPPfgj6l9uRZ7lRGolvk0y2yocc35LdcxKC5PQZdn2DMqioAQ2NoWcrTKmm6g==}

  esutils@2.0.3:
    resolution: {integrity: sha512-kVscqXk4OCp68SZ0dkgEKVi6/8ij300KBWTJq32P/dYeWTSwK41WyTxalN1eRmA5Z9UU/LX9D7FWSmV9SAYx6g==}
    engines: {node: '>=0.10.0'}

  event-target-shim@5.0.1:
    resolution: {integrity: sha512-i/2XbnSz/uxRCU6+NdVJgKWDTM427+MqYbkQzD321DuCQJUqOuJKIA0IM2+W2xtYHdKOmZ4dR6fExsd4SXL+WQ==}
    engines: {node: '>=6'}

  eventemitter3@5.0.1:
    resolution: {integrity: sha512-GWkBvjiSZK87ELrYOSESUYeVIc9mvLLf/nXalMOS5dYrgZq9o5OVkbZAVM06CVxYsCwH9BDZFPlQTlPA1j4ahA==}

  events@3.3.0:
    resolution: {integrity: sha512-mQw+2fkQbALzQ7V0MY0IqdnXNOeTtP4r0lN9z7AAawCXgqea7bDii20AYrIBrFd/Hx0M2Ocz6S111CaFkUcb0Q==}
    engines: {node: '>=0.8.x'}

  execa@1.0.0:
    resolution: {integrity: sha512-adbxcyWV46qiHyvSp50TKt05tB4tK3HcmF7/nxfAdhnox83seTDbwnaqKO4sXRy7roHAIFqJP/Rw/AuEbX61LA==}
    engines: {node: '>=6'}

  execa@5.1.1:
    resolution: {integrity: sha512-8uSpZZocAZRBAPIEINJj3Lo9HyGitllczc27Eh5YYojjMFMn8yHMDMaUHE2Jqfq05D/wucwI4JGURyXt1vchyg==}
    engines: {node: '>=10'}

  execa@8.0.1:
    resolution: {integrity: sha512-VyhnebXciFV2DESc+p6B+y0LjSm0krU4OgJN44qFAhBY0TJ+1V61tYD2+wHusZ6F9n5K+vl8k0sTy7PEfV4qpg==}
    engines: {node: '>=16.17'}

  execa@9.3.0:
    resolution: {integrity: sha512-l6JFbqnHEadBoVAVpN5dl2yCyfX28WoBAGaoQcNmLLSedOxTxcn2Qa83s8I/PA5i56vWru2OHOtrwF7Om2vqlg==}
    engines: {node: ^18.19.0 || >=20.5.0}

  expand-tilde@2.0.2:
    resolution: {integrity: sha512-A5EmesHW6rfnZ9ysHQjPdJRni0SRar0tjtG5MNtm9n5TUvsYU8oozprtRD4AqHxcZWWlVuAmQo2nWKfN9oyjTw==}
    engines: {node: '>=0.10.0'}

  expect-webdriverio@4.15.1:
    resolution: {integrity: sha512-xtBSidt7Whs1fsUC+utxVzfmkmaStXWW17b+BcMCiCltx0Yku6l7BTv1Y14DEKX8L6rttaDQobYyRtBKbi4ssg==}
    engines: {node: '>=16 || >=18 || >=20'}

  expect-webdriverio@5.0.0-alpha.0:
    resolution: {integrity: sha512-eKKjyHx3WXeIw+GRu5qaIFxNlwrMx2BcKQ0II1S/IY647jLLXAAWOTmn6Od2DBbwz8D3/UzGYjJpMGj0aSNG1A==}
    engines: {node: '>=16 || >=18 || >=20'}

  expect-webdriverio@5.0.0-alpha.2:
    resolution: {integrity: sha512-1T92DjZoY8oDpojGnSyf2WOEaS6uBrYTuzRJWqVE+wJAZATbeWgv8isl/3GM6MbQpDuN44F+fKLbgTZ18Bc4HA==}
    engines: {node: '>=18 || >=20 || >=22'}
    peerDependencies:
      '@wdio/globals': ^9.0.0-alpha.350
      '@wdio/logger': ^9.0.0-alpha.350
      webdriverio: ^9.0.0-alpha.350

  expect@29.7.0:
    resolution: {integrity: sha512-2Zks0hf1VLFYI1kbh0I5jP3KHHyCHpkfyHBzsSXRFgl/Bg9mWYfMW8oD+PdMPlEwy5HNsR9JutYy6pMeOh61nw==}
    engines: {node: ^14.15.0 || ^16.10.0 || >=18.0.0}

  exponential-backoff@3.1.1:
    resolution: {integrity: sha512-dX7e/LHVJ6W3DE1MHWi9S1EYzDESENfLrYohG2G++ovZrYOkm4Knwa0mc1cn84xJOR4KEU0WSchhLbd0UklbHw==}

  external-editor@3.1.0:
    resolution: {integrity: sha512-hMQ4CX1p1izmuLYyZqLMO/qGNw10wSv9QDCPfzXfyFrOaCSSoRfqE1Kf1s5an66J5JZC62NewG+mK49jOCtQew==}
    engines: {node: '>=4'}

  extract-zip@2.0.1:
    resolution: {integrity: sha512-GDhU9ntwuKyGXdZBUgTIe+vXnWj0fppUEtMDL0+idd5Sta8TGpHssn/eusA9mrPr9qNDym6SxAYZjNvCn/9RBg==}
    engines: {node: '>= 10.17.0'}
    hasBin: true

  extsprintf@1.4.1:
    resolution: {integrity: sha512-Wrk35e8ydCKDj/ArClo1VrPVmN8zph5V4AtHwIuHhvMXsKf73UT3BOD+azBIW+3wOJ4FhEH7zyaJCFvChjYvMA==}
    engines: {'0': node >=0.6.0}

  fast-copy@3.0.2:
    resolution: {integrity: sha512-dl0O9Vhju8IrcLndv2eU4ldt1ftXMqqfgN4H1cpmGV7P6jeB9FwpN9a2c8DPGE1Ys88rNUJVYDHq73CGAGOPfQ==}

  fast-deep-equal@2.0.1:
    resolution: {integrity: sha512-bCK/2Z4zLidyB4ReuIsvALH6w31YfAQDmXMqMx6FyfHqvBxtjC0eRumeSu4Bs3XtXwpyIywtSTrVT99BxY1f9w==}

  fast-deep-equal@3.1.3:
    resolution: {integrity: sha512-f3qQ9oQy9j2AhBe/H9VC91wLmKBCCU/gDOnKNAYG5hswO7BLKj09Hc5HYNz9cGI++xlpDCIgDaitVs03ATR84Q==}

  fast-fifo@1.3.2:
    resolution: {integrity: sha512-/d9sfos4yxzpwkDkuN7k2SqFKtYNmCTzgfEpz82x34IM9/zc8KGxQoXg1liNC/izpRM/MBdt44Nmx41ZWqk+FQ==}

  fast-glob@3.3.2:
    resolution: {integrity: sha512-oX2ruAFQwf/Orj8m737Y5adxDQO0LAB7/S5MnxCdTNDd4p6BsyIVsv9JQsATbTSq8KHRpLwIHbVlUNatxd+1Ow==}
    engines: {node: '>=8.6.0'}

  fast-json-stable-stringify@2.1.0:
    resolution: {integrity: sha512-lhd/wF+Lk98HZoTCtlVraHtfh5XYijIjalXck7saUtuanSDyLMxnHhSXEDJqHxD7msR8D0uCmqlkwjCV8xvwHw==}

  fast-levenshtein@2.0.6:
    resolution: {integrity: sha512-DCXu6Ifhqcks7TZKY3Hxp3y6qphY5SJZmrWMDrKcERSOXWQdMhU9Ig/PYrzyw/ul9jOIyh0N4M0tbC5hodg8dw==}

  fastq@1.17.1:
    resolution: {integrity: sha512-sRVD3lWVIXWg6By68ZN7vho9a1pQcN/WBFaAAsDDFzlJjvoGx0P8z7V1t72grFJfJhu3YPZBuu25f7Kaw2jN1w==}

  fd-slicer@1.1.0:
    resolution: {integrity: sha512-cE1qsB/VwyQozZ+q1dGxR8LBYNZeofhEdUNGSMbQD3Gw2lAzX9Zb3uIU6Ebc/Fmyjo9AWWfnn0AUCHqtevs/8g==}

  fetch-blob@3.2.0:
    resolution: {integrity: sha512-7yAQpD2UMJzLi1Dqv7qFYnPbaPx7ZfFK6PiIxQ4PfkGPyNyl2Ugx+a/umUonmKqjhM4DnfbMvdX6otXq83soQQ==}
    engines: {node: ^12.20 || >= 14.13}

  figures@6.1.0:
    resolution: {integrity: sha512-d+l3qxjSesT4V7v2fh+QnmFnUWv9lSpjarhShNTgBOfA0ttejbQUAlHLitbjkoRiDulW0OPoQPYIGhIC8ohejg==}
    engines: {node: '>=18'}

  file-entry-cache@6.0.1:
    resolution: {integrity: sha512-7Gps/XWymbLk2QLYK4NzpMOrYjMhdIxXuIvy2QBsLE6ljuodKvdkWs/cpyJJ3CVIVpH0Oi1Hvg1ovbMzLdFBBg==}
    engines: {node: ^10.12.0 || >=12.0.0}

  filelist@1.0.4:
    resolution: {integrity: sha512-w1cEuf3S+DrLCQL7ET6kz+gmlJdbq9J7yXCSjK/OZCPA+qEN1WyF4ZAf0YYJa4/shHJra2t/d/r8SV4Ji+x+8Q==}

  filename-reserved-regex@2.0.0:
    resolution: {integrity: sha512-lc1bnsSr4L4Bdif8Xb/qrtokGbq5zlsms/CYH8PP+WtCkGNF65DPiQY8vG3SakEdRn8Dlnm+gW/qWKKjS5sZzQ==}
    engines: {node: '>=4'}

  filenamify@4.3.0:
    resolution: {integrity: sha512-hcFKyUG57yWGAzu1CMt/dPzYZuv+jAJUT85bL8mrXvNe6hWj6yEHEc4EdcgiA6Z3oi1/9wXJdZPXF2dZNgwgOg==}
    engines: {node: '>=8'}

  fill-range@7.1.1:
    resolution: {integrity: sha512-YsGpe3WHLK8ZYi4tWDg2Jy3ebRz2rXowDxnld4bkQB00cc/1Zw9AWnC0i9ztDJitivtQvaI9KaLyKrc+hBW0yg==}
    engines: {node: '>=8'}

  find-up-simple@1.0.0:
    resolution: {integrity: sha512-q7Us7kcjj2VMePAa02hDAF6d+MzsdsAWEwYyOpwUtlerRBkOEPBCRZrAV4XfcSN8fHAgaD0hP7miwoay6DCprw==}
    engines: {node: '>=18'}

  find-up@2.1.0:
    resolution: {integrity: sha512-NWzkk0jSJtTt08+FBFMvXoeZnOJD+jTtsRmBYbAIzJdX6l7dLgR7CTubCM5/eDdPUBvLCeVasP1brfVR/9/EZQ==}
    engines: {node: '>=4'}

  find-up@4.1.0:
    resolution: {integrity: sha512-PpOwAdQ/YlXQ2vj8a3h8IipDuYRi3wceVQQGYWxNINccq40Anw7BlsEXCMbt1Zt+OLA6Fq9suIpIWD0OsnISlw==}
    engines: {node: '>=8'}

  find-up@5.0.0:
    resolution: {integrity: sha512-78/PXT1wlLLDgTzDs7sjq9hzz0vXD+zn+7wypEe4fXQxCmdmqfGsEPQxmiCSQI3ajFV91bVSsvNtrJRiW6nGng==}
    engines: {node: '>=10'}

  find-up@6.3.0:
    resolution: {integrity: sha512-v2ZsoEuVHYy8ZIlYqwPe/39Cy+cFDzp4dXPaxNvkEuouymu+2Jbz0PxpKarJHYJTmv2HWT3O382qY8l4jMWthw==}
    engines: {node: ^12.20.0 || ^14.13.1 || >=16.0.0}

  find-versions@6.0.0:
    resolution: {integrity: sha512-2kCCtc+JvcZ86IGAz3Z2Y0A1baIz9fL31pH/0S1IqZr9Iwnjq8izfPtrCyQKO6TLMPELLsQMre7VDqeIKCsHkA==}
    engines: {node: '>=18'}

  flat-cache@3.2.0:
    resolution: {integrity: sha512-CYcENa+FtcUKLmhhqyctpclsq7QF38pKjZHsGNiSQF5r4FtoKDWabFDl3hzaEQMvT1LHEysw5twgLvpYYb4vbw==}
    engines: {node: ^10.12.0 || >=12.0.0}

  flat@5.0.2:
    resolution: {integrity: sha512-b6suED+5/3rTpUBdG1gupIl8MPFCAMA0QXwmljLhvCUKcUvdE4gWky9zpuGCcXHOsz4J9wPGNWq6OKpmIzz3hQ==}
    hasBin: true

  flatted@3.3.1:
    resolution: {integrity: sha512-X8cqMLLie7KsNUDSdzeN8FYK9rEt4Dt67OsG/DNGnYTSDBG4uFAJFBnUeiV+zCVAvwFy56IjM9sH51jVaEhNxw==}

  flora-colossus@2.0.0:
    resolution: {integrity: sha512-dz4HxH6pOvbUzZpZ/yXhafjbR2I8cenK5xL0KtBFb7U2ADsR+OwXifnxZjij/pZWF775uSCMzWVd+jDik2H2IA==}
    engines: {node: '>= 12'}

  for-each@0.3.3:
    resolution: {integrity: sha512-jqYfLp7mo9vIyQf8ykW2v7A+2N4QjeCeI5+Dz9XraiO1ign81wjiH7Fb9vSOWvQfNtmSa4H2RoQTrrXivdUZmw==}

  foreground-child@3.2.1:
    resolution: {integrity: sha512-PXUUyLqrR2XCWICfv6ukppP96sdFwWbNEnfEMt7jNsISjMsvaLNinAHNDYyvkyU+SZG2BTSbT5NjG+vZslfGTA==}
    engines: {node: '>=14'}

  form-data-encoder@2.1.4:
    resolution: {integrity: sha512-yDYSgNMraqvnxiEXO4hi88+YZxaHC6QKzb5N84iRCTDeRO7ZALpir/lVmf/uXUhnwUr2O4HU8s/n6x+yNjQkHw==}
    engines: {node: '>= 14.17'}

  form-data@4.0.0:
    resolution: {integrity: sha512-ETEklSGi5t0QMZuiXoA/Q6vcnxcLQP5vdugSpuAyi6SVGi2clPPp+xgEhuMaHC+zGgn31Kd235W35f7Hykkaww==}
    engines: {node: '>= 6'}

  formdata-polyfill@4.0.10:
    resolution: {integrity: sha512-buewHzMvYL29jdeQTVILecSaZKnt/RJWjoZCF5OW60Z67/GmSLBkOFM7qh1PI3zFNtJbaZL5eQu1vLfazOwj4g==}
    engines: {node: '>=12.20.0'}

  fs-constants@1.0.0:
    resolution: {integrity: sha512-y6OAwoSIf7FyjMIv94u+b5rdheZEjzR63GTyZJm5qh4Bi+2YgwLCcI/fPFZkL5PSixOt6ZNKm+w+Hfp/Bciwow==}

  fs-extra@10.1.0:
    resolution: {integrity: sha512-oRXApq54ETRj4eMiFzGnHWGy+zo5raudjuxN0b8H7s/RU2oW0Wvsx9O0ACRN/kRq9E8Vu/ReskGB5o3ji+FzHQ==}
    engines: {node: '>=12'}

  fs-extra@11.2.0:
    resolution: {integrity: sha512-PmDi3uwK5nFuXh7XDTlVnS17xJS7vW36is2+w3xcv8SVxiB4NyATf4ctkVY5bkSjX0Y4nbvZCq1/EjtEyr9ktw==}
    engines: {node: '>=14.14'}

  fs-extra@8.1.0:
    resolution: {integrity: sha512-yhlQgA6mnOJUKOsRUFsgJdQCvkKhcz8tlZG5HBQfReYZy46OwLcY+Zia0mtdHsOo9y/hP+CxMN0TU9QxoOtG4g==}
    engines: {node: '>=6 <7 || >=8'}

  fs-extra@9.1.0:
    resolution: {integrity: sha512-hcg3ZmepS30/7BSFqRvoo3DOMQu7IjqxO5nCDt+zM9XWjb33Wg7ziNT+Qvqbuc3+gWpzO02JubVyk2G4Zvo1OQ==}
    engines: {node: '>=10'}

  fs-minipass@2.1.0:
    resolution: {integrity: sha512-V/JgOLFCS+R6Vcq0slCuaeWEdNC3ouDlJMNIsacH2VtALiu9mV4LPrHc5cDl8k5aw6J8jwgWWpiTo5RYhmIzvg==}
    engines: {node: '>= 8'}

  fs.realpath@1.0.0:
    resolution: {integrity: sha512-OO0pH2lK6a0hZnAdau5ItzHPI6pUlvI7jMVnxUQRtw4owF2wk8lOSabtGDCTP4Ggrg2MbGnWO9X8K1t4+fGMDw==}

  fsevents@2.3.3:
    resolution: {integrity: sha512-5xoDfX+fL7faATnagmWPpbFtwh/R77WmMMqqHGS65C3vvB0YHrgF+B1YmZ3441tMj5n63k0212XNoJwzlhffQw==}
    engines: {node: ^8.16.0 || ^10.6.0 || >=11.0.0}
    os: [darwin]

  function-bind@1.1.2:
    resolution: {integrity: sha512-7XHNxH7qX9xG5mIwxkhumTox/MIRNcOgDrxWsMt2pAr23WHp6MrRlN7FBSFpCpr+oVO0F744iUgR82nJMfG2SA==}

  function-timeout@1.0.2:
    resolution: {integrity: sha512-939eZS4gJ3htTHAldmyyuzlrD58P03fHG49v2JfFXbV6OhvZKRC9j2yAtdHw/zrp2zXHuv05zMIy40F0ge7spA==}
    engines: {node: '>=18'}

  functions-have-names@1.2.3:
    resolution: {integrity: sha512-xckBUXyTIqT97tq2x2AMb+g163b5JFysYk0x4qxNFwbfQkmNZoiRHb6sPzI9/QV33WeuvVYBUIiD4NzNIyqaRQ==}

  galactus@1.0.0:
    resolution: {integrity: sha512-R1fam6D4CyKQGNlvJne4dkNF+PvUUl7TAJInvTGa9fti9qAv95quQz29GXapA4d8Ec266mJJxFVh82M4GIIGDQ==}
    engines: {node: '>= 12'}

  gauge@4.0.4:
    resolution: {integrity: sha512-f9m+BEN5jkg6a0fZjleidjN51VE1X+mPFQ2DJ0uv1V39oCLCbsGe6yjbBnp7eK7z/+GAon99a3nHuqbuuthyPg==}
    engines: {node: ^12.13.0 || ^14.15.0 || >=16.0.0}
    deprecated: This package is no longer supported.

  gaze@1.1.3:
    resolution: {integrity: sha512-BRdNm8hbWzFzWHERTrejLqwHDfS4GibPoq5wjTPIoJHoBtKGPg3xAFfxmM+9ztbXelxcf2hwQcaz1PtmFeue8g==}
    engines: {node: '>= 4.0.0'}

  geckodriver@4.4.2:
    resolution: {integrity: sha512-/JFJ7DJPJUvDhLjzQk+DwjlkAmiShddfRHhZ/xVL9FWbza5Bi3UMGmmerEKqD69JbRs7R81ZW31co686mdYZyA==}
    engines: {node: ^16.13 || >=18 || >=20}
    hasBin: true

  get-caller-file@2.0.5:
    resolution: {integrity: sha512-DyFP3BM/3YHTQOCUL/w0OZHR0lpKeGrxotcHWcqNEdnltqFwXVfhEBQ94eIo34AfQpo0rGki4cyIiftY06h2Fg==}
    engines: {node: 6.* || 8.* || >= 10.*}

  get-east-asian-width@1.2.0:
    resolution: {integrity: sha512-2nk+7SIVb14QrgXFHcm84tD4bKQz0RxPuMT8Ag5KPOq7J5fEmAg0UbXdTOSHqNuHSU28k55qnceesxXRZGzKWA==}
    engines: {node: '>=18'}

  get-func-name@2.0.2:
    resolution: {integrity: sha512-8vXOvuE167CtIc3OyItco7N/dpRtBbYOsPsXCz7X/PMnlGjYjSGuZJgM1Y7mmew7BKf9BqvLX2tnOVy1BBUsxQ==}

  get-installed-path@2.1.1:
    resolution: {integrity: sha512-Qkn9eq6tW5/q9BDVdMpB8tOHljX9OSP0jRC5TRNVA4qRc839t4g8KQaR8t0Uv0EFVL0MlyG7m/ofjEgAROtYsA==}

  get-intrinsic@1.2.4:
    resolution: {integrity: sha512-5uYhsJH8VJBTv7oslg4BznJYhDoRI6waYCxMmCdnTrcCrHA/fCFKoTFz2JKKE0HdDFUF7/oQuhzumXJK7paBRQ==}
    engines: {node: '>= 0.4'}

  get-package-info@1.0.0:
    resolution: {integrity: sha512-SCbprXGAPdIhKAXiG+Mk6yeoFH61JlYunqdFQFHDtLjJlDjFf6x07dsS8acO+xWt52jpdVo49AlVDnUVK1sDNw==}
    engines: {node: '>= 4.0'}

  get-port@7.1.0:
    resolution: {integrity: sha512-QB9NKEeDg3xxVwCCwJQ9+xycaz6pBB6iQ76wiWMl1927n0Kir6alPiP+yuiICLLU4jpMe08dXfpebuQppFA2zw==}
    engines: {node: '>=16'}

  get-stream@4.1.0:
    resolution: {integrity: sha512-GMat4EJ5161kIy2HevLlr4luNjBgvmj413KaQA7jt4V8B4RDsfpHk7WQ9GVqfYyyx8OS/L66Kox+rJRNklLK7w==}
    engines: {node: '>=6'}

  get-stream@5.2.0:
    resolution: {integrity: sha512-nBF+F1rAZVCu/p7rjzgA+Yb4lfYXrpl7a6VmJrU8wF9I1CKvP/QwPNZHnOlwbTkY6dvtFIzFMSyQXbLoTQPRpA==}
    engines: {node: '>=8'}

  get-stream@6.0.1:
    resolution: {integrity: sha512-ts6Wi+2j3jQjqi70w5AlN8DFnkSwC+MqmxEzdEALB2qXZYV3X/b1CTfgPLGJNMeAWxdPfU8FO1ms3NUfaHCPYg==}
    engines: {node: '>=10'}

  get-stream@8.0.1:
    resolution: {integrity: sha512-VaUJspBffn/LMCJVoMvSAdmscJyS1auj5Zulnn5UoYcY531UWmdwhRWkcGKnGU93m5HSXP9LP2usOryrBtQowA==}
    engines: {node: '>=16'}

  get-stream@9.0.1:
    resolution: {integrity: sha512-kVCxPF3vQM/N0B1PmoqVUqgHP+EeVjmZSQn+1oCRPxd2P21P2F19lIgbR3HBosbB1PUhOAoctJnfEn2GbN2eZA==}
    engines: {node: '>=18'}

  get-tsconfig@4.7.6:
    resolution: {integrity: sha512-ZAqrLlu18NbDdRaHq+AKXzAmqIUPswPWKUchfytdAjiRFnCe5ojG2bstg6mRiZabkKfCoL/e98pbBELIV/YCeA==}

  get-uri@6.0.3:
    resolution: {integrity: sha512-BzUrJBS9EcUb4cFol8r4W3v1cPsSyajLSthNkz5BxbpDcHN5tIrM10E2eNvfnvBn3DaT3DUgx0OpsBKkaOpanw==}
    engines: {node: '>= 14'}

  git-up@7.0.0:
    resolution: {integrity: sha512-ONdIrbBCFusq1Oy0sC71F5azx8bVkvtZtMJAsv+a6lz5YAmbNnLD6HAB4gptHZVLPR8S2/kVN6Gab7lryq5+lQ==}

  git-url-parse@14.0.0:
    resolution: {integrity: sha512-NnLweV+2A4nCvn4U/m2AoYu0pPKlsmhK9cknG7IMwsjFY1S2jxM+mAhsDxyxfCIGfGaD+dozsyX4b6vkYc83yQ==}

  glob-parent@5.1.2:
    resolution: {integrity: sha512-AOIgSQCepiJYwP3ARnGx+5VnTu2HBYdzbGP45eLw1vr3zB3vZLeyed1sC9hnbcOc9/SrMyM5RPQrkGz4aS9Zow==}
    engines: {node: '>= 6'}

  glob-parent@6.0.2:
    resolution: {integrity: sha512-XxwI8EOhVQgWp6iDL+3b0r86f4d6AX6zSU55HfB4ydCEuXLXc5FcYeOu+nnGftS4TEju/11rt4KJPTMgbfmv4A==}
    engines: {node: '>=10.13.0'}

  glob-to-regexp@0.4.1:
    resolution: {integrity: sha512-lkX1HJXwyMcprw/5YUZc2s7DrpAiHB21/V+E1rHUrVNokkvB6bqMzT0VfV6/86ZNabt1k14YOIaT7nDvOX3Iiw==}

  glob@10.4.5:
    resolution: {integrity: sha512-7Bv8RF0k6xjo7d4A/PxYLbUCfb6c+Vpd2/mB2yRDlew7Jb5hEXiCD9ibfO7wpk8i4sevK6DFny9h7EYbM3/sHg==}
    hasBin: true

  glob@7.1.7:
    resolution: {integrity: sha512-OvD9ENzPLbegENnYP5UUfJIirTg4+XwMWGaQfQTY0JenxNvvIKP3U3/tAQSPIu/lHxXYSZmpXlUHeqAIdKzBLQ==}
    deprecated: Glob versions prior to v9 are no longer supported

  glob@7.2.3:
    resolution: {integrity: sha512-nFR0zLpU2YCaRxwoCJvL6UvCH2JFyFVIvwTLsIf21AuHlMskA1hhTdk+LlYJtOlYt9v6dvszD2BGRqBL+iQK9Q==}
    deprecated: Glob versions prior to v9 are no longer supported

  glob@8.1.0:
    resolution: {integrity: sha512-r8hpEjiQEYlF2QU0df3dS+nxxSIreXQS1qRhMJM0Q5NDdR386C7jb7Hwwod8Fgiuex+k0GFjgft18yvxm5XoCQ==}
    engines: {node: '>=12'}
    deprecated: Glob versions prior to v9 are no longer supported

  global-agent@3.0.0:
    resolution: {integrity: sha512-PT6XReJ+D07JvGoxQMkT6qji/jVNfX/h364XHZOWeRzy64sSFr+xJ5OX7LI3b4MPQzdL4H8Y8M0xzPpsVMwA8Q==}
    engines: {node: '>=10.0'}

  global-directory@4.0.1:
    resolution: {integrity: sha512-wHTUcDUoZ1H5/0iVqEudYW4/kAlN5cZ3j/bXn0Dpbizl9iaUVeWSHqiOjsgk6OW2bkLclbBjzewBz6weQ1zA2Q==}
    engines: {node: '>=18'}

  global-jsdom@24.0.0:
    resolution: {integrity: sha512-CARBUWkqZ3O9VOc2PIVE5kQpdQeJh9eF9kQ7zSeNtmqx5vAFDKMr9XnDt1epVMMrz1s9uK/yFCa4HLwpa6TcPA==}
    engines: {node: '>=18'}
    peerDependencies:
      jsdom: '>=24 <25'

  global-modules@1.0.0:
    resolution: {integrity: sha512-sKzpEkf11GpOFuw0Zzjzmt4B4UZwjOcG757PPvrfhxcLFbq0wpsgpOqxpxtxFiCG4DtG93M6XRVbF2oGdev7bg==}
    engines: {node: '>=0.10.0'}

  global-prefix@1.0.2:
    resolution: {integrity: sha512-5lsx1NUDHtSjfg0eHlmYvZKv8/nVqX4ckFbM+FrGcQ+04KWcWFo9P5MxPZYSzUvyzmdTbI7Eix8Q4IbELDqzKg==}
    engines: {node: '>=0.10.0'}

  globals@13.24.0:
    resolution: {integrity: sha512-AhO5QUcj8llrbG09iWhPU2B204J1xnPeL8kQmVorSsy+Sjj1sk8gIyh6cUocGmH4L0UuhAJy+hJMRA4mgA4mFQ==}
    engines: {node: '>=8'}

  globals@15.8.0:
    resolution: {integrity: sha512-VZAJ4cewHTExBWDHR6yptdIBlx9YSSZuwojj9Nt5mBRXQzrKakDsVKQ1J63sklLvzAJm0X5+RpO4i3Y2hcOnFw==}
    engines: {node: '>=18'}

  globalthis@1.0.4:
    resolution: {integrity: sha512-DpLKbNU4WylpxJykQujfCcwYWiV/Jhm50Goo0wrVILAv5jOr9d+H+UR3PhSCD2rCCEIg0uc+G+muBTwD54JhDQ==}
    engines: {node: '>= 0.4'}

  globby@11.1.0:
    resolution: {integrity: sha512-jhIXaOzy1sb8IyocaruWSn1TjmnBVs8Ayhcy83rmxNJ8q2uWKCAj3CnJY+KpGSXCueAPc0i05kVvVKtP1t9S3g==}
    engines: {node: '>=10'}

  globby@14.0.2:
    resolution: {integrity: sha512-s3Fq41ZVh7vbbe2PN3nrW7yC7U7MFVc5c98/iTl9c2GawNMKx/J648KQRW6WKkuU8GIbbh2IXfIRQjOZnXcTnw==}
    engines: {node: '>=18'}

  globule@1.3.4:
    resolution: {integrity: sha512-OPTIfhMBh7JbBYDpa5b+Q5ptmMWKwcNcFSR/0c6t8V4f3ZAVBEsKNY37QdVqmLRYSMhOUGYrY0QhSoEpzGr/Eg==}
    engines: {node: '>= 0.10'}

  gopd@1.0.1:
    resolution: {integrity: sha512-d65bNlIadxvpb/A2abVdlqKqV563juRnZ1Wtk6s1sIR8uNsXR70xqIzVqxVf1eTqDunwT2MkczEeaezCKTZhwA==}

  got@11.8.6:
    resolution: {integrity: sha512-6tfZ91bOr7bOXnK7PRDCGBLa1H4U080YHNaAQ2KsMGlLEzRbk44nsZF2E1IeRc3vtJHPVbKCYgdFbaGO2ljd8g==}
    engines: {node: '>=10.19.0'}

  got@12.6.1:
    resolution: {integrity: sha512-mThBblvlAF1d4O5oqyvN+ZxLAYwIJK7bpMxgYqPD9okW0C3qm5FFn7k811QrcuEBwaogR3ngOFoCfs6mRv7teQ==}
    engines: {node: '>=14.16'}

  got@13.0.0:
    resolution: {integrity: sha512-XfBk1CxOOScDcMr9O1yKkNaQyy865NbYs+F7dr4H0LZMVgCj2Le59k6PqbNHoL5ToeaEQUYh6c6yMfVcc6SJxA==}
    engines: {node: '>=16'}

  graceful-fs@4.2.10:
    resolution: {integrity: sha512-9ByhssR2fPVsNZj478qUUbKfmL0+t5BDVyjShtyZZLiK7ZDAArFFfopyOTj0M05wE2tJPisA4iTnnXl2YoPvOA==}

  graceful-fs@4.2.11:
    resolution: {integrity: sha512-RbJ5/jmFcNNCcDV5o9eTnBLJ/HszWV0P73bc+Ff4nS/rJj+YaS6IGyiOL0VoBYX+l1Wrl3k63h/KrH+nhJ0XvQ==}

  grapheme-splitter@1.0.4:
    resolution: {integrity: sha512-bzh50DW9kTPM00T8y4o8vQg89Di9oLJVLW/KaOGIXJWP/iqCN6WKYkbNOF04vFLJhwcpYUh9ydh/+5vpOqV4YQ==}

  graphemer@1.4.0:
    resolution: {integrity: sha512-EtKwoO6kxCL9WO5xipiHTZlSzBm7WLT627TqC/uVRd0HKmq8NXyebnNYxDoBi7wt8eTWrUrKXCOVaFq9x1kgag==}

  has-bigints@1.0.2:
    resolution: {integrity: sha512-tSvCKtBr9lkF0Ex0aQiP9N+OpV4zi2r/Nee5VkRDbaqv35RLYMzbwQfFSZZH0kR+Rd6302UJZ2p/bJCEoR3VoQ==}

  has-flag@3.0.0:
    resolution: {integrity: sha512-sKJf1+ceQBr4SMkvQnBDNDtf4TXpVhVGateu0t918bl30FnbE2m4vNLX+VWe/dpjlb+HugGYzW7uQXH98HPEYw==}
    engines: {node: '>=4'}

  has-flag@4.0.0:
    resolution: {integrity: sha512-EykJT/Q1KjTWctppgIAgfSO0tKVuZUjhgMr17kqTumMl6Afv3EISleU7qZUzoXDFTAHTDC4NOoG/ZxU3EvlMPQ==}
    engines: {node: '>=8'}

  has-property-descriptors@1.0.2:
    resolution: {integrity: sha512-55JNKuIW+vq4Ke1BjOTjM2YctQIvCT7GFzHwmfZPGo5wnrgkid0YQtnAleFSqumZm4az3n2BS+erby5ipJdgrg==}

  has-proto@1.0.3:
    resolution: {integrity: sha512-SJ1amZAJUiZS+PhsVLf5tGydlaVB8EdFpaSO4gmiUKUOxk8qzn5AIy4ZeJUmh22znIdk/uMAUT2pl3FxzVUH+Q==}
    engines: {node: '>= 0.4'}

  has-symbols@1.0.3:
    resolution: {integrity: sha512-l3LCuF6MgDNwTDKkdYGEihYjt5pRPbEg46rtlmnSPlUbgmB8LOIrKJbYYFBSbnPaJexMKtiPO8hmeRjRz2Td+A==}
    engines: {node: '>= 0.4'}

  has-tostringtag@1.0.2:
    resolution: {integrity: sha512-NqADB8VjPFLM2V0VvHUewwwsw0ZWBaIdgo+ieHtK3hasLz4qeCRjYcqfB6AQrBggRKppKF8L52/VqdVsO47Dlw==}
    engines: {node: '>= 0.4'}

  has-unicode@2.0.1:
    resolution: {integrity: sha512-8Rf9Y83NBReMnx0gFzA8JImQACstCYWUplepDa9xprwwtmgEZUF0h/i5xSA625zB/I37EtrswSST6OXxwaaIJQ==}

  hasown@2.0.2:
    resolution: {integrity: sha512-0hJU9SCPvmMzIBdZFqNPXWa6dqh7WdH0cII9y+CyS8rG3nL48Bclra9HmKhVVUHyPWNH5Y7xDwAB7bfgSjkUMQ==}
    engines: {node: '>= 0.4'}

  he@1.2.0:
    resolution: {integrity: sha512-F/1DnUGPopORZi0ni+CvrCgHQ5FyEAHRLSApuYWMmrbSwoN2Mn/7k+Gl38gJnR7yyDZk6WLXwiGod1JOWNDKGw==}
    hasBin: true

  homedir-polyfill@1.0.3:
    resolution: {integrity: sha512-eSmmWE5bZTK2Nou4g0AI3zZ9rswp7GRKoKXS1BLUkvPviOqs4YTN1djQIqrXy9k5gEtdLPy86JjRwsNM9tnDcA==}
    engines: {node: '>=0.10.0'}

  hosted-git-info@2.8.9:
    resolution: {integrity: sha512-mxIDAb9Lsm6DoOJ7xH+5+X4y1LU/4Hi50L9C5sIswK3JzULS4bwk1FvjdBgvYR4bzT4tuUQiC15FE2f5HbLvYw==}

  hosted-git-info@4.1.0:
    resolution: {integrity: sha512-kyCuEOWjJqZuDbRHzL8V93NzQhwIB71oFWSyzVo+KPZI+pnQPPxucdkrOZvkLRnrf5URsQM+IJ09Dw29cRALIA==}
    engines: {node: '>=10'}

  hosted-git-info@7.0.2:
    resolution: {integrity: sha512-puUZAUKT5m8Zzvs72XWy3HtvVbTWljRE66cP60bxJzAqf2DgICo7lYTY2IHUmLnNpjYvw5bvmoHvPc0QO2a62w==}
    engines: {node: ^16.14.0 || >=18.0.0}

  html-encoding-sniffer@4.0.0:
    resolution: {integrity: sha512-Y22oTqIU4uuPgEemfz7NDJz6OeKf12Lsu+QC+s3BVpda64lTiMYCyGwg5ki4vFxkMwQdeZDl2adZoqUgdFuTgQ==}
    engines: {node: '>=18'}

  html-escaper@2.0.2:
    resolution: {integrity: sha512-H2iMtd0I4Mt5eYiapRdIDjp+XzelXQ0tFE4JS7YFwFevXXMmOp9myNrUvCg0D6ws8iqkRPBfKHgbwig1SmlLfg==}

  htmlfy@0.2.1:
    resolution: {integrity: sha512-HoomFHQ3av1uhq+7FxJTq4Ns0clAD+tGbQNrSd0WFY3UAjjUk6G3LaWEqdgmIXYkY4pexZiyZ3ykZJhQlM0J5A==}

  htmlparser2@8.0.2:
    resolution: {integrity: sha512-GYdjWKDkbRLkZ5geuHs5NY1puJ+PXwP7+fHPRz06Eirsb9ugf6d8kkXav6ADhcODhFFPMIXyxkxSuMf3D6NCFA==}

  http-cache-semantics@4.1.1:
    resolution: {integrity: sha512-er295DKPVsV82j5kw1Gjt+ADA/XYHsajl82cGNQG2eyoPkvgUhX+nDIyelzhIWbbsXP39EHcI6l5tYs2FYqYXQ==}

  http-proxy-agent@5.0.0:
    resolution: {integrity: sha512-n2hY8YdoRE1i7r6M0w9DIw5GgZN0G25P8zLCRQ8rjXtTU3vsNFBI/vWK/UIeE6g5MUUz6avwAPXmL6Fy9D/90w==}
    engines: {node: '>= 6'}

  http-proxy-agent@7.0.2:
    resolution: {integrity: sha512-T1gkAiYYDWYx3V5Bmyu7HcfcvL7mUrTWiM6yOfa3PIphViJ/gFPbvidQ+veqSOHci/PxBcDabeUNCzpOODJZig==}
    engines: {node: '>= 14'}

  http2-wrapper@1.0.3:
    resolution: {integrity: sha512-V+23sDMr12Wnz7iTcDeJr3O6AIxlnvT/bmaAAAP/Xda35C90p9599p0F1eHR/N1KILWSoWVAiOMFjBBXaXSMxg==}
    engines: {node: '>=10.19.0'}

  http2-wrapper@2.2.1:
    resolution: {integrity: sha512-V5nVw1PAOgfI3Lmeaj2Exmeg7fenjhRUgz1lPSezy1CuhPYbgQtbQj4jZfEAEMlaL+vupsvhjqCyjzob0yxsmQ==}
    engines: {node: '>=10.19.0'}

  https-proxy-agent@5.0.1:
    resolution: {integrity: sha512-dFcAjpTQFgoLMzC2VwU+C/CbS7uRL0lWmxDITmqm7C+7F0Odmj6s9l6alZc6AELXhrnggM2CeWSXHGOdX2YtwA==}
    engines: {node: '>= 6'}

  https-proxy-agent@7.0.5:
    resolution: {integrity: sha512-1e4Wqeblerz+tMKPIq2EMGiiWW1dIjZOksyHWSUm1rmuvw/how9hBHZ38lAGj5ID4Ik6EdkOw7NmWPy6LAwalw==}
    engines: {node: '>= 14'}

  human-signals@2.1.0:
    resolution: {integrity: sha512-B4FFZ6q/T2jhhksgkbEW3HBvWIfDW85snkQgawt07S7J5QXTk6BkNV+0yAeZrM5QpMAdYlocGoljn0sJ/WQkFw==}
    engines: {node: '>=10.17.0'}

  human-signals@5.0.0:
    resolution: {integrity: sha512-AXcZb6vzzrFAUE61HnN4mpLqd/cSIwNQjtNWR0euPm6y0iqx3G4gOXaIDdtdDwZmhwe82LA6+zinmW4UBWVePQ==}
    engines: {node: '>=16.17.0'}

  human-signals@7.0.0:
    resolution: {integrity: sha512-74kytxOUSvNbjrT9KisAbaTZ/eJwD/LrbM/kh5j0IhPuJzwuA19dWvniFGwBzN9rVjg+O/e+F310PjObDXS+9Q==}
    engines: {node: '>=18.18.0'}

  humanize-ms@1.2.1:
    resolution: {integrity: sha512-Fl70vYtsAFb/C06PTS9dZBo7ihau+Tu/DNCk/OyHhea07S+aeMWpFFkUaXRa8fI+ScZbEI8dfSxwY7gxZ9SAVQ==}

  husky@9.1.4:
    resolution: {integrity: sha512-bho94YyReb4JV7LYWRWxZ/xr6TtOTt8cMfmQ39MQYJ7f/YE268s3GdghGwi+y4zAeqewE5zYLvuhV0M0ijsDEA==}
    engines: {node: '>=18'}
    hasBin: true

  iconv-corefoundation@1.1.7:
    resolution: {integrity: sha512-T10qvkw0zz4wnm560lOEg0PovVqUXuOFhhHAkixw8/sycy7TJt7v/RrkEKEQnAw2viPSJu6iAkErxnzR0g8PpQ==}
    engines: {node: ^8.11.2 || >=10}
    os: [darwin]

  iconv-lite@0.4.24:
    resolution: {integrity: sha512-v3MXnZAcvnywkTUEZomIActle7RXXeedOR31wwl7VlyoXO4Qi9arvSenNQWne1TcRwhCL1HwLI21bEqdpj8/rA==}
    engines: {node: '>=0.10.0'}

  iconv-lite@0.6.3:
    resolution: {integrity: sha512-4fCk79wshMdzMp2rH06qWrJE4iolqLhCUH+OiuIgU++RB0+94NlDL81atO7GX55uUKueo0txHNtvEyI6D7WdMw==}
    engines: {node: '>=0.10.0'}

  ieee754@1.2.1:
    resolution: {integrity: sha512-dcyqhDvX1C46lXZcVqCpK+FtMRQVdIMN6/Df5js2zouUsqG7I6sFxitIC+7KYK29KdXOLHdu9zL4sFnoVQnqaA==}

  ignore@5.3.1:
    resolution: {integrity: sha512-5Fytz/IraMjqpwfd34ke28PTVMjZjJG2MPn5t7OE4eUCUNf8BAa7b5WUS9/Qvr6mwOQS7Mk6vdsMno5he+T8Xw==}
    engines: {node: '>= 4'}

  immediate@3.0.6:
    resolution: {integrity: sha512-XXOFtyqDjNDAQxVfYxuF7g9Il/IbWmmlQg2MYKOH8ExIT1qg6xc4zyS3HaEEATgs1btfzxq15ciUiY7gjSXRGQ==}

  import-fresh@3.3.0:
    resolution: {integrity: sha512-veYYhQa+D1QBKznvhUHxb8faxlrwUnxseDAbAp457E0wLNio2bOSKnjYDhMj+YiAq61xrMGhQk9iXVk5FzgQMw==}
    engines: {node: '>=6'}

  import-lazy@4.0.0:
    resolution: {integrity: sha512-rKtvo6a868b5Hu3heneU+L4yEQ4jYKLtjpnPeUdK7h0yzXGmyBTypknlkCvHFBqfX9YlorEiMM6Dnq/5atfHkw==}
    engines: {node: '>=8'}

  import-meta-resolve@4.1.0:
    resolution: {integrity: sha512-I6fiaX09Xivtk+THaMfAwnA3MVA5Big1WHF1Dfx9hFuvNIWpXnorlkzhcQf6ehrqQiiZECRt1poOAkPmer3ruw==}

  imurmurhash@0.1.4:
    resolution: {integrity: sha512-JmXMZ6wuvDmLiHEml9ykzqO6lwFbof0GG4IkcGaENdCRDDmMVnny7s5HsIgHCbaq0w2MyPhDqkhTUgS2LU2PHA==}
    engines: {node: '>=0.8.19'}

  indent-string@4.0.0:
    resolution: {integrity: sha512-EdDDZu4A2OyIK7Lr/2zG+w5jmbuk1DVBnEwREQvBzspBJkCEbRa8GxU1lghYcaGJCnRWibjDXlq779X1/y5xwg==}
    engines: {node: '>=8'}

  index-to-position@0.1.2:
    resolution: {integrity: sha512-MWDKS3AS1bGCHLBA2VLImJz42f7bJh8wQsTGCzI3j519/CASStoDONUBVz2I/VID0MpiX3SGSnbOD2xUalbE5g==}
    engines: {node: '>=18'}

  infer-owner@1.0.4:
    resolution: {integrity: sha512-IClj+Xz94+d7irH5qRyfJonOdfTzuDaifE6ZPWfx0N0+/ATZCbuTPq2prFl526urkQd90WyUKIh1DfBQ2hMz9A==}

  inflight@1.0.6:
    resolution: {integrity: sha512-k92I/b08q4wvFscXCLvqfsHCrjrF7yiXsQuIVvVE7N82W3+aqpzuUdBbfhWcy/FZR3/4IgflMgKLOsvPDrGCJA==}
    deprecated: This module is not supported, and leaks memory. Do not use it. Check out lru-cache if you want a good and tested way to coalesce async requests by a key value, which is much more comprehensive and powerful.

  inherits@2.0.4:
    resolution: {integrity: sha512-k/vGaX4/Yla3WzyMCvTQOXYeIHvqOKtnqBduzTHpzpQZzAskKMhZ2K+EnBiSM9zGSoIFeMpXKxa4dYeZIQqewQ==}

  ini@1.3.8:
    resolution: {integrity: sha512-JV/yugV2uzW5iMRSiZAyDtQd+nxtUnjeLt0acNdw98kKLrvuRVyB80tsREOE7yvGVgalhZ6RNXCmEHkUKBKxew==}

  ini@4.1.1:
    resolution: {integrity: sha512-QQnnxNyfvmHFIsj7gkPcYymR8Jdw/o7mp5ZFihxn6h8Ci6fh3Dx4E1gPjpQEpIuPo9XVNY/ZUwh4BPMjGyL01g==}
    engines: {node: ^14.17.0 || ^16.13.0 || >=18.0.0}

  inquirer@9.3.2:
    resolution: {integrity: sha512-+ynEbhWKhyomnaX0n2aLIMSkgSlGB5RrWbNXnEqj6mdaIydu6y40MdBjL38SAB0JcdmOaIaMua1azdjLEr3sdw==}
    engines: {node: '>=18'}

  internal-slot@1.0.7:
    resolution: {integrity: sha512-NGnrKwXzSms2qUUih/ILZ5JBqNTSa1+ZmP6flaIp6KmSElgE9qdndzS3cqjrDovwFdmwsGsLdeFgB6suw+1e9g==}
    engines: {node: '>= 0.4'}

  interpret@1.4.0:
    resolution: {integrity: sha512-agE4QfB2Lkp9uICn7BAqoscw4SZP9kTE2hxiFI3jBPmXJfdqiahTbUuKGsMoN2GtqL9AxhYioAcVvgsb1HvRbA==}
    engines: {node: '>= 0.10'}

  interpret@3.1.1:
    resolution: {integrity: sha512-6xwYfHbajpoF0xLW+iwLkhwgvLoZDfjYfoFNu8ftMoXINzwuymNLd9u/KmwtdT2GbR+/Cz66otEGEVVUHX9QLQ==}
    engines: {node: '>=10.13.0'}

  ip-address@9.0.5:
    resolution: {integrity: sha512-zHtQzGojZXTwZTHQqra+ETKd4Sn3vgi7uBmlPoXVWZqYvuKmtI0l/VZTjqGmJY9x88GGOaZ9+G9ES8hC4T4X8g==}
    engines: {node: '>= 12'}

  is-arguments@1.1.1:
    resolution: {integrity: sha512-8Q7EARjzEnKpt/PCD7e1cgUS0a6X8u5tdSiMqXhojOdoV9TsMsiO+9VLC5vAmO8N7/GmXn7yjR8qnA6bVAEzfA==}
    engines: {node: '>= 0.4'}

  is-array-buffer@3.0.4:
    resolution: {integrity: sha512-wcjaerHw0ydZwfhiKbXJWLDY8A7yV7KhjQOpb83hGgGfId/aQa4TOvwyzn2PuswW2gPCYEL/nEAiSVpdOj1lXw==}
    engines: {node: '>= 0.4'}

  is-arrayish@0.2.1:
    resolution: {integrity: sha512-zz06S8t0ozoDXMG+ube26zeCTNXcKIPJZJi8hBrF4idCLms4CG9QtK7qBl1boi5ODzFpjswb5JPmHCbMpjaYzg==}

  is-bigint@1.0.4:
    resolution: {integrity: sha512-zB9CruMamjym81i2JZ3UMn54PKGsQzsJeo6xvN3HJJ4CAsQNB6iRutp2To77OfCNuoxspsIhzaPoO1zyCEhFOg==}

  is-binary-path@2.1.0:
    resolution: {integrity: sha512-ZMERYes6pDydyuGidse7OsHxtbI7WVeUEozgR/g7rd0xUimYNlvZRE/K2MgZTjWy725IfelLeVcEM97mmtRGXw==}
    engines: {node: '>=8'}

  is-boolean-object@1.1.2:
    resolution: {integrity: sha512-gDYaKHJmnj4aWxyj6YHyXVpdQawtVLHU5cb+eztPGczf6cjuTdwve5ZIEfgXqH4e57An1D1AKf8CZ3kYrQRqYA==}
    engines: {node: '>= 0.4'}

  is-builtin-module@3.2.1:
    resolution: {integrity: sha512-BSLE3HnV2syZ0FK0iMA/yUGplUeMmNz4AW5fnTunbCIqZi4vG3WjJT9FHMy5D69xmAYBHXQhJdALdpwVxV501A==}
    engines: {node: '>=6'}

  is-callable@1.2.7:
    resolution: {integrity: sha512-1BC0BVFhS/p0qtw6enp8e+8OD0UrK0oFLztSjNzhcKA3WDuJxxAPXzPuPtKkjEY9UUoEWlX/8fgKeu2S8i9JTA==}
    engines: {node: '>= 0.4'}

  is-ci@3.0.1:
    resolution: {integrity: sha512-ZYvCgrefwqoQ6yTyYUbQu64HsITZ3NfKX1lzaEYdkTDcfKzzCI/wthRRYKkdjHKFVgNiXKAKm65Zo1pk2as/QQ==}
    hasBin: true

  is-core-module@2.15.0:
    resolution: {integrity: sha512-Dd+Lb2/zvk9SKy1TGCt1wFJFo/MWBPMX5x7KcvLajWTGuomczdQX61PvY5yK6SVACwpoexWo81IfFyoKY2QnTA==}
    engines: {node: '>= 0.4'}

  is-date-object@1.0.5:
    resolution: {integrity: sha512-9YQaSxsAiSwcvS33MBk3wTCVnWK+HhF8VZR2jRxehM16QcVOdHqPn4VPHmRK4lSr38n9JriurInLcP90xsYNfQ==}
    engines: {node: '>= 0.4'}

  is-docker@3.0.0:
    resolution: {integrity: sha512-eljcgEDlEns/7AXFosB5K/2nCM4P7FQPkGc/DWLy5rmFEWvZayGrik1d9/QIY5nJ4f9YsVvBkA6kJpHn9rISdQ==}
    engines: {node: ^12.20.0 || ^14.13.1 || >=16.0.0}
    hasBin: true

  is-extglob@2.1.1:
    resolution: {integrity: sha512-SbKbANkN603Vi4jEZv49LeVJMn4yGwsbzZworEoyEiutsN3nJYdbO36zfhGJ6QEDpOZIFkDtnq5JRxmvl3jsoQ==}
    engines: {node: '>=0.10.0'}

  is-fullwidth-code-point@3.0.0:
    resolution: {integrity: sha512-zymm5+u+sCsSWyD9qNaejV3DFvhCKclKdizYaJUuHA83RLjb7nSuGnddCHGv0hk+KY7BMAlsWeK4Ueg6EV6XQg==}
    engines: {node: '>=8'}

  is-fullwidth-code-point@4.0.0:
    resolution: {integrity: sha512-O4L094N2/dZ7xqVdrXhh9r1KODPJpFms8B5sGdJLPy664AgvXsreZUyCQQNItZRDlYug4xStLjNp/sz3HvBowQ==}
    engines: {node: '>=12'}

  is-fullwidth-code-point@5.0.0:
    resolution: {integrity: sha512-OVa3u9kkBbw7b8Xw5F9P+D/T9X+Z4+JruYVNapTjPYZYUznQ5YfWeFkOj606XYYW8yugTfC8Pj0hYqvi4ryAhA==}
    engines: {node: '>=18'}

  is-glob@4.0.3:
    resolution: {integrity: sha512-xelSayHH36ZgE7ZWhli7pW34hNbNl8Ojv5KVmkJD4hBdD3th8Tfk9vYasLM+mXWOZhFkgZfxhLSnrwRr4elSSg==}
    engines: {node: '>=0.10.0'}

  is-in-ci@0.1.0:
    resolution: {integrity: sha512-d9PXLEY0v1iJ64xLiQMJ51J128EYHAaOR4yZqQi8aHGfw6KgifM3/Viw1oZZ1GCVmb3gBuyhLyHj0HgR2DhSXQ==}
    engines: {node: '>=18'}
    hasBin: true

  is-inside-container@1.0.0:
    resolution: {integrity: sha512-KIYLCCJghfHZxqjYBE7rEy0OBuTd5xCHS7tHVgvCLkx7StIoaxwNW3hCALgEUjFfeRk+MG/Qxmp/vtETEF3tRA==}
    engines: {node: '>=14.16'}
    hasBin: true

  is-installed-globally@1.0.0:
    resolution: {integrity: sha512-K55T22lfpQ63N4KEN57jZUAaAYqYHEe8veb/TycJRk9DdSCLLcovXz/mL6mOnhQaZsQGwPhuFopdQIlqGSEjiQ==}
    engines: {node: '>=18'}

  is-interactive@1.0.0:
    resolution: {integrity: sha512-2HvIEKRoqS62guEC+qBjpvRubdX910WCMuJTZ+I9yvqKU2/12eSL549HMwtabb4oupdj2sMP50k+XJfB/8JE6w==}
    engines: {node: '>=8'}

  is-interactive@2.0.0:
    resolution: {integrity: sha512-qP1vozQRI+BMOPcjFzrjXuQvdak2pHNUMZoeG2eRbiSqyvbEf/wQtEOTOX1guk6E3t36RkaqiSt8A/6YElNxLQ==}
    engines: {node: '>=12'}

  is-lambda@1.0.1:
    resolution: {integrity: sha512-z7CMFGNrENq5iFB9Bqo64Xk6Y9sg+epq1myIcdHaGnbMTYOxvzsEtdYqQUylB7LxfkvgrrjP32T6Ywciio9UIQ==}

  is-map@2.0.3:
    resolution: {integrity: sha512-1Qed0/Hr2m+YqxnM09CjA2d/i6YZNfF6R2oRAOj36eUdS6qIV/huPJNSEpKbupewFs+ZsJlxsjjPbc0/afW6Lw==}
    engines: {node: '>= 0.4'}

  is-module@1.0.0:
    resolution: {integrity: sha512-51ypPSPCoTEIN9dy5Oy+h4pShgJmPCygKfyRCISBI+JoWT/2oJvK8QPxmwv7b/p239jXrm9M1mlQbyKJ5A152g==}

  is-npm@6.0.0:
    resolution: {integrity: sha512-JEjxbSmtPSt1c8XTkVrlujcXdKV1/tvuQ7GwKcAlyiVLeYFQ2VHat8xfrDJsIkhCdF/tZ7CiIR3sy141c6+gPQ==}
    engines: {node: ^12.20.0 || ^14.13.1 || >=16.0.0}

  is-number-object@1.0.7:
    resolution: {integrity: sha512-k1U0IRzLMo7ZlYIfzRu23Oh6MiIFasgpb9X76eqfFZAqwH44UI4KTBvBYIZ1dSL9ZzChTB9ShHfLkR4pdW5krQ==}
    engines: {node: '>= 0.4'}

  is-number@7.0.0:
    resolution: {integrity: sha512-41Cifkg6e8TylSpdtTpeLVMqvSBEVzTttHvERD741+pnZ8ANv0004MRL43QKPDlK9cGvNp6NZWZUBlbGXYxxng==}
    engines: {node: '>=0.12.0'}

  is-obj@2.0.0:
    resolution: {integrity: sha512-drqDG3cbczxxEJRoOXcOjtdp1J/lyp1mNn0xaznRs8+muBhgQcrnbspox5X5fOw0HnMnbfDzvnEMEtqDEJEo8w==}
    engines: {node: '>=8'}

  is-path-inside@3.0.3:
    resolution: {integrity: sha512-Fd4gABb+ycGAmKou8eMftCupSir5lRxqf4aD/vd0cD2qc4HL07OjCeuHMr8Ro4CoMaeCKDB0/ECBOVWjTwUvPQ==}
    engines: {node: '>=8'}

  is-path-inside@4.0.0:
    resolution: {integrity: sha512-lJJV/5dYS+RcL8uQdBDW9c9uWFLLBNRyFhnAKXw5tVqLlKZ4RMGZKv+YQ/IA3OhD+RpbJa1LLFM1FQPGyIXvOA==}
    engines: {node: '>=12'}

  is-plain-obj@2.1.0:
    resolution: {integrity: sha512-YWnfyRwxL/+SsrWYfOpUtz5b3YD+nyfkHvjbcanzk8zgyO4ASD67uVMRt8k5bM4lLMDnXfriRhOpemw+NfT1eA==}
    engines: {node: '>=8'}

  is-plain-obj@4.1.0:
    resolution: {integrity: sha512-+Pgi+vMuUNkJyExiMBt5IlFoMyKnr5zhJ4Uspz58WOhBF5QoIZkFyNHIbBAtHwzVAgk5RtndVNsDRN61/mmDqg==}
    engines: {node: '>=12'}

  is-potential-custom-element-name@1.0.1:
    resolution: {integrity: sha512-bCYeRA2rVibKZd+s2625gGnGF/t7DSqDs4dP7CrLA1m7jKWz6pps0LpYLJN8Q64HtmPKJ1hrN3nzPNKFEKOUiQ==}

  is-reference@1.2.1:
    resolution: {integrity: sha512-U82MsXXiFIrjCK4otLT+o2NA2Cd2g5MLoOVXUZjIOhLurrRxpEXzI8O0KZHr3IjLvlAH1kTPYSuqer5T9ZVBKQ==}

  is-regex@1.1.4:
    resolution: {integrity: sha512-kvRdxDsxZjhzUX07ZnLydzS1TU/TJlTUHHY4YLL87e37oUA49DfkLqgy+VjFocowy29cKvcSiu+kIv728jTTVg==}
    engines: {node: '>= 0.4'}

  is-set@2.0.3:
    resolution: {integrity: sha512-iPAjerrse27/ygGLxw+EBR9agv9Y6uLeYVJMu+QNCoouJ1/1ri0mGrcWpfCqFZuzzx3WjtwxG098X+n4OuRkPg==}
    engines: {node: '>= 0.4'}

  is-shared-array-buffer@1.0.3:
    resolution: {integrity: sha512-nA2hv5XIhLR3uVzDDfCIknerhx8XUKnstuOERPNNIinXG7v9u+ohXF67vxm4TPTEPU6lm61ZkwP3c9PCB97rhg==}
    engines: {node: '>= 0.4'}

  is-ssh@1.4.0:
    resolution: {integrity: sha512-x7+VxdxOdlV3CYpjvRLBv5Lo9OJerlYanjwFrPR9fuGPjCiNiCzFgAWpiLAohSbsnH4ZAys3SBh+hq5rJosxUQ==}

  is-stream@1.1.0:
    resolution: {integrity: sha512-uQPm8kcs47jx38atAcWTVxyltQYoPT68y9aWYdV6yWXSyW8mzSat0TL6CiWdZeCdF3KrAvpVtnHbTv4RN+rqdQ==}
    engines: {node: '>=0.10.0'}

  is-stream@2.0.1:
    resolution: {integrity: sha512-hFoiJiTl63nn+kstHGBtewWSKnQLpyb155KHheA1l39uvtO9nWIop1p3udqPcUd/xbF1VLMO4n7OI6p7RbngDg==}
    engines: {node: '>=8'}

  is-stream@3.0.0:
    resolution: {integrity: sha512-LnQR4bZ9IADDRSkvpqMGvt/tEJWclzklNgSw48V5EAaAeDd6qGvN8ei6k5p0tvxSR171VmGyHuTiAOfxAbr8kA==}
    engines: {node: ^12.20.0 || ^14.13.1 || >=16.0.0}

  is-stream@4.0.1:
    resolution: {integrity: sha512-Dnz92NInDqYckGEUJv689RbRiTSEHCQ7wOVeALbkOz999YpqT46yMRIGtSNl2iCL1waAZSx40+h59NV/EwzV/A==}
    engines: {node: '>=18'}

  is-string@1.0.7:
    resolution: {integrity: sha512-tE2UXzivje6ofPW7l23cjDOMa09gb7xlAqG6jG5ej6uPV32TlWP3NKPigtaGeHNu9fohccRYvIiZMfOOnOYUtg==}
    engines: {node: '>= 0.4'}

  is-symbol@1.0.4:
    resolution: {integrity: sha512-C/CPBqKWnvdcxqIARxyOh4v1UUEOCHpgDa0WYgpKDFMszcrPcffg5uhwSgPCLD2WWxmq6isisz87tzT01tuGhg==}
    engines: {node: '>= 0.4'}

  is-typedarray@1.0.0:
    resolution: {integrity: sha512-cyA56iCMHAh5CdzjJIa4aohJyeO1YbwLi3Jc35MmRU6poroFjIGZzUzupGiRPOjgHg9TLu43xbpwXk523fMxKA==}

  is-unicode-supported@0.1.0:
    resolution: {integrity: sha512-knxG2q4UC3u8stRGyAVJCOdxFmv5DZiRcdlIaAQXAbSfJya+OhopNotLQrstBhququ4ZpuKbDc/8S6mgXgPFPw==}
    engines: {node: '>=10'}

  is-unicode-supported@1.3.0:
    resolution: {integrity: sha512-43r2mRvz+8JRIKnWJ+3j8JtjRKZ6GmjzfaE/qiBJnikNnYv/6bagRJ1kUhNk8R5EX/GkobD+r+sfxCPJsiKBLQ==}
    engines: {node: '>=12'}

  is-unicode-supported@2.0.0:
    resolution: {integrity: sha512-FRdAyx5lusK1iHG0TWpVtk9+1i+GjrzRffhDg4ovQ7mcidMQ6mj+MhKPmvh7Xwyv5gIS06ns49CA7Sqg7lC22Q==}
    engines: {node: '>=18'}

  is-weakmap@2.0.2:
    resolution: {integrity: sha512-K5pXYOm9wqY1RgjpL3YTkF39tni1XajUIkawTLUo9EZEVUFga5gSQJF8nNS7ZwJQ02y+1YCNYcMh+HIf1ZqE+w==}
    engines: {node: '>= 0.4'}

  is-weakset@2.0.3:
    resolution: {integrity: sha512-LvIm3/KWzS9oRFHugab7d+M/GcBXuXX5xZkzPmN+NxihdQlZUQ4dWuSV1xR/sq6upL1TJEDrfBgRepHFdBtSNQ==}
    engines: {node: '>= 0.4'}

  is-windows@1.0.2:
    resolution: {integrity: sha512-eXK1UInq2bPmjyX6e3VHIzMLobc4J94i4AWn+Hpq3OU5KkrRC96OAcR3PRJ/pGu6m8TRnBHP9dkXQVsT/COVIA==}
    engines: {node: '>=0.10.0'}

  is-wsl@3.1.0:
    resolution: {integrity: sha512-UcVfVfaK4Sc4m7X3dUSoHoozQGBEFeDC+zVo06t98xe8CzHSZZBekNXH+tu0NalHolcJ/QAGqS46Hef7QXBIMw==}
    engines: {node: '>=16'}

  isarray@1.0.0:
    resolution: {integrity: sha512-VLghIWNM6ELQzo7zwmcg0NmTVyWKYjvIeM83yjp0wRDTmUnrM678fQbcKBo6n2CJEF0szoG//ytg+TKla89ALQ==}

  isarray@2.0.5:
    resolution: {integrity: sha512-xHjhDr3cNBK0BzdUJSPXZntQUx/mwMS5Rw4A7lPJ90XGAO6ISP/ePDNuo0vhqOZU+UD5JoodwCAAoZQd3FeAKw==}

  isbinaryfile@4.0.10:
    resolution: {integrity: sha512-iHrqe5shvBUcFbmZq9zOQHBoeOhZJu6RQGrDpBgenUm/Am+F3JM2MgQj+rK3Z601fzrL5gLZWtAPH2OBaSVcyw==}
    engines: {node: '>= 8.0.0'}

  isbinaryfile@5.0.2:
    resolution: {integrity: sha512-GvcjojwonMjWbTkfMpnVHVqXW/wKMYDfEpY94/8zy8HFMOqb/VL6oeONq9v87q4ttVlaTLnGXnJD4B5B1OTGIg==}
    engines: {node: '>= 18.0.0'}

  isexe@2.0.0:
    resolution: {integrity: sha512-RHxMLp9lnKHGHRng9QFhRCMbYAcVpn69smSGcq3f36xjgVVWThj4qqLbTLlq7Ssj8B+fIQ1EuCEGI2lKsyQeIw==}

  isexe@3.1.1:
    resolution: {integrity: sha512-LpB/54B+/2J5hqQ7imZHfdU31OlgQqx7ZicVlkm9kzg9/w8GKLEcFfJl/t7DCEDueOyBAD6zCCwTO6Fzs0NoEQ==}
    engines: {node: '>=16'}

  issue-parser@7.0.1:
    resolution: {integrity: sha512-3YZcUUR2Wt1WsapF+S/WiA2WmlW0cWAoPccMqne7AxEBhCdFeTPjfv/Axb8V2gyCgY3nRw+ksZ3xSUX+R47iAg==}
    engines: {node: ^18.17 || >=20.6.1}

  istanbul-lib-coverage@3.2.2:
    resolution: {integrity: sha512-O8dpsF+r0WV/8MNRKfnmrtCWhuKjxrq2w+jpzBL5UZKTi2LeVWnWOmWRxFlesJONmc+wLAGvKQZEOanko0LFTg==}
    engines: {node: '>=8'}

  istanbul-lib-report@3.0.1:
    resolution: {integrity: sha512-GCfE1mtsHGOELCU8e/Z7YWzpmybrx/+dSTfLrvY8qRmaY6zXTKWn6WQIjaAFw069icm6GVMNkgu0NzI4iPZUNw==}
    engines: {node: '>=10'}

  istanbul-lib-source-maps@5.0.6:
    resolution: {integrity: sha512-yg2d+Em4KizZC5niWhQaIomgf5WlL4vOOjZ5xGCmF8SnPE/mDWWXgvRExdcpCgh9lLRRa1/fSYp2ymmbJ1pI+A==}
    engines: {node: '>=10'}

  istanbul-reports@3.1.7:
    resolution: {integrity: sha512-BewmUXImeuRk2YY0PVbxgKAysvhRPUQE0h5QRM++nVWyubKGV0l8qQ5op8+B2DOmwSe63Jivj0BjkPQVf8fP5g==}
    engines: {node: '>=8'}

  jackspeak@3.4.3:
    resolution: {integrity: sha512-OGlZQpz2yfahA/Rd1Y8Cd9SIEsqvXkLVoSw/cgwhnhFMDbsQFeZYoJJ7bIZBS9BcamUW96asq/npPWugM+RQBw==}

  jake@10.9.2:
    resolution: {integrity: sha512-2P4SQ0HrLQ+fw6llpLnOaGAvN2Zu6778SJMrCUwns4fOoG9ayrTiZk3VV8sCPkVZF8ab0zksVpS8FDY5pRCNBA==}
    engines: {node: '>=10'}
    hasBin: true

  jest-diff@29.7.0:
    resolution: {integrity: sha512-LMIgiIrhigmPrs03JHpxUh2yISK3vLFPkAodPeo0+BuF7wA2FoQbkEg1u8gBYBThncu7e1oEDUfIXVuTqLRUjw==}
    engines: {node: ^14.15.0 || ^16.10.0 || >=18.0.0}

  jest-get-type@29.6.3:
    resolution: {integrity: sha512-zrteXnqYxfQh7l5FHyL38jL39di8H8rHoecLH3JNxH3BwOrBsNeabdap5e0I23lD4HHI8W5VFBZqG4Eaq5LNcw==}
    engines: {node: ^14.15.0 || ^16.10.0 || >=18.0.0}

  jest-matcher-utils@29.7.0:
    resolution: {integrity: sha512-sBkD+Xi9DtcChsI3L3u0+N0opgPYnCRPtGcQYrgXmR+hmt/fYfWAL0xRXYU8eWOdfuLgBe0YCW3AFtnRLagq/g==}
    engines: {node: ^14.15.0 || ^16.10.0 || >=18.0.0}

  jest-message-util@29.7.0:
    resolution: {integrity: sha512-GBEV4GRADeP+qtB2+6u61stea8mGcOT4mCtrYISZwfu9/ISHFJ/5zOMXYbpBE9RsS5+Gb63DW4FgmnKJ79Kf6w==}
    engines: {node: ^14.15.0 || ^16.10.0 || >=18.0.0}

  jest-util@29.7.0:
    resolution: {integrity: sha512-z6EbKajIpqGKU56y5KBUgy1dt1ihhQJgWzUlZHArA/+X2ad7Cb5iF+AK1EWVL/Bo7Rz9uurpqw6SiBCefUbCGA==}
    engines: {node: ^14.15.0 || ^16.10.0 || >=18.0.0}

  jest-worker@27.5.1:
    resolution: {integrity: sha512-7vuh85V5cdDofPyxn58nrPjBktZo0u9x1g8WtjQol+jZDaE+fhN+cIvTj11GndBnMnyfrUOG1sZQxCdjKh+DKg==}
    engines: {node: '>= 10.13.0'}

  js-tokens@4.0.0:
    resolution: {integrity: sha512-RdJUflcE3cUzKiMqQgsCu06FPu9UdIJO0beYbPhHN4k6apgJtifcoCtT9bcxOpYBtpD2kCM6Sbzg4CausW/PKQ==}

  js-yaml@4.1.0:
    resolution: {integrity: sha512-wpxZs9NoxZaJESJGIZTyDEaYpl0FKSA+FB9aJiyemKhMwkxQg63h4T1KJgUGHpTqPDNRcmmYLugrRjJlBtWvRA==}
    hasBin: true

  jsbn@1.1.0:
    resolution: {integrity: sha512-4bYVV3aAMtDTTu4+xsDYa6sy9GyJ69/amsu9sYF2zqjiEoZA5xJi3BrfX3uY+/IekIu7MwdObdbDWpoZdBv3/A==}

  jsdom@24.1.1:
    resolution: {integrity: sha512-5O1wWV99Jhq4DV7rCLIoZ/UIhyQeDR7wHVyZAHAshbrvZsLs+Xzz7gtwnlJTJDjleiTKh54F4dXrX70vJQTyJQ==}
    engines: {node: '>=18'}
    peerDependencies:
      canvas: ^2.11.2
    peerDependenciesMeta:
      canvas:
        optional: true

  json-buffer@3.0.1:
    resolution: {integrity: sha512-4bV5BfR2mqfQTJm+V5tPPdf+ZpuhiIvTuAB5g8kcrXOZpTT/QwwVRWBywX1ozr6lEuPdbHxwaJlm9G6mI2sfSQ==}

  json-parse-even-better-errors@2.3.1:
    resolution: {integrity: sha512-xyFwyhro/JEof6Ghe2iz2NcXoj2sloNsWr/XsERDK/oiPCfaNhl5ONfp+jQdAZRQQ0IJWNzH9zIZF7li91kh2w==}

  json-parse-even-better-errors@3.0.2:
    resolution: {integrity: sha512-fi0NG4bPjCHunUJffmLd0gxssIgkNmArMvis4iNah6Owg1MCJjWhEcDLmsK6iGkJq3tHwbDkTlce70/tmXN4cQ==}
    engines: {node: ^14.17.0 || ^16.13.0 || >=18.0.0}

  json-schema-traverse@0.4.1:
    resolution: {integrity: sha512-xbbCH5dCYU5T8LcEhhuh7HJ88HXuW3qsI3Y0zOZFKfZEHcpWiHU/Jxzk629Brsab/mMiHQti9wMP+845RPe3Vg==}

  json-stable-stringify-without-jsonify@1.0.1:
    resolution: {integrity: sha512-Bdboy+l7tA3OGW6FjyFHWkP5LuByj1Tk33Ljyq0axyzdk9//JSi2u3fP1QSmd1KNwq6VOKYGlAu87CisVir6Pw==}

  json-stringify-safe@5.0.1:
    resolution: {integrity: sha512-ZClg6AaYvamvYEE82d3Iyd3vSSIjQ+odgjaTzRuO3s7toCdFKczob2i0zCh7JE8kWn17yvAWhUVxvqGwUalsRA==}

  json5@2.2.3:
    resolution: {integrity: sha512-XmOWe7eyHYH14cLdVPoyg+GOH3rYX++KpzrylJwSW98t3Nk+U8XOl8FWKOgwtzdb8lXGf6zYwDUzeHMWfxasyg==}
    engines: {node: '>=6'}
    hasBin: true

  jsonfile@4.0.0:
    resolution: {integrity: sha512-m6F1R3z8jjlf2imQHS2Qez5sjKWQzbuuhuJ/FKYFRZvPE3PuHcSMVZzfsLhGVOkfd20obL5SWEBew5ShlquNxg==}

  jsonfile@6.1.0:
    resolution: {integrity: sha512-5dgndWOriYSm5cnYaJNhalLNDKOqFwyDB/rr1E9ZsGciGvKPs8R2xYGCacuf3z6K1YKDz182fd+fY3cn3pMqXQ==}

  jszip@3.10.1:
    resolution: {integrity: sha512-xXDvecyTpGLrqFrvkrUSoxxfJI5AH7U8zxxtVclpsUtMCq4JQ290LY8AW5c7Ggnr/Y/oK+bQMbqK2qmtk3pN4g==}

  junk@3.1.0:
    resolution: {integrity: sha512-pBxcB3LFc8QVgdggvZWyeys+hnrNWg4OcZIU/1X59k5jQdLBlCsYGRQaz234SqoRLTCgMH00fY0xRJH+F9METQ==}
    engines: {node: '>=8'}

  keyv@4.5.4:
    resolution: {integrity: sha512-oxVHkHR/EJf2CNXnWxRLW6mg7JyCCUcG0DtEGmL2ctUo1PNTin1PUil+r/+4r5MpVgC/fn1kjsx7mjSujKqIpw==}

  ky@0.33.3:
    resolution: {integrity: sha512-CasD9OCEQSFIam2U8efFK81Yeg8vNMTBUqtMOHlrcWQHqUX3HeCl9Dr31u4toV7emlH8Mymk5+9p0lL6mKb/Xw==}
    engines: {node: '>=14.16'}

  ky@1.4.0:
    resolution: {integrity: sha512-tPhhoGUiEiU/WXR4rt8klIoLdnTtyu+9jVKHd/wauEjYud32jyn63mzKWQweaQrHWxBQtYoVtdcEnYX1LosnFQ==}
    engines: {node: '>=18'}

  latest-version@9.0.0:
    resolution: {integrity: sha512-7W0vV3rqv5tokqkBAFV1LbR7HPOWzXQDpDgEuib/aJ1jsZZx6x3c2mBI+TJhJzOhkGeaLbCKEHXEXLfirtG2JA==}
    engines: {node: '>=18'}

  lazy-val@1.0.5:
    resolution: {integrity: sha512-0/BnGCCfyUMkBpeDgWihanIAF9JmZhHBgUhEqzvf+adhNGLoP6TaiI5oF8oyb3I45P+PcnrqihSf01M0l0G5+Q==}

  lazystream@1.0.1:
    resolution: {integrity: sha512-b94GiNHQNy6JNTrt5w6zNyffMrNkXZb3KTkCZJb2V1xaEGCk093vkZ2jk3tpaeP33/OiXC+WvK9AxUebnf5nbw==}
    engines: {node: '>= 0.6.3'}

  levn@0.4.1:
    resolution: {integrity: sha512-+bT2uH4E5LGE7h/n3evcS/sQlJXCpIp6ym8OWJ5eV6+67Dsql/LaaT7qJBAt2rzfoa/5QBGBhxDix1dMt2kQKQ==}
    engines: {node: '>= 0.8.0'}

  lie@3.3.0:
    resolution: {integrity: sha512-UaiMJzeWRlEujzAuw5LokY1L5ecNQYZKfmyZ9L7wDHb/p5etKaxXhohBcrw0EYby+G/NA52vRSN4N39dxHAIwQ==}

  lilconfig@3.1.2:
    resolution: {integrity: sha512-eop+wDAvpItUys0FWkHIKeC9ybYrTGbU41U5K7+bttZZeohvnY7M9dZ5kB21GNWiFT2q1OoPTvncPCgSOVO5ow==}
    engines: {node: '>=14'}

  lines-and-columns@1.2.4:
    resolution: {integrity: sha512-7ylylesZQ/PV29jhEDl3Ufjo6ZX7gCqJr5F7PKrqc93v7fzSymt1BpwEU8nAUXs8qzzvqhbjhK5QZg6Mt/HkBg==}

  lines-and-columns@2.0.4:
    resolution: {integrity: sha512-wM1+Z03eypVAVUCE7QdSqpVIvelbOakn1M0bPDoA4SGWPx3sNDVUiMo3L6To6WWGClB7VyXnhQ4Sn7gxiJbE6A==}
    engines: {node: ^12.20.0 || ^14.13.1 || >=16.0.0}

  lint-staged@15.2.7:
    resolution: {integrity: sha512-+FdVbbCZ+yoh7E/RosSdqKJyUM2OEjTciH0TFNkawKgvFp1zbGlEC39RADg+xKBG1R4mhoH2j85myBQZ5wR+lw==}
    engines: {node: '>=18.12.0'}
    hasBin: true

  listr2@7.0.2:
    resolution: {integrity: sha512-rJysbR9GKIalhTbVL2tYbF2hVyDnrf7pFUZBwjPaMIdadYHmeT+EVi/Bu3qd7ETQPahTotg2WRCatXwRBW554g==}
    engines: {node: '>=16.0.0'}

  listr2@8.2.3:
    resolution: {integrity: sha512-Lllokma2mtoniUOS94CcOErHWAug5iu7HOmDrvWgpw8jyQH2fomgB+7lZS4HWZxytUuQwkGOwe49FvwVaA85Xw==}
    engines: {node: '>=18.0.0'}

  load-json-file@2.0.0:
    resolution: {integrity: sha512-3p6ZOGNbiX4CdvEd1VcE6yi78UrGNpjHO33noGwHCnT/o2fyllJDepsm8+mFFv/DvtwFHht5HIHSyOy5a+ChVQ==}
    engines: {node: '>=4'}

  loader-runner@4.3.0:
    resolution: {integrity: sha512-3R/1M+yS3j5ou80Me59j7F9IMs4PXs3VqRrm0TU3AbKPxlmpoY1TNscJV/oGJXo8qCatFGTfDbY6W6ipGOYXfg==}
    engines: {node: '>=6.11.5'}

  locate-app@2.4.21:
    resolution: {integrity: sha512-ySSBwlUnVKoLgw39q8YaNtvklhaTMoVqBf2+CuY3hkOFuWubHAJ6NJuTjv+jfTV1FuOgKsigRdsYUIeVgKHvNA==}

  locate-path@2.0.0:
    resolution: {integrity: sha512-NCI2kiDkyR7VeEKm27Kda/iQHyKJe1Bu0FlTbYp3CqJu+9IFe9bLyAjMxf5ZDDbEg+iMPzB5zYyUTSm8wVTKmA==}
    engines: {node: '>=4'}

  locate-path@5.0.0:
    resolution: {integrity: sha512-t7hw9pI+WvuwNJXwk5zVHpyhIqzg2qTlklJOf0mVxGSbe3Fp2VieZcduNYjaLDoy6p9uGpQEGWG87WpMKlNq8g==}
    engines: {node: '>=8'}

  locate-path@6.0.0:
    resolution: {integrity: sha512-iPZK6eYjbxRu3uB4/WZ3EsEIMJFMqAoopl3R+zuq0UjcAm/MO6KCweDgPfP3elTztoKP3KtnVHxTn2NHBSDVUw==}
    engines: {node: '>=10'}

  locate-path@7.2.0:
    resolution: {integrity: sha512-gvVijfZvn7R+2qyPX8mAuKcFGDf6Nc61GdvGafQsHL0sBIxfKzA+usWn4GFC/bk+QdwPUD4kWFJLhElipq+0VA==}
    engines: {node: ^12.20.0 || ^14.13.1 || >=16.0.0}

  lodash.capitalize@4.2.1:
    resolution: {integrity: sha512-kZzYOKspf8XVX5AvmQF94gQW0lejFVgb80G85bU4ZWzoJ6C03PQg3coYAUpSTpQWelrZELd3XWgHzw4Ck5kaIw==}

  lodash.clonedeep@4.5.0:
    resolution: {integrity: sha512-H5ZhCF25riFd9uB5UCkVKo61m3S/xZk1x4wA6yp/L3RFP6Z/eHH1ymQcGLo7J3GMPfm0V/7m1tryHuGVxpqEBQ==}

  lodash.defaults@4.2.0:
    resolution: {integrity: sha512-qjxPLHd3r5DnsdGacqOMU6pb/avJzdh9tFX2ymgoZE27BmjXrNy/y4LoaiTeAb+O3gL8AfpJGtqfX/ae2leYYQ==}

  lodash.difference@4.5.0:
    resolution: {integrity: sha512-dS2j+W26TQ7taQBGN8Lbbq04ssV3emRw4NY58WErlTO29pIqS0HmoT5aJ9+TUQ1N3G+JOZSji4eugsWwGp9yPA==}

  lodash.escaperegexp@4.1.2:
    resolution: {integrity: sha512-TM9YBvyC84ZxE3rgfefxUWiQKLilstD6k7PTGt6wfbtXF8ixIJLOL3VYyV/z+ZiPLsVxAsKAFVwWlWeb2Y8Yyw==}

  lodash.flatmap@4.5.0:
    resolution: {integrity: sha512-/OcpcAGWlrZyoHGeHh3cAoa6nGdX6QYtmzNP84Jqol6UEQQ2gIaU3H+0eICcjcKGl0/XF8LWOujNn9lffsnaOg==}

  lodash.flatten@4.4.0:
    resolution: {integrity: sha512-C5N2Z3DgnnKr0LOpv/hKCgKdb7ZZwafIrsesve6lmzvZIRZRGaZ/l6Q8+2W7NaT+ZwO3fFlSCzCzrDCFdJfZ4g==}

  lodash.flattendeep@4.4.0:
    resolution: {integrity: sha512-uHaJFihxmJcEX3kT4I23ABqKKalJ/zDrDg0lsFtc1h+3uw49SIJ5beyhx5ExVRti3AvKoOJngIj7xz3oylPdWQ==}

  lodash.get@4.4.2:
    resolution: {integrity: sha512-z+Uw/vLuy6gQe8cfaFWD7p0wVv8fJl3mbzXh33RS+0oW2wvUqiRXiQ69gLWSLpgB5/6sU+r6BlQR0MBILadqTQ==}

  lodash.isequal@4.5.0:
    resolution: {integrity: sha512-pDo3lu8Jhfjqls6GkMgpahsF9kCyayhgykjyLMNFTKWrpVdAQtYyB4muAMWozBB4ig/dtWAmsMxLEI8wuz+DYQ==}

  lodash.isfunction@3.0.9:
    resolution: {integrity: sha512-AirXNj15uRIMMPihnkInB4i3NHeb4iBtNg9WRWuK2o31S+ePwwNmDPaTL3o7dTJ+VXNZim7rFs4rxN4YU1oUJw==}

  lodash.isplainobject@4.0.6:
    resolution: {integrity: sha512-oSXzaWypCMHkPC3NvBEaPHf0KsA5mvPrOPgQWDsbg8n7orZ290M0BmC/jgRZ4vcJ6DTAhjrsSYgdsW/F+MFOBA==}

  lodash.isstring@4.0.1:
    resolution: {integrity: sha512-0wJxfxH1wgO3GrbuP+dTTk7op+6L41QCXbGINEmD+ny/G/eCqGzxyCsh7159S+mgDDcoarnBw6PC1PS5+wUGgw==}

  lodash.merge@4.6.2:
    resolution: {integrity: sha512-0KpjqXRVvrYyCsX1swR/XTK0va6VQkQM6MNo7PqW77ByjAhoARA8EfrP1N4+KlKj8YS0ZUCtRT/YUuhyYDujIQ==}

  lodash.pickby@4.6.0:
    resolution: {integrity: sha512-AZV+GsS/6ckvPOVQPXSiFFacKvKB4kOQu6ynt9wz0F3LO4R9Ij4K1ddYsIytDpSgLz88JHd9P+oaLeej5/Sl7Q==}

  lodash.take@4.1.1:
    resolution: {integrity: sha512-3T118EQjnhr9c0aBKCCMhQn0OBwRMz/O2WaRU6VH0TSKoMCmFtUpr0iUp+eWKODEiRXtYOK7R7SiBneKHdk7og==}

  lodash.takeright@4.1.1:
    resolution: {integrity: sha512-/I41i2h8VkHtv3PYD8z1P4dkLIco5Z3z35hT/FJl18AxwSdifcATaaiBOxuQOT3T/F1qfRTct3VWMFSj1xCtAw==}

  lodash.union@4.6.0:
    resolution: {integrity: sha512-c4pB2CdGrGdjMKYLA+XiRDO7Y0PRQbm/Gzg8qMj+QH+pFVAoTp5sBpO0odL3FjoPCGjK96p6qsP+yQoiLoOBcw==}

  lodash.uniqby@4.7.0:
    resolution: {integrity: sha512-e/zcLx6CSbmaEgFHCA7BnoQKyCtKMxnuWrJygbwPs/AIn+IMKl66L8/s+wBUn5LRw2pZx3bUHibiV1b6aTWIww==}

  lodash.zip@4.2.0:
    resolution: {integrity: sha512-C7IOaBBK/0gMORRBd8OETNx3kmOkgIWIPvyDpZSCTwUrpYmgZwJkjZeOD8ww4xbOUOs4/attY+pciKvadNfFbg==}

  lodash@4.17.21:
    resolution: {integrity: sha512-v2kDEe57lecTulaDIuNTPy3Ry4gLGJ6Z1O3vE1krgXZNrsQ+LFTGHVxVjcXPs17LhbZVGedAJv8XZ1tvj5FvSg==}

  log-symbols@4.1.0:
    resolution: {integrity: sha512-8XPvpAA8uyhfteu8pIvQxpJZ7SYYdpUivZpGy6sFsBuKRY/7rQGavedeB8aK+Zkyq6upMFVL/9AW6vOYzfRyLg==}
    engines: {node: '>=10'}

  log-symbols@6.0.0:
    resolution: {integrity: sha512-i24m8rpwhmPIS4zscNzK6MSEhk0DUWa/8iYQWxhffV8jkI4Phvs3F+quL5xvS0gdQR0FyTCMMH33Y78dDTzzIw==}
    engines: {node: '>=18'}

  log-update@5.0.1:
    resolution: {integrity: sha512-5UtUDQ/6edw4ofyljDNcOVJQ4c7OjDro4h3y8e1GQL5iYElYclVHJ3zeWchylvMaKnDbDilC8irOVyexnA/Slw==}
    engines: {node: ^12.20.0 || ^14.13.1 || >=16.0.0}

  log-update@6.0.0:
    resolution: {integrity: sha512-niTvB4gqvtof056rRIrTZvjNYE4rCUzO6X/X+kYjd7WFxXeJ0NwEFnRxX6ehkvv3jTwrXnNdtAak5XYZuIyPFw==}
    engines: {node: '>=18'}

  loglevel-plugin-prefix@0.8.4:
    resolution: {integrity: sha512-WpG9CcFAOjz/FtNht+QJeGpvVl/cdR6P0z6OcXSkr8wFJOsV2GRj2j10JLfjuA4aYkcKCNIEqRGCyTife9R8/g==}

  loglevel@1.9.1:
    resolution: {integrity: sha512-hP3I3kCrDIMuRwAwHltphhDM1r8i55H33GgqjXbrisuJhF4kRhW1dNuxsRklp4bXl8DSdLaNLuiL4A/LWRfxvg==}
    engines: {node: '>= 0.6.0'}

  loupe@3.1.1:
    resolution: {integrity: sha512-edNu/8D5MKVfGVFRhFf8aAxiTM6Wumfz5XsaatSxlD3w4R1d/WEKUTydCdPGbl9K7QG/Ca3GnDV2sIKIpXRQcw==}

  lowercase-keys@2.0.0:
    resolution: {integrity: sha512-tqNXrS78oMOE73NMxK4EMLQsQowWf8jKooH9g7xPavRT706R6bkQJ6DY2Te7QukaZsulxa30wQ7bk0pm4XiHmA==}
    engines: {node: '>=8'}

  lowercase-keys@3.0.0:
    resolution: {integrity: sha512-ozCC6gdQ+glXOQsveKD0YsDy8DSQFjDTz4zyzEHNV5+JP5D62LmfDZ6o1cycFx9ouG940M5dE8C8CTewdj2YWQ==}
    engines: {node: ^12.20.0 || ^14.13.1 || >=16.0.0}

  lru-cache@10.4.3:
    resolution: {integrity: sha512-JNAzZcXrCt42VGLuYz0zfAzDfAvJWW6AfYlDBQyDV5DClI2m5sAmK+OIO7s59XfsRsWHp02jAJrRadPRGTt6SQ==}

  lru-cache@6.0.0:
    resolution: {integrity: sha512-Jo6dJ04CmSjuznwJSS3pUeWmd/H0ffTlkXXgwZi+eq1UCmqQwCh+eLsYOYCwY991i2Fah4h1BEMCx4qThGbsiA==}
    engines: {node: '>=10'}

  lru-cache@7.18.3:
    resolution: {integrity: sha512-jumlc0BIUrS3qJGgIkWZsyfAM7NCWiBcCDhnd+3NNM5KbBmLTgHVfWBcg6W+rLUsIpzpERPsvwUP7CckAQSOoA==}
    engines: {node: '>=12'}

  lz-string@1.5.0:
    resolution: {integrity: sha512-h5bgJWpxJNswbU7qCrV0tIKQCaS3blPDrqKWx+QxzuzL1zGUzij9XCWLrSLsJPu5t+eWA/ycetzYAO5IOMcWAQ==}
    hasBin: true

  macos-release@3.2.0:
    resolution: {integrity: sha512-fSErXALFNsnowREYZ49XCdOHF8wOPWuFOGQrAhP7x5J/BqQv+B02cNsTykGpDgRVx43EKg++6ANmTaGTtW+hUA==}
    engines: {node: ^12.20.0 || ^14.13.1 || >=16.0.0}

  magic-string@0.30.10:
    resolution: {integrity: sha512-iIRwTIf0QKV3UAnYK4PU8uiEc4SRh5jX0mwpIwETPpHdhVM4f53RSwS/vXvN1JhGX+Cs7B8qIq3d6AH49O5fAQ==}

  magicast@0.3.4:
    resolution: {integrity: sha512-TyDF/Pn36bBji9rWKHlZe+PZb6Mx5V8IHCSxk7X4aljM4e/vyDvZZYwHewdVaqiA0nb3ghfHU/6AUpDxWoER2Q==}

  make-dir@4.0.0:
    resolution: {integrity: sha512-hXdUTZYIVOt1Ex//jAQi+wTZZpUpwBj/0QsOzqegb3rGMMeJiSEu5xLHnYfBrRV4RH2+OCSOO95Is/7x1WJ4bw==}
    engines: {node: '>=10'}

  make-fetch-happen@10.2.1:
    resolution: {integrity: sha512-NgOPbRiaQM10DYXvN3/hhGVI2M5MtITFryzBGxHM5p4wnFxsVCbxkrBrDsk+EZ5OB4jEOT7AjDxtdF+KVEFT7w==}
    engines: {node: ^12.13.0 || ^14.15.0 || >=16.0.0}

  map-age-cleaner@0.1.3:
    resolution: {integrity: sha512-bJzx6nMoP6PDLPBFmg7+xRKeFZvFboMrGlxmNj9ClvX53KrmvM5bXFXEWjbz4cz1AFn+jWJ9z/DJSz7hrs0w3w==}
    engines: {node: '>=6'}

  matcher@3.0.0:
    resolution: {integrity: sha512-OkeDaAZ/bQCxeFAozM55PKcKU0yJMPGifLwV4Qgjitu+5MoAfSQN4lsLJeXZ1b8w0x+/Emda6MZgXS1jvsapng==}
    engines: {node: '>=10'}

  mem@4.3.0:
    resolution: {integrity: sha512-qX2bG48pTqYRVmDB37rn/6PT7LcR8T7oAX3bf99u1Tt1nzxYfxkgqDwUwolPlXweM0XzBOBFzSx4kfp7KP1s/w==}
    engines: {node: '>=6'}

  merge-stream@2.0.0:
    resolution: {integrity: sha512-abv/qOcuPfk3URPfDzmZU1LKmuw8kT+0nIHvKrKgFrwifol/doWcdA4ZqsWQ8ENrFKkd67Mfpo/LovbIUsbt3w==}

  merge2@1.4.1:
    resolution: {integrity: sha512-8q7VEgMJW4J8tcfVPy8g09NcQwZdbwFEqhe/WZkoIzjn/3TGDwtOCYtXGxA3O8tPzpczCCDgv+P2P5y00ZJOOg==}
    engines: {node: '>= 8'}

  micromatch@4.0.7:
    resolution: {integrity: sha512-LPP/3KorzCwBxfeUuZmaR6bG2kdeHSbe0P2tY3FLRU4vYrjYz5hI4QZwV0njUx3jeuKe67YukQ1LSPZBKDqO/Q==}
    engines: {node: '>=8.6'}

  mime-db@1.52.0:
    resolution: {integrity: sha512-sPU4uV7dYlvtWJxwwxHD0PuihVNiE7TyAbQ5SWxDCB9mUYvOgroQOwYQQOKPJ8CIbE+1ETVlOoK1UC2nU3gYvg==}
    engines: {node: '>= 0.6'}

  mime-types@2.1.35:
    resolution: {integrity: sha512-ZDY+bPm5zTTF+YpCrAU9nK0UgICYPT0QtT1NZWFv4s++TNkcgVaT0g6+4R2uI4MjQjzysHB1zxuWL50hzaeXiw==}
    engines: {node: '>= 0.6'}

  mime@2.6.0:
    resolution: {integrity: sha512-USPkMeET31rOMiarsBNIHZKLGgvKc/LrjofAnBlOttf5ajRvqiRA8QsenbcooctK6d6Ts6aqZXBA+XbkKthiQg==}
    engines: {node: '>=4.0.0'}
    hasBin: true

  mimic-fn@2.1.0:
    resolution: {integrity: sha512-OqbOk5oEQeAZ8WXWydlu9HJjz9WVdEIvamMCcXmuqUYjTknH/sqsWvhQ3vgwKFRR1HpjvNBKQ37nbJgYzGqGcg==}
    engines: {node: '>=6'}

  mimic-fn@4.0.0:
    resolution: {integrity: sha512-vqiC06CuhBTUdZH+RYl8sFrL096vA45Ok5ISO6sE/Mr1jRbGH4Csnhi8f3wKVl7x8mO4Au7Ir9D3Oyv1VYMFJw==}
    engines: {node: '>=12'}

  mimic-response@1.0.1:
    resolution: {integrity: sha512-j5EctnkH7amfV/q5Hgmoal1g2QHFJRraOtmx0JpIqkxhBhI/lJSl1nMpQ45hVarwNETOoWEimndZ4QK0RHxuxQ==}
    engines: {node: '>=4'}

  mimic-response@3.1.0:
    resolution: {integrity: sha512-z0yWI+4FDrrweS8Zmt4Ej5HdJmky15+L2e6Wgn3+iK5fWzb6T3fhNFq2+MeTRb064c6Wr4N/wv0DzQTjNzHNGQ==}
    engines: {node: '>=10'}

  mimic-response@4.0.0:
    resolution: {integrity: sha512-e5ISH9xMYU0DzrT+jl8q2ze9D6eWBto+I8CNpe+VI+K2J/F/k3PdkdTdz4wvGVH4NTpo+NRYTVIuMQEMMcsLqg==}
    engines: {node: ^12.20.0 || ^14.13.1 || >=16.0.0}

  minimatch@10.0.1:
    resolution: {integrity: sha512-ethXTt3SGGR+95gudmqJ1eNhRO7eGEGIgYA9vnPatK4/etz2MEVDno5GMCibdMTuBMyElzIlgxMna3K94XDIDQ==}
    engines: {node: 20 || >=22}

  minimatch@3.0.8:
    resolution: {integrity: sha512-6FsRAQsxQ61mw+qP1ZzbL9Bc78x2p5OqNgNpnoAFLTrX8n5Kxph0CsnhmKKNXTWjXqU5L0pGPR7hYk+XWZr60Q==}

  minimatch@3.1.2:
    resolution: {integrity: sha512-J7p63hRiAjw1NDEww1W7i37+ByIrOWO5XQQAzZ3VOcL0PNybwpfmV/N05zFAzwQ9USyEcX6t3UO+K5aqBQOIHw==}

  minimatch@5.1.6:
    resolution: {integrity: sha512-lKwV/1brpG6mBUFHtb7NUmtABCb2WZZmm2wNiOA5hAb8VdCS4B3dtMWyvcoViccwAW/COERjXLt0zP1zXUN26g==}
    engines: {node: '>=10'}

  minimatch@9.0.5:
    resolution: {integrity: sha512-G6T0ZX48xgozx7587koeX9Ys2NYy6Gmv//P89sEte9V9whIapMNF4idKxnW2QtCcLiTWlb/wfCabAtAFWhhBow==}
    engines: {node: '>=16 || 14 >=14.17'}

  minimist@1.2.8:
    resolution: {integrity: sha512-2yyAR8qBkN3YuheJanUpWC5U3bb5osDywNB8RzDVlDwDHbocAJveqqj1u8+SVD7jkWT4yvsHCpWqqWqAxb0zCA==}

  minipass-collect@1.0.2:
    resolution: {integrity: sha512-6T6lH0H8OG9kITm/Jm6tdooIbogG9e0tLgpY6mphXSm/A9u8Nq1ryBG+Qspiub9LjWlBPsPS3tWQ/Botq4FdxA==}
    engines: {node: '>= 8'}

  minipass-fetch@2.1.2:
    resolution: {integrity: sha512-LT49Zi2/WMROHYoqGgdlQIZh8mLPZmOrN2NdJjMXxYe4nkN6FUyuPuOAOedNJDrx0IRGg9+4guZewtp8hE6TxA==}
    engines: {node: ^12.13.0 || ^14.15.0 || >=16.0.0}

  minipass-flush@1.0.5:
    resolution: {integrity: sha512-JmQSYYpPUqX5Jyn1mXaRwOda1uQ8HP5KAT/oDSLCzt1BYRhQU0/hDtsB1ufZfEEzMZ9aAVmsBw8+FWsIXlClWw==}
    engines: {node: '>= 8'}

  minipass-pipeline@1.2.4:
    resolution: {integrity: sha512-xuIq7cIOt09RPRJ19gdi4b+RiNvDFYe5JH+ggNvBqGqpQXcru3PcRmOZuHBKWK1Txf9+cQ+HMVN4d6z46LZP7A==}
    engines: {node: '>=8'}

  minipass-sized@1.0.3:
    resolution: {integrity: sha512-MbkQQ2CTiBMlA2Dm/5cY+9SWFEN8pzzOXi6rlM5Xxq0Yqbda5ZQy9sU75a673FE9ZK0Zsbr6Y5iP6u9nktfg2g==}
    engines: {node: '>=8'}

  minipass@3.3.6:
    resolution: {integrity: sha512-DxiNidxSEK+tHG6zOIklvNOwm3hvCrbUrdtzY74U6HKTJxvIDfOUL5W5P2Ghd3DTkhhKPYGqeNUIh5qcM4YBfw==}
    engines: {node: '>=8'}

  minipass@5.0.0:
    resolution: {integrity: sha512-3FnjYuehv9k6ovOEbyOswadCDPX1piCfhV8ncmYtHOjuPwylVWsghTLo7rabjC3Rx5xD4HDx8Wm1xnMF7S5qFQ==}
    engines: {node: '>=8'}

  minipass@7.1.2:
    resolution: {integrity: sha512-qOOzS1cBTWYF4BH8fVePDBOO9iptMnGUEZwNc/cMWnTV2nVLZ7VoNWEPHkYczZA0pdoA7dl6e7FL659nX9S2aw==}
    engines: {node: '>=16 || 14 >=14.17'}

  minizlib@2.1.2:
    resolution: {integrity: sha512-bAxsR8BVfj60DWXHE3u30oHzfl4G7khkSuPW+qvpd7jFRHm7dLxOjUk1EHACJ/hxLY8phGJ0YhYHZo7jil7Qdg==}
    engines: {node: '>= 8'}

  mitt@3.0.0:
    resolution: {integrity: sha512-7dX2/10ITVyqh4aOSVI9gdape+t9l2/8QxHrFmUXu4EEUpdlxl6RudZUPZoc+zuY2hk1j7XxVroIVIan/pD/SQ==}

  mkdirp-classic@0.5.3:
    resolution: {integrity: sha512-gKLcREMhtuZRwRAfqP3RFW+TK4JqApVBtOIftVgjuABpAtpxhPGaDcfvbhNvD0B8iD1oUr/txX35NjcaY6Ns/A==}

  mkdirp@1.0.4:
    resolution: {integrity: sha512-vVqVZQyf3WLx2Shd0qJ9xuvqgAyKPLAiqITEtqW0oIUjzo3PePDd6fW9iFz30ef7Ysp/oiWqbhszeGWW2T6Gzw==}
    engines: {node: '>=10'}
    hasBin: true

  mocha@10.7.0:
    resolution: {integrity: sha512-v8/rBWr2VO5YkspYINnvu81inSz2y3ODJrhO175/Exzor1RcEZZkizgE2A+w/CAXXoESS8Kys5E62dOHGHzULA==}
    engines: {node: '>= 14.0.0'}
    hasBin: true

  ms@2.0.0:
    resolution: {integrity: sha512-Tpp60P6IUJDTuOq/5Z8cdskzJujfwqfOTkrwIwj7IRISpnkJnT6SyJ4PCPnGMoFjC9ddhal5KVIYtAt97ix05A==}

  ms@2.1.2:
    resolution: {integrity: sha512-sGkPx+VjMtmA6MX27oA4FBFELFCZZ4S4XqeGOXCv68tT+jb3vk/RyaKWP0PTKyWtmLSM0b+adUTEvbs1PEaH2w==}

  ms@2.1.3:
    resolution: {integrity: sha512-6FlzubTLZG3J2a/NVCAleEhjzq5oxgHyaCU9yYXvcLsvoVaHJq/s5xXI6/XXP6tz7R9xAOtHnSO/tXtF3WRTlA==}

  mute-stream@1.0.0:
    resolution: {integrity: sha512-avsJQhyd+680gKXyG/sQc0nXaC6rBkPOfyHYcFb9+hdkqQkR9bdnkJ0AMZhke0oesPqIO+mFFJ+IdBc7mst4IA==}
    engines: {node: ^14.17.0 || ^16.13.0 || >=18.0.0}

  nanoid@3.3.7:
    resolution: {integrity: sha512-eSRppjcPIatRIMC1U6UngP8XFcz8MQWGQdt1MTBQ7NaAmvXDfvNxbvWV3x2y6CdEUciCSsDHDQZbhYaB8QEo2g==}
    engines: {node: ^10 || ^12 || ^13.7 || ^14 || >=15.0.1}
    hasBin: true

  natural-compare@1.4.0:
    resolution: {integrity: sha512-OWND8ei3VtNC9h7V60qff3SVobHr996CTwgxubgyQYEpg290h9J0buyECNNJexkFm5sOajh5G116RYA1c8ZMSw==}

  negotiator@0.6.3:
    resolution: {integrity: sha512-+EUsqGPLsM+j/zdChZjsnX51g4XrHFOIXwfnCVPGlQk/k5giakcKsuxCObBRu6DSm9opw/O6slWbJdghQM4bBg==}
    engines: {node: '>= 0.6'}

  neo-async@2.6.2:
    resolution: {integrity: sha512-Yd3UES5mWCSqR+qNT93S3UoYUkqAZ9lLg8a7g9rimsWmYGK8cVToA4/sF3RrshdyV3sAGMXVUmpMYOw+dLpOuw==}

  netmask@2.0.2:
    resolution: {integrity: sha512-dBpDMdxv9Irdq66304OLfEmQ9tbNRFnFTuZiLo+bD+r332bBmMJ8GBLXklIXXgxd3+v9+KUnZaUR5PJMa75Gsg==}
    engines: {node: '>= 0.4.0'}

  new-github-release-url@2.0.0:
    resolution: {integrity: sha512-NHDDGYudnvRutt/VhKFlX26IotXe1w0cmkDm6JGquh5bz/bDTw0LufSmH/GxTjEdpHEO+bVKFTwdrcGa/9XlKQ==}
    engines: {node: ^12.20.0 || ^14.13.1 || >=16.0.0}

  nice-try@1.0.5:
    resolution: {integrity: sha512-1nh45deeb5olNY7eX82BkPO7SSxR5SSYJiPTrTdFUVYwAl8CKMA5N9PjTYkHiRjisVcxcQ1HXdLhx2qxxJzLNQ==}

  nock@13.5.4:
    resolution: {integrity: sha512-yAyTfdeNJGGBFxWdzSKCBYxs5FxLbCg5X5Q4ets974hcQzG1+qCxvIyOo4j2Ry6MUlhWVMX4OoYDefAIIwupjw==}
    engines: {node: '>= 10.13'}

  node-abi@3.65.0:
    resolution: {integrity: sha512-ThjYBfoDNr08AWx6hGaRbfPwxKV9kVzAzOzlLKbk2CuqXE2xnCh+cbAGnwM3t8Lq4v9rUB7VfondlkBckcJrVA==}
    engines: {node: '>=10'}

  node-addon-api@1.7.2:
    resolution: {integrity: sha512-ibPK3iA+vaY1eEjESkQkM0BbCqFOaZMiXRTtdB0u7b4djtY6JnsjvPdUHVMg6xQt3B8fpTTWHI9A+ADjM9frzg==}

  node-api-version@0.2.0:
    resolution: {integrity: sha512-fthTTsi8CxaBXMaBAD7ST2uylwvsnYxh2PfaScwpMhos6KlSFajXQPcM4ogNE1q2s3Lbz9GCGqeIHC+C6OZnKg==}

  node-domexception@1.0.0:
    resolution: {integrity: sha512-/jKZoMpw0F8GRwl4/eLROPA3cfcXtLApP0QzLmUT/HuPCZWyB7IY9ZrMeKw2O/nFIqPQB3PVM9aYm0F312AXDQ==}
    engines: {node: '>=10.5.0'}

  node-fetch@2.7.0:
    resolution: {integrity: sha512-c4FRfUm/dbcWZ7U+1Wq0AwCyFL+3nt2bEw05wfxSz+DWpWsitgmSgYmy2dQdWyKC1694ELPqMs/YzUSNozLt8A==}
    engines: {node: 4.x || >=6.0.0}
    peerDependencies:
      encoding: ^0.1.0
    peerDependenciesMeta:
      encoding:
        optional: true

  node-fetch@3.3.2:
    resolution: {integrity: sha512-dRB78srN/l6gqWulah9SrxeYnxeddIG30+GOqK/9OlLVyLg3HPnr6SqOWTWOXKRwC2eGYCkZ59NNuSgvSrpgOA==}
    engines: {node: ^12.20.0 || ^14.13.1 || >=16.0.0}

  node-gyp@9.4.1:
    resolution: {integrity: sha512-OQkWKbjQKbGkMf/xqI1jjy3oCTgMKJac58G2+bjZb3fza6gW2YrCSdMQYaoTb70crvE//Gngr4f0AgVHmqHvBQ==}
    engines: {node: ^12.13 || ^14.13 || >=16}
    hasBin: true

  node-releases@2.0.18:
    resolution: {integrity: sha512-d9VeXT4SJ7ZeOqGX6R5EM022wpL+eWPooLI+5UpWn2jCT1aosUQEhQP214x33Wkwx3JQMvIm+tIoVOdodFS40g==}

  nopt@6.0.0:
    resolution: {integrity: sha512-ZwLpbTgdhuZUnZzjd7nb1ZV+4DoiC6/sfiVKok72ym/4Tlf+DFdlHYmT2JPmcNNWV6Pi3SDf1kT+A4r9RTuT9g==}
    engines: {node: ^12.13.0 || ^14.15.0 || >=16.0.0}
    hasBin: true

  normalize-package-data@2.5.0:
    resolution: {integrity: sha512-/5CMN3T0R4XTj4DcGaexo+roZSdSFW/0AOOTROrjxzCG1wrWXEsGbRKevjlIL+ZDE4sZlJr5ED4YW0yqmkK+eA==}

  normalize-package-data@6.0.2:
    resolution: {integrity: sha512-V6gygoYb/5EmNI+MEGrWkC+e6+Rr7mTmfHrxDbLzxQogBkgzo76rkok0Am6thgSF7Mv2nLOajAJj5vDJZEFn7g==}
    engines: {node: ^16.14.0 || >=18.0.0}

  normalize-path@3.0.0:
    resolution: {integrity: sha512-6eZs5Ls3WtCisHWp9S2GUy8dqkpGi4BVSz3GaqiE6ezub0512ESztXUwUB6C6IKbQkY2Pnb/mD4WYojCRwcwLA==}
    engines: {node: '>=0.10.0'}

  normalize-url@6.1.0:
    resolution: {integrity: sha512-DlL+XwOy3NxAQ8xuC0okPgK46iuVNAK01YN7RueYBqqFeGsBjV9XmCAzAdgt+667bCl5kPh9EqKKDwnaPG1I7A==}
    engines: {node: '>=10'}

  normalize-url@8.0.1:
    resolution: {integrity: sha512-IO9QvjUMWxPQQhs60oOu10CRkWCiZzSUkzbXGGV9pviYl1fXYcvkzQ5jV9z8Y6un8ARoVRl4EtC6v6jNqbaJ/w==}
    engines: {node: '>=14.16'}

  npm-run-path@2.0.2:
    resolution: {integrity: sha512-lJxZYlT4DW/bRUtFh1MQIWqmLwQfAxnqWG4HhEdjMlkrJYnJn0Jrr2u3mgxqaWsdiBc76TYkTG/mhrnYTuzfHw==}
    engines: {node: '>=4'}

  npm-run-path@4.0.1:
    resolution: {integrity: sha512-S48WzZW777zhNIrn7gxOlISNAqi9ZC/uQFnRdbeIHhZhCA6UqpkOT8T1G7BvfdgP4Er8gF4sUbaS0i7QvIfCWw==}
    engines: {node: '>=8'}

  npm-run-path@5.3.0:
    resolution: {integrity: sha512-ppwTtiJZq0O/ai0z7yfudtBpWIoxM8yE6nHi1X47eFR2EWORqfbu6CnPlNsjeN683eT0qG6H/Pyf9fCcvjnnnQ==}
    engines: {node: ^12.20.0 || ^14.13.1 || >=16.0.0}

  npmlog@6.0.2:
    resolution: {integrity: sha512-/vBvz5Jfr9dT/aFWd0FIRf+T/Q2WBsLENygUaFUqstqsycmZAP/t5BvFJTK0viFmSUxiUKTUplWy5vt+rvKIxg==}
    engines: {node: ^12.13.0 || ^14.15.0 || >=16.0.0}
    deprecated: This package is no longer supported.

  nth-check@2.1.1:
    resolution: {integrity: sha512-lqjrjmaOoAnWfMmBPL+XNnynZh2+swxiX3WUE0s4yEHI6m+AwrK2UZOimIRl3X/4QctVqS8AiZjFqyOGrMXb/w==}

  nwsapi@2.2.12:
    resolution: {integrity: sha512-qXDmcVlZV4XRtKFzddidpfVP4oMSGhga+xdMc25mv8kaLUHtgzCDhUxkrN8exkGdTlLNaXj7CV3GtON7zuGZ+w==}

  object-inspect@1.13.2:
    resolution: {integrity: sha512-IRZSRuzJiynemAXPYtPe5BoI/RESNYR7TYm50MC5Mqbd3Jmw5y790sErYw3V6SryFJD64b74qQQs9wn5Bg/k3g==}
    engines: {node: '>= 0.4'}

  object-is@1.1.6:
    resolution: {integrity: sha512-F8cZ+KfGlSGi09lJT7/Nd6KJZ9ygtvYC0/UYYLI9nmQKLMnydpB9yvbv9K1uSkEu7FU9vYPmVwLg328tX+ot3Q==}
    engines: {node: '>= 0.4'}

  object-keys@1.1.1:
    resolution: {integrity: sha512-NuAESUOUMrlIXOfHKzD6bpPu3tYt3xvjNdRIQ+FeT0lNb4K8WR70CaDxhuNguS2XG+GjkyMwOzsN5ZktImfhLA==}
    engines: {node: '>= 0.4'}

  object.assign@4.1.5:
    resolution: {integrity: sha512-byy+U7gp+FVwmyzKPYhW2h5l3crpmGsxl7X2s8y43IgxvG4g3QZ6CffDtsNQy1WsmZpQbO+ybo0AlW7TY6DcBQ==}
    engines: {node: '>= 0.4'}

  once@1.4.0:
    resolution: {integrity: sha512-lNaJgI+2Q5URQBkccEKHTQOPaXdUxnZZElQTZY0MFUAuaEqe1E+Nyvgdz/aIyNi6Z9MzO5dv1H8n58/GELp3+w==}

  onetime@5.1.2:
    resolution: {integrity: sha512-kbpaSSGJTWdAY5KPVeMOKXSrPtr8C8C7wodJbcsd51jRnmD+GZu8Y0VoU6Dm5Z4vWr0Ig/1NKuWRKf7j5aaYSg==}
    engines: {node: '>=6'}

  onetime@6.0.0:
    resolution: {integrity: sha512-1FlR+gjXK7X+AsAHso35MnyN5KqGwJRi/31ft6x0M194ht7S+rWAvd7PHss9xSKMzE0asv1pyIHaJYq+BbacAQ==}
    engines: {node: '>=12'}

  open@10.1.0:
    resolution: {integrity: sha512-mnkeQ1qP5Ue2wd+aivTD3NHd/lZ96Lu0jgf0pwktLPtx6cTZiH7tyeGRRHs0zX0rbrahXPnXlUnbeXyaBBuIaw==}
    engines: {node: '>=18'}

  optionator@0.9.4:
    resolution: {integrity: sha512-6IpQ7mKUxRcZNLIObR0hz7lxsapSSIYNZJwXPGeF0mTVqGKFIXj1DQcMoT22S3ROcLyY/rz0PWaWZ9ayWmad9g==}
    engines: {node: '>= 0.8.0'}

  ora@5.4.1:
    resolution: {integrity: sha512-5b6Y85tPxZZ7QytO+BQzysW31HJku27cRIlkbAXaNx+BdcVi+LlRFmVXzeF6a7JCwJpyw5c4b+YSVImQIrBpuQ==}
    engines: {node: '>=10'}

  ora@8.0.1:
    resolution: {integrity: sha512-ANIvzobt1rls2BDny5fWZ3ZVKyD6nscLvfFRpQgfWsythlcsVUC9kL0zq6j2Z5z9wwp1kd7wpsD/T9qNPVLCaQ==}
    engines: {node: '>=18'}

  os-name@5.1.0:
    resolution: {integrity: sha512-YEIoAnM6zFmzw3PQ201gCVCIWbXNyKObGlVvpAVvraAeOHnlYVKFssbA/riRX5R40WA6kKrZ7Dr7dWzO3nKSeQ==}
    engines: {node: ^12.20.0 || ^14.13.1 || >=16.0.0}

  os-tmpdir@1.0.2:
    resolution: {integrity: sha512-D2FR03Vir7FIu45XBY20mTb+/ZSWB00sjU9jdQXt83gDrI4Ztz5Fs7/yy74g2N5SVQY4xY1qDr4rNddwYRVX0g==}
    engines: {node: '>=0.10.0'}

  p-cancelable@2.1.1:
    resolution: {integrity: sha512-BZOr3nRQHOntUjTrH8+Lh54smKHoHyur8We1V8DSMVrl5A2malOOwuJRnKRDjSnkoeBh4at6BwEnb5I7Jl31wg==}
    engines: {node: '>=8'}

  p-cancelable@3.0.0:
    resolution: {integrity: sha512-mlVgR3PGuzlo0MmTdk4cXqXWlwQDLnONTAg6sm62XkMJEiRxN3GL3SffkYvqwonbkJBcrI7Uvv5Zh9yjvn2iUw==}
    engines: {node: '>=12.20'}

  p-defer@1.0.0:
    resolution: {integrity: sha512-wB3wfAxZpk2AzOfUMJNL+d36xothRSyj8EXOa4f6GMqYDN9BJaaSISbsk+wS9abmnebVw95C2Kb5t85UmpCxuw==}
    engines: {node: '>=4'}

  p-finally@1.0.0:
    resolution: {integrity: sha512-LICb2p9CB7FS+0eR1oqWnHhp0FljGLZCWBE9aix0Uye9W8LTQPwMTYVGWQWIw9RdQiDg4+epXQODwIYJtSJaow==}
    engines: {node: '>=4'}

  p-is-promise@2.1.0:
    resolution: {integrity: sha512-Y3W0wlRPK8ZMRbNq97l4M5otioeA5lm1z7bkNkxCka8HSPjR0xRWmpCmc9utiaLP9Jb1eD8BgeIxTW4AIF45Pg==}
    engines: {node: '>=6'}

  p-limit@1.3.0:
    resolution: {integrity: sha512-vvcXsLAJ9Dr5rQOPk7toZQZJApBl2K4J6dANSsEuh6QI41JYcsS/qhTGa9ErIUUgK3WNQoJYvylxvjqmiqEA9Q==}
    engines: {node: '>=4'}

  p-limit@2.3.0:
    resolution: {integrity: sha512-//88mFWSJx8lxCzwdAABTJL2MyWB12+eIY7MDL2SqLmAkeKU9qxRvWuSyTjm3FUmpBEMuFfckAIqEaVGUDxb6w==}
    engines: {node: '>=6'}

  p-limit@3.1.0:
    resolution: {integrity: sha512-TYOanM3wGwNGsZN2cVTYPArw454xnXj5qmWF1bEoAc4+cU/ol7GVh7odevjp1FNHduHc3KZMcFduxU5Xc6uJRQ==}
    engines: {node: '>=10'}

  p-limit@4.0.0:
    resolution: {integrity: sha512-5b0R4txpzjPWVw/cXXUResoD4hb6U/x9BH08L7nw+GN1sezDzPdxeRvpc9c433fZhBan/wusjbCsqwqm4EIBIQ==}
    engines: {node: ^12.20.0 || ^14.13.1 || >=16.0.0}

  p-locate@2.0.0:
    resolution: {integrity: sha512-nQja7m7gSKuewoVRen45CtVfODR3crN3goVQ0DDZ9N3yHxgpkuBhZqsaiotSQRrADUrne346peY7kT3TSACykg==}
    engines: {node: '>=4'}

  p-locate@4.1.0:
    resolution: {integrity: sha512-R79ZZ/0wAxKGu3oYMlz8jy/kbhsNrS7SKZ7PxEHBgJ5+F2mtFW2fK2cOtBh1cHYkQsbzFV7I+EoRKe6Yt0oK7A==}
    engines: {node: '>=8'}

  p-locate@5.0.0:
    resolution: {integrity: sha512-LaNjtRWUBY++zB5nE/NwcaoMylSPk+S+ZHNB1TzdbMJMny6dynpAGt7X/tl/QYq3TIeE6nxHppbo2LGymrG5Pw==}
    engines: {node: '>=10'}

  p-locate@6.0.0:
    resolution: {integrity: sha512-wPrq66Llhl7/4AGC6I+cqxT07LhXvWL08LNXz1fENOw0Ap4sRZZ/gZpTTJ5jpurzzzfS2W/Ge9BY3LgLjCShcw==}
    engines: {node: ^12.20.0 || ^14.13.1 || >=16.0.0}

  p-map@4.0.0:
    resolution: {integrity: sha512-/bjOqmgETBYB5BoEeGVea8dmvHb2m9GLy1E9W43yeyfP6QQCZGFNa+XRceJEuDB6zqr+gKpIAmlLebMpykw/MQ==}
    engines: {node: '>=10'}

  p-try@1.0.0:
    resolution: {integrity: sha512-U1etNYuMJoIz3ZXSrrySFjsXQTWOx2/jdi86L+2pRvph/qMKL6sbcCYdH23fqsbm8TH2Gn0OybpT4eSFlCVHww==}
    engines: {node: '>=4'}

  p-try@2.2.0:
    resolution: {integrity: sha512-R4nPAVTAU0B9D35/Gk3uJf/7XYbQcyohSKdvAxIRSNghFl4e71hVoGnBNQz9cWaXxO2I10KTC+3jMdvvoKw6dQ==}
    engines: {node: '>=6'}

  pac-proxy-agent@7.0.2:
    resolution: {integrity: sha512-BFi3vZnO9X5Qt6NRz7ZOaPja3ic0PhlsmCRYLOpN11+mWBCR6XJDqW5RF3j8jm4WGGQZtBA+bTfxYzeKW73eHg==}
    engines: {node: '>= 14'}

  pac-resolver@7.0.1:
    resolution: {integrity: sha512-5NPgf87AT2STgwa2ntRMr45jTKrYBGkVU36yT0ig/n/GMAa3oPqhZfIQ2kMEimReg0+t9kZViDVZ83qfVUlckg==}
    engines: {node: '>= 14'}

  package-json-from-dist@1.0.0:
    resolution: {integrity: sha512-dATvCeZN/8wQsGywez1mzHtTlP22H8OEfPrVMLNr4/eGa+ijtLn/6M5f0dY8UKNrC2O9UCU6SSoG3qRKnt7STw==}

  package-json@10.0.1:
    resolution: {integrity: sha512-ua1L4OgXSBdsu1FPb7F3tYH0F48a6kxvod4pLUlGY9COeJAJQNX/sNH2IiEmsxw7lqYiAwrdHMjz1FctOsyDQg==}
    engines: {node: '>=18'}

  pako@1.0.11:
    resolution: {integrity: sha512-4hLB8Py4zZce5s4yd9XzopqwVv/yGNhV1Bl8NTmCq1763HeK2+EwVTv+leGeL13Dnh2wfbqowVPXCIO0z4taYw==}

  parent-module@1.0.1:
    resolution: {integrity: sha512-GQ2EWRpQV8/o+Aw8YqtfZZPfNRWZYkbidE9k5rpl/hC3vtHHBfGm2Ifi6qWV+coDGkrUKZAxE3Lot5kcsRlh+g==}
    engines: {node: '>=6'}

  parse-author@2.0.0:
    resolution: {integrity: sha512-yx5DfvkN8JsHL2xk2Os9oTia467qnvRgey4ahSm2X8epehBLx/gWLcy5KI+Y36ful5DzGbCS6RazqZGgy1gHNw==}
    engines: {node: '>=0.10.0'}

  parse-json@2.2.0:
    resolution: {integrity: sha512-QR/GGaKCkhwk1ePQNYDRKYZ3mwU9ypsKhB0XyFnLQdomyEqk3e8wpW3V5Jp88zbxK4n5ST1nqo+g9juTpownhQ==}
    engines: {node: '>=0.10.0'}

  parse-json@5.2.0:
    resolution: {integrity: sha512-ayCKvm/phCGxOkYRSCM82iDwct8/EonSEgCSxWxD7ve6jHggsFl4fZVQBPRNgQoKiuV/odhFrGzQXZwbifC8Rg==}
    engines: {node: '>=8'}

  parse-json@7.1.1:
    resolution: {integrity: sha512-SgOTCX/EZXtZxBE5eJ97P4yGM5n37BwRU+YMsH4vNzFqJV/oWFXXCmwFlgWUM4PrakybVOueJJ6pwHqSVhTFDw==}
    engines: {node: '>=16'}

  parse-json@8.1.0:
    resolution: {integrity: sha512-rum1bPifK5SSar35Z6EKZuYPJx85pkNaFrxBK3mwdfSJ1/WKbYrjoW/zTPSjRRamfmVX1ACBIdFAO0VRErW/EA==}
    engines: {node: '>=18'}

  parse-ms@4.0.0:
    resolution: {integrity: sha512-TXfryirbmq34y8QBwgqCVLi+8oA3oWx2eAnSn62ITyEhEYaWRlVZ2DvMM9eZbMs/RfxPu/PK/aBLyGj4IrqMHw==}
    engines: {node: '>=18'}

  parse-passwd@1.0.0:
    resolution: {integrity: sha512-1Y1A//QUXEZK7YKz+rD9WydcE1+EuPr6ZBgKecAB8tmoW6UFv0NREVJe1p+jRxtThkcbbKkfwIbWJe/IeE6m2Q==}
    engines: {node: '>=0.10.0'}

  parse-path@7.0.0:
    resolution: {integrity: sha512-Euf9GG8WT9CdqwuWJGdf3RkUcTBArppHABkO7Lm8IzRQp0e2r/kkFnmhu4TSK30Wcu5rVAZLmfPKSBBi9tWFog==}

  parse-url@8.1.0:
    resolution: {integrity: sha512-xDvOoLU5XRrcOZvnI6b8zA6n9O9ejNk/GExuz1yBuWUGn9KA97GI6HTs6u02wKara1CeVmZhH+0TZFdWScR89w==}

  parse5-htmlparser2-tree-adapter@7.0.0:
    resolution: {integrity: sha512-B77tOZrqqfUfnVcOrUvfdLbz4pu4RopLD/4vmu3HUPswwTA8OH0EMW9BlWR2B0RCoiZRAHEUu7IxeP1Pd1UU+g==}

  parse5@7.1.2:
    resolution: {integrity: sha512-Czj1WaSVpaoj0wbhMzLmWD69anp2WH7FXMB9n1Sy8/ZFF9jolSQVMu1Ij5WIyGmcBmhk7EOndpO4mIpihVqAXw==}

  path-exists@3.0.0:
    resolution: {integrity: sha512-bpC7GYwiDYQ4wYLe+FA8lhRjhQCMcQGuSgGGqDkg/QerRWw9CmGRT0iSOVRSZJ29NMLZgIzqaljJ63oaL4NIJQ==}
    engines: {node: '>=4'}

  path-exists@4.0.0:
    resolution: {integrity: sha512-ak9Qy5Q7jYb2Wwcey5Fpvg2KoAc/ZIhLSLOSBmRmygPsGwkVVt0fZa0qrtMz+m6tJTAHfZQ8FnmB4MG4LWy7/w==}
    engines: {node: '>=8'}

  path-exists@5.0.0:
    resolution: {integrity: sha512-RjhtfwJOxzcFmNOi6ltcbcu4Iu+FL3zEj83dk4kAS+fVpTxXLO1b38RvJgT/0QwvV/L3aY9TAnyv0EOqW4GoMQ==}
    engines: {node: ^12.20.0 || ^14.13.1 || >=16.0.0}

  path-is-absolute@1.0.1:
    resolution: {integrity: sha512-AVbw3UJ2e9bq64vSaS9Am0fje1Pa8pbGqTTsmXfaIiMpnr5DlDhfJOuLj9Sf95ZPVDAUerDfEk88MPmPe7UCQg==}
    engines: {node: '>=0.10.0'}

  path-key@2.0.1:
    resolution: {integrity: sha512-fEHGKCSmUSDPv4uoj8AlD+joPlq3peND+HRYyxFz4KPw4z926S/b8rIuFs2FYJg3BwsxJf6A9/3eIdLaYC+9Dw==}
    engines: {node: '>=4'}

  path-key@3.1.1:
    resolution: {integrity: sha512-ojmeN0qd+y0jszEtoY48r0Peq5dwMEkIlCOu6Q5f41lfkswXuKtYrhgoTpLnyIcHm24Uhqx+5Tqm2InSwLhE6Q==}
    engines: {node: '>=8'}

  path-key@4.0.0:
    resolution: {integrity: sha512-haREypq7xkM7ErfgIyA0z+Bj4AGKlMSdlQE2jvJo6huWD1EdkKYV+G/T4nq0YEF2vgTT8kqMFKo1uHn950r4SQ==}
    engines: {node: '>=12'}

  path-parse@1.0.7:
    resolution: {integrity: sha512-LDJzPVEEEPR+y48z93A0Ed0yXb8pAByGWo/k5YYdYgpY2/2EsOsksJrq7lOHxryrVOn1ejG6oAp8ahvOIQD8sw==}

  path-scurry@1.11.1:
    resolution: {integrity: sha512-Xa4Nw17FS9ApQFJ9umLiJS4orGjm7ZzwUrwamcGQuHSzDyth9boKDaycYdDcZDuqYATXw4HFXgaqWTctW/v1HA==}
    engines: {node: '>=16 || 14 >=14.18'}

  path-type@2.0.0:
    resolution: {integrity: sha512-dUnb5dXUf+kzhC/W/F4e5/SkluXIFf5VUHolW1Eg1irn1hGWjPGdsRcvYJ1nD6lhk8Ir7VM0bHJKsYTx8Jx9OQ==}
    engines: {node: '>=4'}

  path-type@4.0.0:
    resolution: {integrity: sha512-gDKb8aZMDeD/tZWs9P6+q0J9Mwkdl6xMV8TjnGP3qJVJ06bdMgkbBlLU8IdfOsIsFz2BW1rNVT3XuNEl8zPAvw==}
    engines: {node: '>=8'}

  path-type@5.0.0:
    resolution: {integrity: sha512-5HviZNaZcfqP95rwpv+1HDgUamezbqdSYTyzjTvwtJSnIH+3vnbmWsItli8OFEndS984VT55M3jduxZbX351gg==}
    engines: {node: '>=12'}

  pathe@1.1.2:
    resolution: {integrity: sha512-whLdWMYL2TwI08hn8/ZqAbrVemu0LNaNNJZX73O6qaIdCTfXutsLhMkjdENX0qhsQ9uIimo4/aQOmXkoon2nDQ==}

  pathval@2.0.0:
    resolution: {integrity: sha512-vE7JKRyES09KiunauX7nd2Q9/L7lhok4smP9RZTDeD4MVs72Dp2qNFVz39Nz5a0FVEW0BJR6C0DYrq6unoziZA==}
    engines: {node: '>= 14.16'}

  pe-library@0.4.0:
    resolution: {integrity: sha512-JAmVv2jGxmczplhHO7UoFGJ+pM/yMBpny3vNjwNFuaeQfzKlekQidZ8Ss8EJ0qee8wEQN4lY2IwtWx2oRfMsag==}
    engines: {node: '>=12', npm: '>=6'}

  pe-library@1.0.1:
    resolution: {integrity: sha512-nh39Mo1eGWmZS7y+mK/dQIqg7S1lp38DpRxkyoHf0ZcUs/HDc+yyTjuOtTvSMZHmfSLuSQaX945u05Y2Q6UWZg==}
    engines: {node: '>=14', npm: '>=7'}

  pend@1.2.0:
    resolution: {integrity: sha512-F3asv42UuXchdzt+xXqfW1OGlVBe+mxa2mqI0pg5yAHZPvFmY3Y6drSf/GQ1A86WgWEN9Kzh/WrgKa6iGcHXLg==}

  picocolors@1.0.1:
    resolution: {integrity: sha512-anP1Z8qwhkbmu7MFP5iTt+wQKXgwzf7zTyGlcdzabySa9vd0Xt392U0rVmz9poOaBj0uHJKyyo9/upk0HrEQew==}

  picomatch@2.3.1:
    resolution: {integrity: sha512-JU3teHTNjmE2VCGFzuY8EXzCDVwEqB2a8fsIvwaStHhAWJEeVd1o1QD80CU6+ZdEXXSLbSsuLwJjkCBWqRQUVA==}
    engines: {node: '>=8.6'}

  pidtree@0.6.0:
    resolution: {integrity: sha512-eG2dWTVw5bzqGRztnHExczNxt5VGsE6OwTeCG3fdUf9KBsZzO3R5OIIIzWR+iZA0NtZ+RDVdaoE2dK1cn6jH4g==}
    engines: {node: '>=0.10'}
    hasBin: true

  pify@2.3.0:
    resolution: {integrity: sha512-udgsAY+fTnvv7kI7aaxbqwWNb0AHiB0qBO89PZKPkoTmGOgdbrHDKD+0B2X4uTfJ/FT1R09r9gTsjUjNJotuog==}
    engines: {node: '>=0.10.0'}

  pkg-dir@4.2.0:
    resolution: {integrity: sha512-HRDzbaKjC+AOWVXxAU/x54COGeIv9eb+6CkDSQoNTt4XyWoIJvuPsXizxu/Fr23EiekbtZwmh1IcIG/l/a10GQ==}
    engines: {node: '>=8'}

  plist@3.1.0:
    resolution: {integrity: sha512-uysumyrvkUX0rX/dEVqt8gC3sTBzd4zoWfLeS29nb53imdaXVvLINYXTI2GNqzaMuvacNx4uJQ8+b3zXR0pkgQ==}
    engines: {node: '>=10.4.0'}

  possible-typed-array-names@1.0.0:
    resolution: {integrity: sha512-d7Uw+eZoloe0EHDIYoe+bQ5WXnGMOpmiZFTuMWCwpjzzkL2nTjcKiAk4hh8TjnGye2TwWOk3UXucZ+3rbmBa8Q==}
    engines: {node: '>= 0.4'}

  postcss@8.4.39:
    resolution: {integrity: sha512-0vzE+lAiG7hZl1/9I8yzKLx3aR9Xbof3fBHKunvMfOCYAtMhrsnccJY2iTURb9EZd5+pLuiNV9/c/GZJOHsgIw==}
    engines: {node: ^10 || ^12 || >=14}

  postject@1.0.0-alpha.6:
    resolution: {integrity: sha512-b9Eb8h2eVqNE8edvKdwqkrY6O7kAwmI8kcnBv1NScolYJbo59XUF0noFq+lxbC1yN20bmC0WBEbDC5H/7ASb0A==}
    engines: {node: '>=14.0.0'}
    hasBin: true

  prelude-ls@1.2.1:
    resolution: {integrity: sha512-vkcDPrRZo1QZLbn5RLGPpg/WmIQ65qoWWhcGKf/b5eplkkarX0m9z8ppCat4mlOqUsWpyNuYgO3VRyrYHSzX5g==}
    engines: {node: '>= 0.8.0'}

  prettier@3.3.3:
    resolution: {integrity: sha512-i2tDNA0O5IrMO757lfrdQZCc2jPNDVntV0m/+4whiDfWaTKfMNgR7Qz0NAeGz/nRqF4m5/6CLzbP4/liHt12Ew==}
    engines: {node: '>=14'}
    hasBin: true

  pretty-format@27.5.1:
    resolution: {integrity: sha512-Qb1gy5OrP5+zDf2Bvnzdl3jsTf1qXVMazbvCoKhtKqVs4/YK4ozX4gKQJJVyNe+cajNPn0KoC0MC3FUmaHWEmQ==}
    engines: {node: ^10.13.0 || ^12.13.0 || ^14.15.0 || >=15.0.0}

  pretty-format@29.7.0:
    resolution: {integrity: sha512-Pdlw/oPxN+aXdmM9R00JVC9WVFoCLTKJvDVLgmJ+qAffBMxsV85l/Lu7sNx4zSzPyoL2euImuEwHhOXdEgNFZQ==}
    engines: {node: ^14.15.0 || ^16.10.0 || >=18.0.0}

  pretty-ms@9.1.0:
    resolution: {integrity: sha512-o1piW0n3tgKIKCwk2vpM/vOV13zjJzvP37Ioze54YlTHE06m4tjEbzg9WsKkvTuyYln2DHjo5pY4qrZGI0otpw==}
    engines: {node: '>=18'}

  process-nextick-args@2.0.1:
    resolution: {integrity: sha512-3ouUOpQhtgrbOa17J7+uxOTpITYWaGP7/AhoR3+A+/1e9skrzelGi/dXzEYyvbxubEF6Wn2ypscTKiKJFFn1ag==}

  process@0.11.10:
    resolution: {integrity: sha512-cdGef/drWFoydD1JsMzuFf8100nZl+GT+yacc2bEced5f9Rjk4z+WtFUTBu9PhOi9j/jfmBPu0mMEY4wIdAF8A==}
    engines: {node: '>= 0.6.0'}

  progress@2.0.3:
    resolution: {integrity: sha512-7PiHtLll5LdnKIMw100I+8xJXR5gW2QwWYkT6iJva0bXitZKa/XMrSbdmg3r2Xnaidz9Qumd0VPaMrZlF9V9sA==}
    engines: {node: '>=0.4.0'}

  promise-inflight@1.0.1:
    resolution: {integrity: sha512-6zWPyEOFaQBJYcGMHBKTKJ3u6TBsnMFOIZSa6ce1e/ZrrsOlnHRHbabMjLiBYKp+n44X9eUI6VUPaukCXHuG4g==}
    peerDependencies:
      bluebird: '*'
    peerDependenciesMeta:
      bluebird:
        optional: true

  promise-retry@2.0.1:
    resolution: {integrity: sha512-y+WKFlBR8BGXnsNlIHFGPZmyDf3DFMoLhaflAnyZgV6rG6xu+JwesTo2Q9R6XwYmtmwAFCkAk3e35jEdoeh/3g==}
    engines: {node: '>=10'}

  propagate@2.0.1:
    resolution: {integrity: sha512-vGrhOavPSTz4QVNuBNdcNXePNdNMaO1xj9yBeH1ScQPjk/rhg9sSlCXPhMkFuaNNW/syTvYqsnbIJxMBfRbbag==}
    engines: {node: '>= 8'}

  proto-list@1.2.4:
    resolution: {integrity: sha512-vtK/94akxsTMhe0/cbfpR+syPuszcuwhqVjJq26CuNDgFGj682oRBXOP5MJpv2r7JtE8MsiepGIqvvOTBwn2vA==}

  protocols@2.0.1:
    resolution: {integrity: sha512-/XJ368cyBJ7fzLMwLKv1e4vLxOju2MNAIokcr7meSaNcVbWz/CPcW22cP04mwxOErdA5mwjA8Q6w/cdAQxVn7Q==}

  proxy-agent@6.3.0:
    resolution: {integrity: sha512-0LdR757eTj/JfuU7TL2YCuAZnxWXu3tkJbg4Oq3geW/qFNT/32T0sp2HnZ9O0lMR4q3vwAt0+xCA8SR0WAD0og==}
    engines: {node: '>= 14'}

  proxy-agent@6.3.1:
    resolution: {integrity: sha512-Rb5RVBy1iyqOtNl15Cw/llpeLH8bsb37gM1FUfKQ+Wck6xHlbAhWGUFiTRHtkjqGTA5pSHz6+0hrPW/oECihPQ==}
    engines: {node: '>= 14'}

  proxy-agent@6.4.0:
    resolution: {integrity: sha512-u0piLU+nCOHMgGjRbimiXmA9kM/L9EHh3zL81xCdp7m+Y2pHIsnmbdDoEDoAz5geaonNR6q6+yOPQs6n4T6sBQ==}
    engines: {node: '>= 14'}

  proxy-from-env@1.1.0:
    resolution: {integrity: sha512-D+zkORCbA9f1tdWRK0RaCR3GPv50cMxcrz4X8k5LTSUD1Dkw47mKJEZQNunItRTkWwgtaUSo1RVFRIG9ZXiFYg==}

  psl@1.9.0:
    resolution: {integrity: sha512-E/ZsdU4HLs/68gYzgGTkMicWTLPdAftJLfJFlLUAAKZGkStNU72sZjT66SnMDVOfOWY/YAoiD7Jxa9iHvngcag==}

  pump@3.0.0:
    resolution: {integrity: sha512-LwZy+p3SFs1Pytd/jYct4wpv49HiYCqd9Rlc5ZVdk0V+8Yzv6jR5Blk3TRmPL1ft69TxP0IMZGJ+WPFU2BFhww==}

  punycode@2.3.1:
    resolution: {integrity: sha512-vYt7UD1U9Wg6138shLtLOvdAu+8DsC/ilFtEVHcH+wydcSpNE20AfSOduf6MkRFahL5FY7X1oU7nKVZFtfq8Fg==}
    engines: {node: '>=6'}

  pupa@3.1.0:
    resolution: {integrity: sha512-FLpr4flz5xZTSJxSeaheeMKN/EDzMdK7b8PTOC6a5PYFKTucWbdqjgqaEyH0shFiSJrVB1+Qqi4Tk19ccU6Aug==}
    engines: {node: '>=12.20'}

  puppeteer-core@20.9.0:
    resolution: {integrity: sha512-H9fYZQzMTRrkboEfPmf7m3CLDN6JvbxXA3qTtS+dFt27tR+CsFHzPsT6pzp6lYL6bJbAPaR0HaPO6uSi+F94Pg==}
    engines: {node: '>=16.3.0'}
    peerDependencies:
      typescript: '>= 4.7.4'
    peerDependenciesMeta:
      typescript:
        optional: true

  query-selector-shadow-dom@1.0.1:
    resolution: {integrity: sha512-lT5yCqEBgfoMYpf3F2xQRK7zEr1rhIIZuceDK6+xRkJQ4NMbHTwXqk4NkwDwQMNqXgG9r9fyHnzwNVs6zV5KRw==}

  querystringify@2.2.0:
    resolution: {integrity: sha512-FIqgj2EUvTa7R50u0rGsyTftzjYmv/a3hO345bZNrqabNqjtgiDMgmo4mkUjd+nzU5oF3dClKqFIPUKybUyqoQ==}

  queue-microtask@1.2.3:
    resolution: {integrity: sha512-NuaNSa6flKT5JaSYQzJok04JzTL1CA6aGhv5rfLW3PgqA+M2ChpZQnAC8h8i4ZFkBS8X5RqkDBHA7r4hej3K9A==}

  queue-tick@1.0.1:
    resolution: {integrity: sha512-kJt5qhMxoszgU/62PLP1CJytzd2NKetjSRnyuj31fDd3Rlcz3fzlFdFLD1SItunPwyqEOkca6GbV612BWfaBag==}

  quick-lru@5.1.1:
    resolution: {integrity: sha512-WuyALRjWPDGtt/wzJiadO5AXY+8hZ80hVpe6MyivgraREW751X3SbhRvG3eLKOYN+8VEvqLcf3wdnt44Z4S4SA==}
    engines: {node: '>=10'}

  randombytes@2.1.0:
    resolution: {integrity: sha512-vYl3iOX+4CKUWuxGi9Ukhie6fsqXqS9FE2Zaic4tNFD2N2QQaXOMFbuKK4QmDHC0JO6B1Zp41J0LpT0oR68amQ==}

  rc@1.2.8:
    resolution: {integrity: sha512-y3bGgqKj3QBdxLbLkomlohkvsA8gdAiUQlSBJnBhfn+BPxg4bc62d8TcBW15wavDfgexCgccckhcZvywyQYPOw==}
    hasBin: true

  react-is@17.0.2:
    resolution: {integrity: sha512-w2GsyukL62IJnlaff/nRegPQR94C/XXamvMWmSHRJ4y7Ts/4ocGRmTHvOs8PSE6pB3dWOrD/nueuU5sduBsQ4w==}

  react-is@18.3.1:
    resolution: {integrity: sha512-/LLMVyas0ljjAtoYiPqYiL8VWXzUUdThrmU5+n20DZv+a+ClRoevUzw5JxU+Ieh5/c87ytoTBV9G1FiKfNJdmg==}

  read-binary-file-arch@1.0.6:
    resolution: {integrity: sha512-BNg9EN3DD3GsDXX7Aa8O4p92sryjkmzYYgmgTAc6CA4uGLEDzFfxOxugu21akOxpcXHiEgsYkC6nPsQvLLLmEg==}
    hasBin: true

  read-config-file@6.4.0:
    resolution: {integrity: sha512-uB5QOBeF84PT61GlV11OTV4jUGHAO3iDEOP6v9ygxhG6Bs9PLg7WsjNT6mtIX2G+x8lJTr4ZWNeG6LDTKkNf2Q==}
    engines: {node: '>=12.0.0'}

  read-package-up@11.0.0:
    resolution: {integrity: sha512-MbgfoNPANMdb4oRBNg5eqLbB2t2r+o5Ua1pNt8BqGp4I0FJZhuVSOj3PaBPni4azWuSzEdNn2evevzVmEk1ohQ==}
    engines: {node: '>=18'}

  read-pkg-up@10.1.0:
    resolution: {integrity: sha512-aNtBq4jR8NawpKJQldrQcSW9y/d+KWH4v24HWkHljOZ7H0av+YTGANBzRh9A5pw7v/bLVsLVPpOhJ7gHNVy8lA==}
    engines: {node: '>=16'}

  read-pkg-up@2.0.0:
    resolution: {integrity: sha512-1orxQfbWGUiTn9XsPlChs6rLie/AV9jwZTGmu2NZw/CUDJQchXJFYE0Fq5j7+n558T1JhDWLdhyd1Zj+wLY//w==}
    engines: {node: '>=4'}

  read-pkg@2.0.0:
    resolution: {integrity: sha512-eFIBOPW7FGjzBuk3hdXEuNSiTZS/xEMlH49HxMyzb0hyPfu4EhVjT2DH32K1hSSmVq4sebAWnZuuY5auISUTGA==}
    engines: {node: '>=4'}

  read-pkg@8.1.0:
    resolution: {integrity: sha512-PORM8AgzXeskHO/WEv312k9U03B8K9JSiWF/8N9sUuFjBa+9SF2u6K7VClzXwDXab51jCd8Nd36CNM+zR97ScQ==}
    engines: {node: '>=16'}

  read-pkg@9.0.1:
    resolution: {integrity: sha512-9viLL4/n1BJUCT1NXVTdS1jtm80yDEgR5T4yCelII49Mbj0v1rZdKqj7zCiYdbB0CuCgdrvHcNogAKTFPBocFA==}
    engines: {node: '>=18'}

  readable-stream@2.3.8:
    resolution: {integrity: sha512-8p0AUk4XODgIewSi0l8Epjs+EVnWiK7NoDIEGU0HhE7+ZyY8D1IMY7odu5lRrFXGg71L15KG8QrPmum45RTtdA==}

  readable-stream@3.6.2:
    resolution: {integrity: sha512-9u/sniCrY3D5WdsERHzHE4G2YCXqoG5FTHUiCC4SIbr6XcLZBY05ya9EKjYek9O5xOAwjGq+1JdGBAS7Q9ScoA==}
    engines: {node: '>= 6'}

  readable-stream@4.5.2:
    resolution: {integrity: sha512-yjavECdqeZ3GLXNgRXgeQEdz9fvDDkNKyHnbHRFtOr7/LcfgBcmct7t/ET+HaCTqfh06OzoAxrkN/IfjJBVe+g==}
    engines: {node: ^12.22.0 || ^14.17.0 || >=16.0.0}

  readdir-glob@1.1.3:
    resolution: {integrity: sha512-v05I2k7xN8zXvPD9N+z/uhXPaj0sUFCe2rcWZIpBsqxfP7xXFQ0tipAd/wjj1YxWyWtUS5IDJpOG82JKt2EAVA==}

  readdirp@3.6.0:
    resolution: {integrity: sha512-hOS089on8RduqdbhvQ5Z37A0ESjsqz6qnRcffsMU3495FuTdqSm+7bhJ29JvIOsBDEEnan5DPu9t3To9VRlMzA==}
    engines: {node: '>=8.10.0'}

  rechoir@0.6.2:
    resolution: {integrity: sha512-HFM8rkZ+i3zrV+4LQjwQ0W+ez98pApMGM3HUrN04j3CqzPOzl9nmP15Y8YXNm8QHGv/eacOVEjqhmWpkRV0NAw==}
    engines: {node: '>= 0.10'}

  rechoir@0.8.0:
    resolution: {integrity: sha512-/vxpCXddiX8NGfGO/mTafwjq4aFa/71pvamip0++IQk3zG8cbCj0fifNPrjjF1XMXUne91jL9OoxmdykoEtifQ==}
    engines: {node: '>= 10.13.0'}

  recursive-readdir@2.2.3:
    resolution: {integrity: sha512-8HrF5ZsXk5FAH9dgsx3BlUer73nIhuj+9OrQwEbLTPOBzGkL1lsFCR01am+v+0m2Cmbs1nP12hLDl5FA7EszKA==}
    engines: {node: '>=6.0.0'}

  regenerator-runtime@0.14.1:
    resolution: {integrity: sha512-dYnhHh0nJoMfnkZs6GmmhFknAGRrLznOu5nc9ML+EJxGvrx6H7teuevqVqCuPcPK//3eDrrjQhehXVx9cnkGdw==}

  regexp.prototype.flags@1.5.2:
    resolution: {integrity: sha512-NcDiDkTLuPR+++OCKB0nWafEmhg/Da8aUPLPMQbK+bxKKCm1/S5he+AqYa4PlMCVBalb4/yxIRub6qkEx5yJbw==}
    engines: {node: '>= 0.4'}

  registry-auth-token@5.0.2:
    resolution: {integrity: sha512-o/3ikDxtXaA59BmZuZrJZDJv8NMDGSj+6j6XaeBmHw8eY1i1qd9+6H+LjVvQXx3HN6aRCGa1cUdJ9RaJZUugnQ==}
    engines: {node: '>=14'}

  registry-url@6.0.1:
    resolution: {integrity: sha512-+crtS5QjFRqFCoQmvGduwYWEBng99ZvmFvF+cUJkGYF1L1BfU8C6Zp9T7f5vPAwyLkUExpvK+ANVZmGU49qi4Q==}
    engines: {node: '>=12'}

  release-it@17.6.0:
    resolution: {integrity: sha512-EE34dtRPL7BHpYQC7E+zAU8kjkyxFHxLk5Iqnmn/5nGcjgOQu34Au29M2V9YvxiP3tZbIlEn4gItEzu7vAPRbw==}
    engines: {node: ^18.18.0 || ^20.9.0 || ^22.0.0}
    hasBin: true

  require-directory@2.1.1:
    resolution: {integrity: sha512-fGxEI7+wsG9xrvdjsrlmL22OMTTiHRwAMroiEeMgq8gzoLC/PQr7RsRDSTLUg/bZAZtF+TVIkHc6/4RIKrui+Q==}
    engines: {node: '>=0.10.0'}

  requires-port@1.0.0:
    resolution: {integrity: sha512-KigOCHcocU3XODJxsu8i/j8T9tzT4adHiecwORRQ0ZZFcp7ahwXuRU1m+yuO90C5ZUyGeGfocHDI14M3L3yDAQ==}

  resedit@1.7.0:
    resolution: {integrity: sha512-dbsZ0gk5opWPFlKMqvxCrLCuMZUVmsW3yTPT0tT4mYwo5fjQM8c4HMN9ZJt6dRDqDV/78m9SU4rv24PN4NiYaA==}
    engines: {node: '>=12', npm: '>=6'}

  resedit@2.0.2:
    resolution: {integrity: sha512-UKTnq602iVe+W5SyRAQx/WdWMnlDiONfXBLFg/ur4QE4EQQ8eP7Jgm5mNXdK12kKawk1vvXPja2iXKqZiGDW6Q==}
    engines: {node: '>=14', npm: '>=7'}

  resolve-alpn@1.2.1:
    resolution: {integrity: sha512-0a1F4l73/ZFZOakJnQ3FvkJ2+gSTQWz/r2KE5OdDY0TxPm5h4GkqkWWfM47T7HsbnOtcJVEF4epCVy6u7Q3K+g==}

  resolve-dir@1.0.1:
    resolution: {integrity: sha512-R7uiTjECzvOsWSfdM0QKFNBVFcK27aHOUwdvK53BcW8zqnGdYp0Fbj82cy54+2A4P2tFM22J5kRfe1R+lM/1yg==}
    engines: {node: '>=0.10.0'}

  resolve-from@4.0.0:
    resolution: {integrity: sha512-pb/MYmXstAkysRFx8piNI1tGFNQIFA3vkE3Gq4EuA1dF6gHp/+vgZqsCGJapvy8N3Q+4o7FwvquPJcnZ7RYy4g==}
    engines: {node: '>=4'}

  resolve-package@1.0.1:
    resolution: {integrity: sha512-rzB7NnQpOkPHBWFPP3prUMqOP6yg3HkRGgcvR+lDyvyHoY3fZLFLYDkPXh78SPVBAE6VTCk/V+j8we4djg6o4g==}
    engines: {node: '>=4', npm: '>=2'}

  resolve-pkg-maps@1.0.0:
    resolution: {integrity: sha512-seS2Tj26TBVOC2NIc2rOe2y2ZO7efxITtLZcGSOnHHNOQ7CkiUBfw0Iw2ck6xkIhPwLhKNLS8BO+hEpngQlqzw==}

  resolve@1.22.8:
    resolution: {integrity: sha512-oKWePCxqpd6FlLvGV1VU0x7bkPmmCNolxzjMf4NczoDnQcIWrAF+cPtZn5i6n+RfD2d9i0tzpKnG6Yk168yIyw==}
    hasBin: true

  responselike@2.0.1:
    resolution: {integrity: sha512-4gl03wn3hj1HP3yzgdI7d3lCkF95F21Pz4BPGvKHinyQzALR5CapwC8yIi0Rh58DEMQ/SguC03wFj2k0M/mHhw==}

  responselike@3.0.0:
    resolution: {integrity: sha512-40yHxbNcl2+rzXvZuVkrYohathsSJlMTXKryG5y8uciHv1+xDLHQpgjG64JUO9nrEq2jGLH6IZ8BcZyw3wrweg==}
    engines: {node: '>=14.16'}

  resq@1.11.0:
    resolution: {integrity: sha512-G10EBz+zAAy3zUd/CDoBbXRL6ia9kOo3xRHrMDsHljI0GDkhYlyjwoCx5+3eCC4swi1uCoZQhskuJkj7Gp57Bw==}

  restore-cursor@3.1.0:
    resolution: {integrity: sha512-l+sSefzHpj5qimhFSE5a8nufZYAM3sBSVMAPtYkmC+4EH2anSGaEMXSD0izRQbu9nfyQ9y5JrVmp7E8oZrUjvA==}
    engines: {node: '>=8'}

  restore-cursor@4.0.0:
    resolution: {integrity: sha512-I9fPXU9geO9bHOt9pHHOhOkYerIMsmVaWB0rA2AI9ERh/+x/i7MV5HKBNrg+ljO5eoPVgCcnFuRjJ9uH6I/3eg==}
    engines: {node: ^12.20.0 || ^14.13.1 || >=16.0.0}

  retry@0.12.0:
    resolution: {integrity: sha512-9LkiTwjUh6rT555DtE9rTX+BKByPfrMzEAtnlEtdEwr3Nkffwiihqe2bWADg+OQRjt9gl6ICdmB/ZFDCGAtSow==}
    engines: {node: '>= 4'}

  retry@0.13.1:
    resolution: {integrity: sha512-XQBQ3I8W1Cge0Seh+6gjj03LbmRFWuoszgK9ooCpwYIrhhoO80pfq4cUkU5DkknwfOfFteRwlZ56PYOGYyFWdg==}
    engines: {node: '>= 4'}

  reusify@1.0.4:
    resolution: {integrity: sha512-U9nH88a3fc/ekCF1l0/UP1IosiuIjyTh7hBvXVMHYgVcfGvt897Xguj2UOLDeI5BG2m7/uwyaLVT6fbtCwTyzw==}
    engines: {iojs: '>=1.0.0', node: '>=0.10.0'}

  rfdc@1.4.1:
    resolution: {integrity: sha512-q1b3N5QkRUWUl7iyylaaj3kOpIT0N2i9MqIEQXP73GVsN9cw3fdx8X63cEmWhJGi2PPCF23Ijp7ktmd39rawIA==}

  rgb2hex@0.2.5:
    resolution: {integrity: sha512-22MOP1Rh7sAo1BZpDG6R5RFYzR2lYEgwq7HEmyW2qcsOqR2lQKmn+O//xV3YG/0rrhMC6KVX2hU+ZXuaw9a5bw==}

  rimraf@3.0.2:
    resolution: {integrity: sha512-JZkJMZkAGFFPP2YqXZXPbMlMBgsxzE8ILs4lMIX/2o0L9UBw9O/Y3o6wFw/i9YLapcUJWwqbi3kdxIPdC62TIA==}
    deprecated: Rimraf versions prior to v4 are no longer supported
    hasBin: true

  roarr@2.15.4:
    resolution: {integrity: sha512-CHhPh+UNHD2GTXNYhPWLnU8ONHdI+5DI+4EYIAOaiD63rHeYlZvyh8P+in5999TTSFgUYuKUAjzRI4mdh/p+2A==}
    engines: {node: '>=8.0'}

  rollup@4.19.0:
    resolution: {integrity: sha512-5r7EYSQIowHsK4eTZ0Y81qpZuJz+MUuYeqmmYmRMl1nwhdmbiYqt5jwzf6u7wyOzJgYqtCRMtVRKOtHANBz7rA==}
    engines: {node: '>=18.0.0', npm: '>=8.0.0'}
    hasBin: true

  rrweb-cssom@0.6.0:
    resolution: {integrity: sha512-APM0Gt1KoXBz0iIkkdB/kfvGOwC4UuJFeG/c+yV7wSc7q96cG/kJ0HiYCnzivD9SB53cLV1MlHFNfOuPaadYSw==}

  rrweb-cssom@0.7.1:
    resolution: {integrity: sha512-TrEMa7JGdVm0UThDJSx7ddw5nVm3UJS9o9CCIZ72B1vSyEZoziDqBYP3XIoi/12lKrJR8rE3jeFHMok2F/Mnsg==}

  run-applescript@7.0.0:
    resolution: {integrity: sha512-9by4Ij99JUr/MCFBUkDKLWK3G9HVXmabKz9U5MlIAIuvuzkiOicRYs8XJLxX+xahD+mLiiCYDqF9dKAgtzKP1A==}
    engines: {node: '>=18'}

  run-async@3.0.0:
    resolution: {integrity: sha512-540WwVDOMxA6dN6We19EcT9sc3hkXPw5mzRNGM3FkdN/vtE9NFvj5lFAPNwUDmJjXidm3v7TC1cTE7t17Ulm1Q==}
    engines: {node: '>=0.12.0'}

  run-parallel@1.2.0:
    resolution: {integrity: sha512-5l4VyZR86LZ/lDxZTR6jqL8AFE2S0IFLMP26AbjsLVADxHdhB/c0GUsH+y39UfCi3dzz8OlQuPmnaJOMoDHQBA==}

  rxjs@7.8.1:
    resolution: {integrity: sha512-AA3TVj+0A2iuIoQkWEK/tqFjBq2j+6PO6Y0zJcvzLAFhEFIO3HL0vls9hWLncZbAAbK0mar7oZ4V079I/qPMxg==}

  safaridriver@0.1.2:
    resolution: {integrity: sha512-4R309+gWflJktzPXBQCobbWEHlzC4aK3a+Ov3tz2Ib2aBxiwd11phkdIBH1l0EO22x24CJMUQkpKFumRriCSRg==}

  safe-buffer@5.1.2:
    resolution: {integrity: sha512-Gd2UZBJDkXlY7GbJxfsE8/nvKkUEU1G38c1siN6QP6a9PT9MmHB8GnpscSmMJSoF8LOIrt8ud/wPtojys4G6+g==}

  safe-buffer@5.2.1:
    resolution: {integrity: sha512-rp3So07KcdmmKbGvgaNxQSJr7bGVSVk5S9Eq1F+ppbRo70+YeaDxkw5Dd8NPN+GD6bjnYm2VuPuCXmpuYvmCXQ==}

  safer-buffer@2.1.2:
    resolution: {integrity: sha512-YZo3K82SD7Riyi0E1EQPojLz7kpepnSQI9IyPbHHg1XXXevb5dJI7tpyN2ADxGcQbHG7vcyRHk0cbwqcQriUtg==}

  sanitize-filename@1.6.3:
    resolution: {integrity: sha512-y/52Mcy7aw3gRm7IrcGDFx/bCk4AhRh2eI9luHOQM86nZsqwiRkkq2GekHXBBD+SmPidc8i2PqtYZl+pWJ8Oeg==}

  sax@1.4.1:
    resolution: {integrity: sha512-+aWOz7yVScEGoKNd4PA10LZ8sk0A/z5+nXQG5giUO5rprX9jgYsTdov9qCchZiPIZezbZH+jRut8nPodFAX4Jg==}

  saxes@6.0.0:
    resolution: {integrity: sha512-xAg7SOnEhrm5zI3puOOKyy1OMcMlIJZYNJY7xLBwSze0UjhPLnWfj2GF2EpT0jmzaJKIWKHLsaSSajf35bcYnA==}
    engines: {node: '>=v12.22.7'}

  schema-utils@3.3.0:
    resolution: {integrity: sha512-pN/yOAvcC+5rQ5nERGuwrjLlYvLTbCibnZ1I7B1LaiAz9BRBlE9GMgE/eqV30P7aJQUf7Ddimy/RsbYO/GrVGg==}
    engines: {node: '>= 10.13.0'}

  semver-compare@1.0.0:
    resolution: {integrity: sha512-YM3/ITh2MJ5MtzaM429anh+x2jiLVjqILF4m4oyQB18W7Ggea7BfqdH/wGMK7dDiMghv/6WG7znWMwUDzJiXow==}

  semver-diff@4.0.0:
    resolution: {integrity: sha512-0Ju4+6A8iOnpL/Thra7dZsSlOHYAHIeMxfhWQRI1/VLcT3WDBZKKtQt/QkBOsiIN9ZpuvHE6cGZ0x4glCMmfiA==}
    engines: {node: '>=12'}

  semver-regex@4.0.5:
    resolution: {integrity: sha512-hunMQrEy1T6Jr2uEVjrAIqjwWcQTgOAcIM52C8MY1EZSD3DDNft04XzvYKPqjED65bNVVko0YI38nYeEHCX3yw==}
    engines: {node: '>=12'}

  semver@5.7.2:
    resolution: {integrity: sha512-cBznnQ9KjJqU67B52RMC65CMarK2600WFnbkcaiwWq3xy/5haFJlshgnpjovMVJ+Hff49d8GEn0b87C5pDQ10g==}
    hasBin: true

  semver@6.3.1:
    resolution: {integrity: sha512-BR7VvDCVHO+q2xBEWskxS6DJE1qRnb7DxzUrogb71CWoSficBxYsiAGd+Kl0mmq/MprG9yArRkyrQxTO6XjMzA==}
    hasBin: true

  semver@7.6.2:
    resolution: {integrity: sha512-FNAIBWCx9qcRhoHcgcJ0gvU7SN1lYU2ZXuSfl04bSC5OpvDHFyJCjdNHomPXxjQlCBU67YW64PzY7/VIEH7F2w==}
    engines: {node: '>=10'}
    hasBin: true

  semver@7.6.3:
    resolution: {integrity: sha512-oVekP1cKtI+CTDvHWYFUcMtsK/00wmAEfyqKfNdARm8u1wNVhSgaX7A8d4UuIlUI5e84iEwOhs7ZPYRmzU9U6A==}
    engines: {node: '>=10'}
    hasBin: true

  serialize-error@11.0.3:
    resolution: {integrity: sha512-2G2y++21dhj2R7iHAdd0FIzjGwuKZld+7Pl/bTU6YIkrC2ZMbVUjm+luj6A6V34Rv9XfKJDKpTWu9W4Gse1D9g==}
    engines: {node: '>=14.16'}

  serialize-error@7.0.1:
    resolution: {integrity: sha512-8I8TjW5KMOKsZQTvoxjuSIa7foAwPWGOts+6o7sgjz41/qMD9VQHEDxi6PBvK2l0MXUmqZyNpUK+T2tQaaElvw==}
    engines: {node: '>=10'}

  serialize-javascript@6.0.2:
    resolution: {integrity: sha512-Saa1xPByTTq2gdeFZYLLo+RFE35NHZkAbqZeWNd3BpzppeVisAqpDjcp8dyf6uIvEqJRd46jemmyA4iFIeVk8g==}

  set-blocking@2.0.0:
    resolution: {integrity: sha512-KiKBS8AnWGEyLzofFfmvKwpdPzqiy16LvQfK3yv/fVH7Bj13/wl3JSR1J+rfgRE9q7xUJK4qvgS8raSOeLUehw==}

  set-function-length@1.2.2:
    resolution: {integrity: sha512-pgRc4hJ4/sNjWCSS9AmnS40x3bNMDTknHgL5UaMBTMyJnU90EgWh1Rz+MC9eFu4BuN/UwZjKQuY/1v3rM7HMfg==}
    engines: {node: '>= 0.4'}

  set-function-name@2.0.2:
    resolution: {integrity: sha512-7PGFlmtwsEADb0WYyvCMa1t+yke6daIG4Wirafur5kcf+MhUnPms1UeR0CKQdTZD81yESwMHbtn+TR+dMviakQ==}
    engines: {node: '>= 0.4'}

  setimmediate@1.0.5:
    resolution: {integrity: sha512-MATJdZp8sLqDl/68LfQmbP8zKPLQNV6BIZoIgrscFDQ+RsvK/BxeDQOgyxKKoh0y/8h3BqVFnCqQ/gd+reiIXA==}

  shebang-command@1.2.0:
    resolution: {integrity: sha512-EV3L1+UQWGor21OmnvojK36mhg+TyIKDh3iFBKBohr5xeXIhNBcx8oWdgkTEEQ+BEFFYdLRuqMfd5L84N1V5Vg==}
    engines: {node: '>=0.10.0'}

  shebang-command@2.0.0:
    resolution: {integrity: sha512-kHxr2zZpYtdmrN1qDjrrX/Z1rR1kG8Dx+gkpK1G4eXmvXswmcE1hTWBWYUzlraYw1/yZp6YuDY77YtvbN0dmDA==}
    engines: {node: '>=8'}

  shebang-regex@1.0.0:
    resolution: {integrity: sha512-wpoSFAxys6b2a2wHZ1XpDSgD7N9iVjg29Ph9uV/uaP9Ex/KXlkTZTeddxDPSYQpgvzKLGJke2UU0AzoGCjNIvQ==}
    engines: {node: '>=0.10.0'}

  shebang-regex@3.0.0:
    resolution: {integrity: sha512-7++dFhtcx3353uBaq8DDR4NuxBetBzC7ZQOhmTQInHEd6bSrXdiEyzCvG07Z44UYdLShWUyXt5M/yhz8ekcb1A==}
    engines: {node: '>=8'}

  shelljs@0.8.5:
    resolution: {integrity: sha512-TiwcRcrkhHvbrZbnRcFYMLl30Dfov3HKqzp5tO5b4pt6G/SezKcYhmDg15zXVBswHmctSAQKznqNW2LO5tTDow==}
    engines: {node: '>=4'}
    hasBin: true

  shx@0.3.4:
    resolution: {integrity: sha512-N6A9MLVqjxZYcVn8hLmtneQWIJtp8IKzMP4eMnx+nqkvXoqinUPCbUFLp2UcWTEIUONhlk0ewxr/jaVGlc+J+g==}
    engines: {node: '>=6'}
    hasBin: true

  side-channel@1.0.6:
    resolution: {integrity: sha512-fDW/EZ6Q9RiO8eFG8Hj+7u/oW+XrPTIChwCOM2+th2A6OblDtYYIpve9m+KvI9Z4C9qSEXlaGR6bTEYHReuglA==}
    engines: {node: '>= 0.4'}

  siginfo@2.0.0:
    resolution: {integrity: sha512-ybx0WO1/8bSBLEWXZvEd7gMW3Sn3JFlW3TvX1nREbDLRNQNaeNN8WK0meBwPdAaOI7TtRRRJn/Es1zhrrCHu7g==}

  signal-exit@3.0.7:
    resolution: {integrity: sha512-wnD2ZE+l+SPC/uoS0vXeE9L1+0wuaMqKlfz9AMUo38JsyLSBWSFcHR1Rri62LZc12vLr1gb3jl7iwQhgwpAbGQ==}

  signal-exit@4.1.0:
    resolution: {integrity: sha512-bzyZ1e88w9O1iNJbKnOlvYTrWPDl46O1bG0D3XInv+9tkPrxrN8jUUTiFlDkkmKWgn1M6CfIA13SuGqOa9Korw==}
    engines: {node: '>=14'}

  simmerjs@0.5.6:
    resolution: {integrity: sha512-Z00zGHUp2IVSDUuni6gzBxVVQwAEZ7jVHnqL97+2RaHVWTYKfgCNyCvgm68Uc1M6X84hjatxvtOc24Y9ECLPWQ==}

  simple-update-notifier@2.0.0:
    resolution: {integrity: sha512-a2B9Y0KlNXl9u/vsW6sTIu9vGEpfKu2wRV6l1H3XEas/0gUIzGzBoP/IouTcUQbm9JWZLH3COxyn03TYlFax6w==}
    engines: {node: '>=10'}

  slash@3.0.0:
    resolution: {integrity: sha512-g9Q1haeby36OSStwb4ntCGGGaKsaVSjQ68fBxoQcutl5fS1vuY18H3wSt3jFyFtrkx+Kz0V1G85A4MyAdDMi2Q==}
    engines: {node: '>=8'}

  slash@5.1.0:
    resolution: {integrity: sha512-ZA6oR3T/pEyuqwMgAKT0/hAv8oAXckzbkmR0UkUosQ+Mc4RxGoJkRmwHgHufaenlyAgE1Mxgpdcrf75y6XcnDg==}
    engines: {node: '>=14.16'}

  slice-ansi@3.0.0:
    resolution: {integrity: sha512-pSyv7bSTC7ig9Dcgbw9AuRNUb5k5V6oDudjZoMBSr13qpLBG7tB+zgCkARjq7xIUgdz5P1Qe8u+rSGdouOOIyQ==}
    engines: {node: '>=8'}

  slice-ansi@5.0.0:
    resolution: {integrity: sha512-FC+lgizVPfie0kkhqUScwRu1O/lF6NOgJmlCgK+/LYxDCTk8sGelYaHDhFcDN+Sn3Cv+3VSa4Byeo+IMCzpMgQ==}
    engines: {node: '>=12'}

  slice-ansi@7.1.0:
    resolution: {integrity: sha512-bSiSngZ/jWeX93BqeIAbImyTbEihizcwNjFoRUIY/T1wWQsfsm2Vw1agPKylXvQTU7iASGdHhyqRlqQzfz+Htg==}
    engines: {node: '>=18'}

  smart-buffer@4.2.0:
    resolution: {integrity: sha512-94hK0Hh8rPqQl2xXc3HsaBoOXKV20MToPkcXvwbISWLEs+64sBq5kFgn2kJDHb1Pry9yrP0dxrCI9RRci7RXKg==}
    engines: {node: '>= 6.0.0', npm: '>= 3.0.0'}

  socks-proxy-agent@7.0.0:
    resolution: {integrity: sha512-Fgl0YPZ902wEsAyiQ+idGd1A7rSFx/ayC1CQVMw5P+EQx2V0SgpGtf6OKFhVjPflPUl9YMmEOnmfjCdMUsygww==}
    engines: {node: '>= 10'}

  socks-proxy-agent@8.0.4:
    resolution: {integrity: sha512-GNAq/eg8Udq2x0eNiFkr9gRg5bA7PXEWagQdeRX4cPSG+X/8V38v637gim9bjFptMk1QWsCTr0ttrJEiXbNnRw==}
    engines: {node: '>= 14'}

  socks@2.8.3:
    resolution: {integrity: sha512-l5x7VUUWbjVFbafGLxPWkYsHIhEvmF85tbIeFZWc8ZPtoMyybuEhL7Jye/ooC4/d48FgOjSJXgsF/AJPYCW8Zw==}
    engines: {node: '>= 10.0.0', npm: '>= 3.0.0'}

  source-map-js@1.2.0:
    resolution: {integrity: sha512-itJW8lvSA0TXEphiRoawsCksnlf8SyvmFzIhltqAHluXd88pkCd+cXJVHTDwdCr0IzwptSm035IHQktUu1QUMg==}
    engines: {node: '>=0.10.0'}

  source-map-support@0.5.21:
    resolution: {integrity: sha512-uBHU3L3czsIyYXKX88fdrGovxdSCoTGDRZ6SYXtSRxLZUzHg5P/66Ht6uoUlHu9EZod+inXhKo3qQgwXUT/y1w==}

  source-map@0.6.1:
    resolution: {integrity: sha512-UjgapumWlbMhkBgzT7Ykc5YXUT46F0iKu8SGXq0bcwP5dz/h0Plj6enJqjz1Zbq2l5WaqYnrVbwWOWMyF3F47g==}
    engines: {node: '>=0.10.0'}

  source-map@0.7.4:
    resolution: {integrity: sha512-l3BikUxvPOcn5E74dZiq5BGsTb5yEwhaTSzccU6t4sDOH8NWJCstKO5QT2CvtFoK6F0saL7p9xHAqHOlCPJygA==}
    engines: {node: '>= 8'}

  spacetrim@0.11.36:
    resolution: {integrity: sha512-jqv5aAfMLkBnFK+38QUtEGgU7x1KrfpDnCdjX4+W1IEVgA8Kf3tk8K9je8j2nkCSXdIngjda53fuXERr4/61kw==}

  spdx-correct@3.2.0:
    resolution: {integrity: sha512-kN9dJbvnySHULIluDHy32WHRUu3Og7B9sbY7tsFLctQkIqnMh3hErYgdMjTYuqmcXX+lK5T1lnUt3G7zNswmZA==}

  spdx-exceptions@2.5.0:
    resolution: {integrity: sha512-PiU42r+xO4UbUS1buo3LPJkjlO7430Xn5SVAhdpzzsPHsjbYVflnnFdATgabnLude+Cqu25p6N+g2lw/PFsa4w==}

  spdx-expression-parse@3.0.1:
    resolution: {integrity: sha512-cbqHunsQWnJNE6KhVSMsMeH5H/L9EpymbzqTQ3uLwNCLZ1Q481oWaofqH7nO6V07xlXwY6PhQdQ2IedWx/ZK4Q==}

  spdx-license-ids@3.0.18:
    resolution: {integrity: sha512-xxRs31BqRYHwiMzudOrpSiHtZ8i/GeionCBDSilhYRj+9gIcI8wCZTlXZKu9vZIVqViP3dcp9qE5G6AlIaD+TQ==}

  split2@4.2.0:
    resolution: {integrity: sha512-UcjcJOWknrNkF6PLX83qcHM6KHgVKNkV62Y8a5uYDVv9ydGQVwAHMKqHdJje1VTWpljG0WYpCDhrCdAOYH4TWg==}
    engines: {node: '>= 10.x'}

  sprintf-js@1.1.3:
    resolution: {integrity: sha512-Oo+0REFV59/rz3gfJNKQiBlwfHaSESl1pcGyABQsnnIfWOFt6JNj5gCog2U6MLZ//IGYD+nA8nI+mTShREReaA==}

  ssri@9.0.1:
    resolution: {integrity: sha512-o57Wcn66jMQvfHG1FlYbWeZWW/dHZhJXjpIcTfXldXEk5nz5lStPo3mK0OJQfGR3RbZUlbISexbljkJzuEj/8Q==}
    engines: {node: ^12.13.0 || ^14.15.0 || >=16.0.0}

  stack-utils@2.0.6:
    resolution: {integrity: sha512-XlkWvfIm6RmsWtNJx+uqtKLS8eqFbxUg0ZzLXqY0caEy9l7hruX8IpiDnjsLavoBgqCCR71TqWO8MaXYheJ3RQ==}
    engines: {node: '>=10'}

  stackback@0.0.2:
    resolution: {integrity: sha512-1XMJE5fQo1jGH6Y/7ebnwPOBEkIEnT4QF32d5R1+VXdXveM0IBMJt8zfaxX1P3QhVwrYe+576+jkANtSS2mBbw==}

  stat-mode@1.0.0:
    resolution: {integrity: sha512-jH9EhtKIjuXZ2cWxmXS8ZP80XyC3iasQxMDV8jzhNJpfDb7VbQLVW4Wvsxz9QZvzV+G4YoSfBUVKDOyxLzi/sg==}
    engines: {node: '>= 6'}

  std-env@3.7.0:
    resolution: {integrity: sha512-JPbdCEQLj1w5GilpiHAx3qJvFndqybBysA3qUOnznweH4QbNYUsW/ea8QzSrnh0vNsezMMw5bcVool8lM0gwzg==}

  stdin-discarder@0.2.2:
    resolution: {integrity: sha512-UhDfHmA92YAlNnCfhmq0VeNL5bDbiZGg7sZ2IvPsXubGkiNa9EC+tUTsjBRsYUAz87btI6/1wf4XoVvQ3uRnmQ==}
    engines: {node: '>=18'}

  stop-iteration-iterator@1.0.0:
    resolution: {integrity: sha512-iCGQj+0l0HOdZ2AEeBADlsRC+vsnDsZsbdSiH1yNSjcfKM7fdpCMfqAL/dwF5BLiw/XhRft/Wax6zQbhq2BcjQ==}
    engines: {node: '>= 0.4'}

  stream-buffers@3.0.3:
    resolution: {integrity: sha512-pqMqwQCso0PBJt2PQmDO0cFj0lyqmiwOMiMSkVtRokl7e+ZTRYgDHKnuZNbqjiJXgsg4nuqtD/zxuo9KqTp0Yw==}
    engines: {node: '>= 0.10.0'}

  streamx@2.18.0:
    resolution: {integrity: sha512-LLUC1TWdjVdn1weXGcSxyTR3T4+acB6tVGXT95y0nGbca4t4o/ng1wKAGTljm9VicuCVLvRlqFYXYy5GwgM7sQ==}

  string-argv@0.3.2:
    resolution: {integrity: sha512-aqD2Q0144Z+/RqG52NeHEkZauTAUWJO8c6yTftGJKO3Tja5tUgIfmIl6kExvhtxSDP7fXB6DvzkfMpCd/F3G+Q==}
    engines: {node: '>=0.6.19'}

  string-width@4.2.3:
    resolution: {integrity: sha512-wKyQRQpjJ0sIp62ErSZdGsjMJWsap5oRNihHhu6G7JVO/9jIB6UyevL+tXuOqrng8j/cxKTWyWUwvSTriiZz/g==}
    engines: {node: '>=8'}

  string-width@5.1.2:
    resolution: {integrity: sha512-HnLOCR3vjcY8beoNLtcjZ5/nxn2afmME6lhrDrebokqMap+XbeW8n9TXpPDOqdGK5qcI3oT0GKTW6wC7EMiVqA==}
    engines: {node: '>=12'}

  string-width@7.2.0:
    resolution: {integrity: sha512-tsaTIkKW9b4N+AEj+SVA+WhJzV7/zMhcSu78mLKWSk7cXMOSHsBKFWUs0fWwq8QyK3MgJBQRX6Gbi4kYbdvGkQ==}
    engines: {node: '>=18'}

  string_decoder@1.1.1:
    resolution: {integrity: sha512-n/ShnvDi6FHbbVfviro+WojiFzv+s8MPMHBczVePfUpDJLwoLT0ht1l4YwBCbi8pJAveEEdnkHyPyTP/mzRfwg==}

  string_decoder@1.3.0:
    resolution: {integrity: sha512-hkRX8U1WjJFd8LsDJ2yQ/wWWxaopEsABU1XfkM8A+j0+85JAGppt16cr1Whg6KIbb4okU6Mql6BOj+uup/wKeA==}

  strip-ansi@6.0.1:
    resolution: {integrity: sha512-Y38VPSHcqkFrCpFnQ9vuSXmquuv5oXOKpGeT6aGrr3o3Gc9AlVa6JBfUSOCnbxGGZF+/0ooI7KrPuUSztUdU5A==}
    engines: {node: '>=8'}

  strip-ansi@7.1.0:
    resolution: {integrity: sha512-iq6eVVI64nQQTRYq2KtEg2d2uU7LElhTJwsH4YzIHZshxlgZms/wIc4VoDQTlG/IvVIrBKG06CrZnp0qv7hkcQ==}
    engines: {node: '>=12'}

  strip-bom@3.0.0:
    resolution: {integrity: sha512-vavAMRXOgBVNF6nyEEmL3DBK19iRpDcoIwW+swQ+CbGiu7lju6t+JklA1MHweoWtadgt4ISVUsXLyDq34ddcwA==}
    engines: {node: '>=4'}

  strip-eof@1.0.0:
    resolution: {integrity: sha512-7FCwGGmx8mD5xQd3RPUvnSpUXHM3BWuzjtpD4TXsfcZ9EL4azvVVUscFYwD9nx8Kh+uCBC00XBtAykoMHwTh8Q==}
    engines: {node: '>=0.10.0'}

  strip-final-newline@2.0.0:
    resolution: {integrity: sha512-BrpvfNAE3dcvq7ll3xVumzjKjZQ5tI1sEUIKr3Uoks0XUl45St3FlatVqef9prk4jRDzhW6WZg+3bk93y6pLjA==}
    engines: {node: '>=6'}

  strip-final-newline@3.0.0:
    resolution: {integrity: sha512-dOESqjYr96iWYylGObzd39EuNTa5VJxyvVAEm5Jnh7KGo75V43Hk1odPQkNDyXNmUR6k+gEiDVXnjB8HJ3crXw==}
    engines: {node: '>=12'}

  strip-final-newline@4.0.0:
    resolution: {integrity: sha512-aulFJcD6YK8V1G7iRB5tigAP4TsHBZZrOV8pjV++zdUwmeV8uzbY7yn6h9MswN62adStNZFuCIx4haBnRuMDaw==}
    engines: {node: '>=18'}

  strip-json-comments@2.0.1:
    resolution: {integrity: sha512-4gB8na07fecVVkOI6Rs4e7T6NOTki5EmL7TUduTs6bu3EdnSycntVJ4re8kgZA+wx9IueI2Y11bfbgwtzuE0KQ==}
    engines: {node: '>=0.10.0'}

  strip-json-comments@3.1.1:
    resolution: {integrity: sha512-6fPc+R4ihwqP6N/aIv2f1gMH8lOVtWQHoqC4yK6oSDVVocumAsfCqjkXnqiYMhmMwS/mEHLp7Vehlt3ql6lEig==}
    engines: {node: '>=8'}

  strip-outer@1.0.1:
    resolution: {integrity: sha512-k55yxKHwaXnpYGsOzg4Vl8+tDrWylxDEpknGjhTiZB8dFRU5rTo9CAzeycivxV3s+zlTKwrs6WxMxR95n26kwg==}
    engines: {node: '>=0.10.0'}

  sudo-prompt@9.2.1:
    resolution: {integrity: sha512-Mu7R0g4ig9TUuGSxJavny5Rv0egCEtpZRNMrZaYS1vxkiIxGiGUwoezU3LazIQ+KE04hTrTfNPgxU5gzi7F5Pw==}

  sumchecker@3.0.1:
    resolution: {integrity: sha512-MvjXzkz/BOfyVDkG0oFOtBxHX2u3gKbMHIF/dXblZsgD3BWOFLmHovIpZY7BykJdAjcqRCBi1WYBNdEC9yI7vg==}
    engines: {node: '>= 8.0'}

  super-regex@1.0.0:
    resolution: {integrity: sha512-CY8u7DtbvucKuquCmOFEKhr9Besln7n9uN8eFbwcoGYWXOMW07u2o8njWaiXt11ylS3qoGF55pILjRmPlbodyg==}
    engines: {node: '>=18'}

  supports-color@5.5.0:
    resolution: {integrity: sha512-QjVjwdXIt408MIiAqCX4oUKsgU2EqAGzs2Ppkm4aQYbjm+ZEWEcW4SfFNTr4uMNZma0ey4f5lgLrkB0aX0QMow==}
    engines: {node: '>=4'}

  supports-color@7.2.0:
    resolution: {integrity: sha512-qpCAvRl9stuOHveKsn7HncJRvv501qIacKzQlO/+Lwxc9+0q2wLyv4Dfvt80/DPn2pqOBsJdDiogXGR9+OvwRw==}
    engines: {node: '>=8'}

  supports-color@8.1.1:
    resolution: {integrity: sha512-MpUEN2OodtUzxvKQl72cUF7RQ5EiHsGvSsVG0ia9c5RbWGL2CI4C7EpPS8UTBIplnlzZiNuV56w+FuNxy3ty2Q==}
    engines: {node: '>=10'}

  supports-preserve-symlinks-flag@1.0.0:
    resolution: {integrity: sha512-ot0WnXS9fgdkgIcePe6RHNk1WA8+muPa6cSjeR3V8K27q9BB1rTE3R1p7Hv0z1ZyAc8s6Vvv8DIyWf681MAt0w==}
    engines: {node: '>= 0.4'}

  symbol-tree@3.2.4:
    resolution: {integrity: sha512-9QNk5KwDF+Bvz+PyObkmSYjI5ksVUYtjW7AU22r2NKcfLJcXp96hkDWU3+XndOsUb+AQ9QhfzfCT2O+CNWT5Tw==}

  tapable@2.2.1:
    resolution: {integrity: sha512-GNzQvQTOIP6RyTfE2Qxb8ZVlNmw0n88vp1szwWRimP02mnTsx3Wtn5qRdqY9w2XduFNUgvOwhNnQsjwCp+kqaQ==}
    engines: {node: '>=6'}

  tar-fs@3.0.4:
    resolution: {integrity: sha512-5AFQU8b9qLfZCX9zp2duONhPmZv0hGYiBPJsyUdqMjzq/mqVpy/rEUSeHk1+YitmxugaptgBh5oDGU3VsAJq4w==}

  tar-fs@3.0.6:
    resolution: {integrity: sha512-iokBDQQkUyeXhgPYaZxmczGPhnhXZ0CmrqI+MOb/WFGS9DW5wnfrLgtjUJBvz50vQ3qfRwJ62QVoCFu8mPVu5w==}

  tar-stream@2.2.0:
    resolution: {integrity: sha512-ujeqbceABgwMZxEJnk2HDY2DlnUZ+9oEcb1KzTVfYHio0UE6dG71n60d8D2I4qNvleWrrXpmjpt7vZeF1LnMZQ==}
    engines: {node: '>=6'}

  tar-stream@3.1.7:
    resolution: {integrity: sha512-qJj60CXt7IU1Ffyc3NJMjh6EkuCFej46zUqJ4J7pqYlThyd9bO0XBTmcOIhSzZJVWfsLks0+nle/j538YAW9RQ==}

  tar@6.2.1:
    resolution: {integrity: sha512-DZ4yORTwrbTj/7MZYq2w+/ZFdI6OZ/f9SFHR+71gIVUZhOQPHzVCLpvRnPgyaMpfWxxk/4ONva3GQSyNIKRv6A==}
    engines: {node: '>=10'}

  temp-file@3.4.0:
    resolution: {integrity: sha512-C5tjlC/HCtVUOi3KWVokd4vHVViOmGjtLwIh4MuzPo/nMYTV/p1urt3RnMz2IWXDdKEGJH3k5+KPxtqRsUYGtg==}

  terser-webpack-plugin@5.3.10:
    resolution: {integrity: sha512-BKFPWlPDndPs+NGGCr1U59t0XScL5317Y0UReNrHaw9/FwhPENlq6bfgs+4yPfyP51vqC1bQ4rp1EfXW5ZSH9w==}
    engines: {node: '>= 10.13.0'}
    peerDependencies:
      '@swc/core': '*'
      esbuild: '*'
      uglify-js: '*'
      webpack: ^5.1.0
    peerDependenciesMeta:
      '@swc/core':
        optional: true
      esbuild:
        optional: true
      uglify-js:
        optional: true

  terser@5.31.3:
    resolution: {integrity: sha512-pAfYn3NIZLyZpa83ZKigvj6Rn9c/vd5KfYGX7cN1mnzqgDcxWvrU5ZtAfIKhEXz9nRecw4z3LXkjaq96/qZqAA==}
    engines: {node: '>=10'}
    hasBin: true

  test-exclude@7.0.1:
    resolution: {integrity: sha512-pFYqmTw68LXVjeWJMST4+borgQP2AyMNbg1BpZh9LbyhUeNkeaPF9gzfPGUAnSMV3qPYdWUwDIjjCLiSDOl7vg==}
    engines: {node: '>=18'}

  text-decoder@1.1.1:
    resolution: {integrity: sha512-8zll7REEv4GDD3x4/0pW+ppIxSNs7H1J10IKFZsuOMscumCdM2a+toDGLPA3T+1+fLBql4zbt5z83GEQGGV5VA==}

  text-table@0.2.0:
    resolution: {integrity: sha512-N+8UisAXDGk8PFXP4HAzVR9nbfmVJ3zYLAWiTIoqC5v5isinhr+r5uaO8+7r3BMfuNIufIsA7RdpVgacC2cSpw==}

  through@2.3.8:
    resolution: {integrity: sha512-w89qg7PI8wAdvX60bMDP+bFoD5Dvhm9oLheFp5O4a2QF0cSBGsBX4qZmadPMvVqlLJBBci+WqGGOAPvcDeNSVg==}

  time-span@5.1.0:
    resolution: {integrity: sha512-75voc/9G4rDIJleOo4jPvN4/YC4GRZrY8yy1uU4lwrB3XEQbWve8zXoO5No4eFrGcTAMYyoY67p8jRQdtA1HbA==}
    engines: {node: '>=12'}

  tinybench@2.8.0:
    resolution: {integrity: sha512-1/eK7zUnIklz4JUUlL+658n58XO2hHLQfSk1Zf2LKieUjxidN16eKFEoDEfjHc3ohofSSqK3X5yO6VGb6iW8Lw==}

  tinypool@1.0.0:
    resolution: {integrity: sha512-KIKExllK7jp3uvrNtvRBYBWBOAXSX8ZvoaD8T+7KB/QHIuoJW3Pmr60zucywjAlMb5TeXUkcs/MWeWLu0qvuAQ==}
    engines: {node: ^18.0.0 || >=20.0.0}

  tinyrainbow@1.2.0:
    resolution: {integrity: sha512-weEDEq7Z5eTHPDh4xjX789+fHfF+P8boiFB+0vbWzpbnbsEr/GRaohi/uMKxg8RZMXnl1ItAi/IUHWMsjDV7kQ==}
    engines: {node: '>=14.0.0'}

  tinyspy@3.0.0:
    resolution: {integrity: sha512-q5nmENpTHgiPVd1cJDDc9cVoYN5x4vCvwT3FMilvKPKneCBZAxn2YWQjDF0UMcE9k0Cay1gBiDfTMU0g+mPMQA==}
    engines: {node: '>=14.0.0'}

  tmp-promise@3.0.3:
    resolution: {integrity: sha512-RwM7MoPojPxsOBYnyd2hy0bxtIlVrihNs9pj5SUvY8Zz1sQcQG2tG1hSr8PDxfgEB8RNKDhqbIlroIarSNDNsQ==}

  tmp@0.0.33:
    resolution: {integrity: sha512-jRCJlojKnZ3addtTOjdIqoRuPEKBvNXcGYqzO6zWZX8KfKEpnGY5jfggJQ3EjKuu8D4bJRr0y+cYJFmYbImXGw==}
    engines: {node: '>=0.6.0'}

  tmp@0.2.3:
    resolution: {integrity: sha512-nZD7m9iCPC5g0pYmcaxogYKggSfLsdxl8of3Q/oIbqCqLLIO9IAF0GWjX1z9NZRHPiXv8Wex4yDCaZsgEw0Y8w==}
    engines: {node: '>=14.14'}

  to-fast-properties@2.0.0:
    resolution: {integrity: sha512-/OaKK0xYrs3DmxRYqL/yDc+FxFUVYhDlXMhRmv3z915w2HF1tnN1omB354j8VUGO/hbRzyD6Y3sA7v7GS/ceog==}
    engines: {node: '>=4'}

  to-regex-range@5.0.1:
    resolution: {integrity: sha512-65P7iz6X5yEr1cwcgvQxbbIw7Uk3gOy5dIdtZ4rDveLqhrdJP+Li/Hx6tyK0NEb+2GCyneCMJiGqrADCSNk8sQ==}
    engines: {node: '>=8.0'}

  tough-cookie@4.1.4:
    resolution: {integrity: sha512-Loo5UUvLD9ScZ6jh8beX1T6sO1w2/MpCRpEP7V280GKMVUQ0Jzar2U3UJPsrdbziLEMMhu3Ujnq//rhiFuIeag==}
    engines: {node: '>=6'}

  tr46@0.0.3:
    resolution: {integrity: sha512-N3WMsuqV66lT30CrXNbEjx4GEwlow3v6rr4mCcv6prnfwhS01rkgyFdjPNBYd9br7LpXV1+Emh01fHnq2Gdgrw==}

  tr46@5.0.0:
    resolution: {integrity: sha512-tk2G5R2KRwBd+ZN0zaEXpmzdKyOYksXwywulIX95MBODjSzMIuQnQ3m8JxgbhnL1LeVo7lqQKsYa1O3Htl7K5g==}
    engines: {node: '>=18'}

  trim-repeated@1.0.0:
    resolution: {integrity: sha512-pkonvlKk8/ZuR0D5tLW8ljt5I8kmxp2XKymhepUeOdCEfKpZaktSArkLHZt76OB1ZvO9bssUsDty4SWhLvZpLg==}
    engines: {node: '>=0.10.0'}

  truncate-utf8-bytes@1.0.2:
    resolution: {integrity: sha512-95Pu1QXQvruGEhv62XCMO3Mm90GscOCClvrIUwCM0PYOXK3kaF3l3sIHxx71ThJfcbM2O5Au6SO3AWCSEfW4mQ==}

  ts-api-utils@1.3.0:
    resolution: {integrity: sha512-UQMIo7pb8WRomKR1/+MFVLTroIvDVtMX3K6OUir8ynLyzB8Jeriont2bTAtmNPa1ekAgN7YPDyf6V+ygrdU+eQ==}
    engines: {node: '>=16'}
    peerDependencies:
      typescript: '>=4.2.0'

  ts-loader@9.5.1:
    resolution: {integrity: sha512-rNH3sK9kGZcH9dYzC7CewQm4NtxJTjSEVRJ2DyBZR7f8/wcta+iV44UPCXc5+nzDzivKtlzV6c9P4e+oFhDLYg==}
    engines: {node: '>=12.0.0'}
    peerDependencies:
      typescript: '*'
      webpack: ^5.0.0

  tslib@2.6.3:
    resolution: {integrity: sha512-xNvxJEOUiWPGhUuUdQgAJPKOOJfGnIyKySOc09XkKsgdUV/3E2zvwZYdejjmRgPCgcym1juLH3226yA7sEFJKQ==}

  tsx@4.16.2:
    resolution: {integrity: sha512-C1uWweJDgdtX2x600HjaFaucXTilT7tgUZHbOE4+ypskZ1OP8CRCSDkCxG6Vya9EwaFIVagWwpaVAn5wzypaqQ==}
    engines: {node: '>=18.0.0'}
    hasBin: true

  turbo-darwin-64@2.0.9:
    resolution: {integrity: sha512-owlGsOaExuVGBUfrnJwjkL1BWlvefjSKczEAcpLx4BI7Oh6ttakOi+JyomkPkFlYElRpjbvlR2gP8WIn6M/+xQ==}
    cpu: [x64]
    os: [darwin]

  turbo-darwin-arm64@2.0.9:
    resolution: {integrity: sha512-XAXkKkePth5ZPPE/9G9tTnPQx0C8UTkGWmNGYkpmGgRr8NedW+HrPsi9N0HcjzzIH9A4TpNYvtiV+WcwdaEjKA==}
    cpu: [arm64]
    os: [darwin]

  turbo-linux-64@2.0.9:
    resolution: {integrity: sha512-l9wSgEjrCFM1aG16zItBsZ206ZlhSSx1owB8Cgskfv0XyIXRGHRkluihiaxkp+UeU5WoEfz4EN5toc+ICA0q0w==}
    cpu: [x64]
    os: [linux]

  turbo-linux-arm64@2.0.9:
    resolution: {integrity: sha512-gRnjxXRne18B27SwxXMqL3fJu7jw/8kBrOBTBNRSmZZiG1Uu3nbnP7b4lgrA/bCku6C0Wligwqurvtpq6+nFHA==}
    cpu: [arm64]
    os: [linux]

  turbo-windows-64@2.0.9:
    resolution: {integrity: sha512-ZVo0apxUvaRq4Vm1qhsfqKKhtRgReYlBVf9MQvVU1O9AoyydEQvLDO1ryqpXDZWpcHoFxHAQc9msjAMtE5K2lA==}
    cpu: [x64]
    os: [win32]

  turbo-windows-arm64@2.0.9:
    resolution: {integrity: sha512-sGRz7c5Pey6y7y9OKi8ypbWNuIRPF9y8xcMqL56OZifSUSo+X2EOsOleR9MKxQXVaqHPGOUKWsE6y8hxBi9pag==}
    cpu: [arm64]
    os: [win32]

  turbo@2.0.9:
    resolution: {integrity: sha512-QaLaUL1CqblSKKPgLrFW3lZWkWG4pGBQNW+q1ScJB5v1D/nFWtsrD/yZljW/bdawg90ihi4/ftQJ3h6fz1FamA==}
    hasBin: true

  type-check@0.4.0:
    resolution: {integrity: sha512-XleUoc9uwGXqjWwXaUTZAmzMcFZ5858QA2vvx1Ur5xIcixXIP+8LnFDgRplU30us6teqdlskFfu+ae4K79Ooew==}
    engines: {node: '>= 0.8.0'}

  type-fest@0.13.1:
    resolution: {integrity: sha512-34R7HTnG0XIJcBSn5XhDd7nNFPRcXYRZrBB2O2jdKqYODldSzBAqzsWoZYYvduky73toYS/ESqxPvkDf/F0XMg==}
    engines: {node: '>=10'}

  type-fest@0.20.2:
    resolution: {integrity: sha512-Ne+eE4r0/iWnpAxD852z3A+N0Bt5RN//NjJwRd2VFHEmrywxf5vsZlh4R6lixl6B+wz/8d+maTSAkN1FIkI3LQ==}
    engines: {node: '>=10'}

  type-fest@0.21.3:
    resolution: {integrity: sha512-t0rzBq87m3fVcduHDUFhKmyyX+9eo6WQjZvf51Ea/M0Q7+T374Jp1aUiyUl0GKxp8M/OETVHSDvmkyPgvX+X2w==}
    engines: {node: '>=10'}

  type-fest@1.4.0:
    resolution: {integrity: sha512-yGSza74xk0UG8k+pLh5oeoYirvIiWo5t0/o3zHHAO2tRDiZcxWP7fywNlXhqb6/r6sWvwi+RsyQMWhVLe4BVuA==}
    engines: {node: '>=10'}

  type-fest@2.13.0:
    resolution: {integrity: sha512-lPfAm42MxE4/456+QyIaaVBAwgpJb6xZ8PRu09utnhPdWwcyj9vgy6Sq0Z5yNbJ21EdxB5dRU/Qg8bsyAMtlcw==}
    engines: {node: '>=12.20'}

  type-fest@2.19.0:
    resolution: {integrity: sha512-RAH822pAdBgcNMAfWnCBU3CFZcfZ/i1eZjwFU/dsLKumyuuP3niueg2UAukXYF0E2AAoc82ZSSf9J0WQBinzHA==}
    engines: {node: '>=12.20'}

  type-fest@3.13.1:
    resolution: {integrity: sha512-tLq3bSNx+xSpwvAJnzrK0Ep5CLNWjvFTOp71URMaAEWBfRb9nnJiBoUe0tF8bI4ZFO3omgBR6NvnbzVUT3Ly4g==}
    engines: {node: '>=14.16'}

  type-fest@4.23.0:
    resolution: {integrity: sha512-ZiBujro2ohr5+Z/hZWHESLz3g08BBdrdLMieYFULJO+tWc437sn8kQsWLJoZErY8alNhxre9K4p3GURAG11n+w==}
    engines: {node: '>=16'}

  typedarray-to-buffer@3.1.5:
    resolution: {integrity: sha512-zdu8XMNEDepKKR+XYOXAVPtWui0ly0NtohUscw+UmaHiAWT8hrV1rr//H6V+0DvJ3OQ19S979M0laLfX8rm82Q==}

  typescript@5.5.4:
    resolution: {integrity: sha512-Mtq29sKDAEYP7aljRgtPOpTvOfbwRWlS6dPRzwjdE+C0R4brX/GUyhHSecbHMFLNBLcJIPt9nl9yG5TZ1weH+Q==}
    engines: {node: '>=14.17'}
    hasBin: true

  unbzip2-stream@1.4.3:
    resolution: {integrity: sha512-mlExGW4w71ebDJviH16lQLtZS32VKqsSfk80GCfUlwT/4/hNRFsoscrF/c++9xinkMzECL1uL9DDwXqFWkruPg==}

  undici-types@5.26.5:
    resolution: {integrity: sha512-JlCMO+ehdEIKqlFxk6IfVoAUVmgz7cU7zD/h9XZ0qzeosSHmUJVOzSQvvYSYWXkFXC+IfLKSIffhv0sVZup6pA==}

  unicorn-magic@0.1.0:
    resolution: {integrity: sha512-lRfVq8fE8gz6QMBuDM6a+LO3IAzTi05H6gCVaUpir2E1Rwpo4ZUog45KpNXKC/Mn3Yb9UDuHumeFTo9iV/D9FQ==}
    engines: {node: '>=18'}

  unique-filename@2.0.1:
    resolution: {integrity: sha512-ODWHtkkdx3IAR+veKxFV+VBkUMcN+FaqzUUd7IZzt+0zhDZFPFxhlqwPF3YQvMHx1TD0tdgYl+kuPnJ8E6ql7A==}
    engines: {node: ^12.13.0 || ^14.15.0 || >=16.0.0}

  unique-slug@3.0.0:
    resolution: {integrity: sha512-8EyMynh679x/0gqE9fT9oilG+qEt+ibFyqjuVTsZn1+CMxH+XLlpvr2UZx4nVcCwTpx81nICr2JQFkM+HPLq4w==}
    engines: {node: ^12.13.0 || ^14.15.0 || >=16.0.0}

  unique-string@3.0.0:
    resolution: {integrity: sha512-VGXBUVwxKMBUznyffQweQABPRRW1vHZAbadFZud4pLFAqRGvv/96vafgjWFqzourzr8YonlQiPgH0YCJfawoGQ==}
    engines: {node: '>=12'}

  universal-user-agent@6.0.1:
    resolution: {integrity: sha512-yCzhz6FN2wU1NiiQRogkTQszlQSlpWaw8SvVegAc+bDxbzHgh1vX8uIe8OYyMH6DwH+sdTJsgMl36+mSMdRJIQ==}

  universalify@0.1.2:
    resolution: {integrity: sha512-rBJeI5CXAlmy1pV+617WB9J63U6XcazHHF2f2dbJix4XzpUF0RS3Zbj0FGIOCAva5P/d/GBOYaACQ1w+0azUkg==}
    engines: {node: '>= 4.0.0'}

  universalify@0.2.0:
    resolution: {integrity: sha512-CJ1QgKmNg3CwvAv/kOFmtnEN05f0D/cn9QntgNOQlQF9dgvVTHj3t+8JPdjqawCHk7V/KA+fbUqzZ9XWhcqPUg==}
    engines: {node: '>= 4.0.0'}

  universalify@2.0.1:
    resolution: {integrity: sha512-gptHNQghINnc/vTGIk0SOFGFNXw7JVrlRUtConJRlvaw6DuX0wO5Jeko9sWrMBhh+PsYAZ7oXAiOnf/UKogyiw==}
    engines: {node: '>= 10.0.0'}

  update-browserslist-db@1.1.0:
    resolution: {integrity: sha512-EdRAaAyk2cUE1wOf2DkEhzxqOQvFOoRJFNS6NeyJ01Gp2beMRpBAINjM2iDXE3KCuKhwnvHIQCJm6ThL2Z+HzQ==}
    hasBin: true
    peerDependencies:
      browserslist: '>= 4.21.0'

  update-notifier@7.1.0:
    resolution: {integrity: sha512-8SV3rIqVY6EFC1WxH6L0j55s0MO79MFBS1pivmInRJg3pCEDgWHBj1Q6XByTtCLOZIFA0f6zoG9ZWf2Ks9lvTA==}
    engines: {node: '>=18'}

  uri-js@4.4.1:
    resolution: {integrity: sha512-7rKUyy33Q1yc98pQ1DAmLtwX109F7TIfWlW1Ydo8Wl1ii1SeHieeh0HHfPeL2fMXK6z0s8ecKs9frCuLJvndBg==}

  url-join@5.0.0:
    resolution: {integrity: sha512-n2huDr9h9yzd6exQVnH/jU5mr+Pfx08LRXXZhkLLetAMESRj+anQsTAh940iMrIetKAmry9coFuZQ2jY8/p3WA==}
    engines: {node: ^12.20.0 || ^14.13.1 || >=16.0.0}

  url-parse@1.5.10:
    resolution: {integrity: sha512-WypcfiRhfeUP9vvF0j6rw0J3hrWrw6iZv3+22h6iRMJ/8z1Tj6XfLP4DsUix5MhMPnXpiHDoKyoZ/bdCkwBCiQ==}

  urlpattern-polyfill@10.0.0:
    resolution: {integrity: sha512-H/A06tKD7sS1O1X2SshBVeA5FLycRpjqiBeqGKmBwBDBy28EnRjORxTNe269KSSr5un5qyWi1iL61wLxpd+ZOg==}

  userhome@1.0.0:
    resolution: {integrity: sha512-ayFKY3H+Pwfy4W98yPdtH1VqH4psDeyW8lYYFzfecR9d6hqLpqhecktvYR3SEEXt7vG0S1JEpciI3g94pMErig==}
    engines: {node: '>= 0.8.0'}

  username@5.1.0:
    resolution: {integrity: sha512-PCKbdWw85JsYMvmCv5GH3kXmM66rCd9m1hBEDutPNv94b/pqCMT4NtcKyeWYvLFiE8b+ha1Jdl8XAaUdPn5QTg==}
    engines: {node: '>=8'}

  utf8-byte-length@1.0.5:
    resolution: {integrity: sha512-Xn0w3MtiQ6zoz2vFyUVruaCL53O/DwUvkEeOvj+uulMm0BkUGYWmBYVyElqZaSLhY6ZD0ulfU3aBra2aVT4xfA==}

  util-deprecate@1.0.2:
    resolution: {integrity: sha512-EPD5q1uXyFxJpCrLnCc1nHnq3gOa6DZBocAIiI2TaSCA7VCJ1UJDMagCzIkXNsUYfD1daK//LTEQ8xiIbrHtcw==}

  validate-npm-package-license@3.0.4:
    resolution: {integrity: sha512-DpKm2Ui/xN7/HQKCtpZxoRWBhZ9Z0kqtygG8XCgNQ8ZlDnxuQmWhj566j8fN4Cu3/JmbhsDo7fcAJq4s9h27Ew==}

  verror@1.10.1:
    resolution: {integrity: sha512-veufcmxri4e3XSrT0xwfUR7kguIkaxBeosDg00yDWhk49wdwkSUrvvsm7nc75e1PUyvIeZj6nS8VQRYz2/S4Xg==}
    engines: {node: '>=0.6.0'}

  vite-node@2.0.4:
    resolution: {integrity: sha512-ZpJVkxcakYtig5iakNeL7N3trufe3M6vGuzYAr4GsbCTwobDeyPJpE4cjDhhPluv8OvQCFzu2LWp6GkoKRITXA==}
    engines: {node: ^18.0.0 || >=20.0.0}
    hasBin: true

  vite@5.3.4:
    resolution: {integrity: sha512-Cw+7zL3ZG9/NZBB8C+8QbQZmR54GwqIz+WMI4b3JgdYJvX+ny9AjJXqkGQlDXSXRP9rP0B4tbciRMOVEKulVOA==}
    engines: {node: ^18.0.0 || >=20.0.0}
    hasBin: true
    peerDependencies:
      '@types/node': ^18.0.0 || >=20.0.0
      less: '*'
      lightningcss: ^1.21.0
      sass: '*'
      stylus: '*'
      sugarss: '*'
      terser: ^5.4.0
    peerDependenciesMeta:
      '@types/node':
        optional: true
      less:
        optional: true
      lightningcss:
        optional: true
      sass:
        optional: true
      stylus:
        optional: true
      sugarss:
        optional: true
      terser:
        optional: true

  vitest@2.0.4:
    resolution: {integrity: sha512-luNLDpfsnxw5QSW4bISPe6tkxVvv5wn2BBs/PuDRkhXZ319doZyLOBr1sjfB5yCEpTiU7xCAdViM8TNVGPwoog==}
    engines: {node: ^18.0.0 || >=20.0.0}
    hasBin: true
    peerDependencies:
      '@edge-runtime/vm': '*'
      '@types/node': ^18.0.0 || >=20.0.0
      '@vitest/browser': 2.0.4
      '@vitest/ui': 2.0.4
      happy-dom: '*'
      jsdom: '*'
    peerDependenciesMeta:
      '@edge-runtime/vm':
        optional: true
      '@types/node':
        optional: true
      '@vitest/browser':
        optional: true
      '@vitest/ui':
        optional: true
      happy-dom:
        optional: true
      jsdom:
        optional: true

  w3c-xmlserializer@5.0.0:
    resolution: {integrity: sha512-o8qghlI8NZHU1lLPrpi2+Uq7abh4GGPpYANlalzWxyWteJOCsr/P+oPBA49TOLu5FTZO4d3F9MnWJfiMo4BkmA==}
    engines: {node: '>=18'}

  wait-port@1.1.0:
    resolution: {integrity: sha512-3e04qkoN3LxTMLakdqeWth8nih8usyg+sf1Bgdf9wwUkp05iuK1eSY/QpLvscT/+F/gA89+LpUmmgBtesbqI2Q==}
    engines: {node: '>=10'}
    hasBin: true

  watchpack@2.4.1:
    resolution: {integrity: sha512-8wrBCMtVhqcXP2Sup1ctSkga6uc2Bx0IIvKyT7yTFier5AXHooSI+QyQQAtTb7+E0IUCCKyTFmXqdqgum2XWGg==}
    engines: {node: '>=10.13.0'}

  wcwidth@1.0.1:
    resolution: {integrity: sha512-XHPEwS0q6TaxcvG85+8EYkbiCux2XtWG2mkc47Ng2A77BQu9+DqIOJldST4HgPkuea7dvKSj5VgX3P1d4rW8Tg==}

  web-streams-polyfill@3.3.3:
    resolution: {integrity: sha512-d2JWLCivmZYTSIoge9MsgFCZrt571BikcWGYkjC1khllbTeDlGqZ2D8vD8E/lJa8WGWbb7Plm8/XJYV7IJHZZw==}
    engines: {node: '>= 8'}

  webdriver@8.39.0:
    resolution: {integrity: sha512-Kc3+SfiH4ufyrIht683VT2vnJocx0pfH8rYdyPvEh1b2OYewtFTHK36k9rBDHZiBmk6jcSXs4M2xeFgOuon9Lg==}
    engines: {node: ^16.13 || >=18}

  webdriver@9.0.0-alpha.367:
    resolution: {integrity: sha512-q16Wo1TMjw28/RJxDp98GF+SOXgEi43y3KltMbBHBSFt4mMHER522HZ5gLiCDhaK1vI4UfLLDajnIDU9z2ytRQ==}
    engines: {node: '>=18'}

  webdriver@9.0.0-alpha.369:
    resolution: {integrity: sha512-WEIDiFc1rUZpqUdOIAiyXtTW4zpf1jR9D0lbgqaMctWSiUSbt6pSZUxvQZZtZUsaeKl8UBNkcr7z0TSa0VIrsg==}
    engines: {node: '>=18'}

  webdriverio@8.39.1:
    resolution: {integrity: sha512-dPwLgLNtP+l4vnybz+YFxxH8nBKOP7j6VVzKtfDyTLDQg9rz3U8OA4xMMQCBucnrVXy3KcKxGqlnMa+c4IfWCQ==}
    engines: {node: ^16.13 || >=18}
    peerDependencies:
      devtools: ^8.14.0
    peerDependenciesMeta:
      devtools:
        optional: true

  webdriverio@9.0.0-alpha.367:
    resolution: {integrity: sha512-x/f0xOoOfTi7U4fkqwN/xUmlZmSSbRhP67WQXdiQrTdFK5OgLsRNJZ3IEdUOZalvY9ihKpzu3R8BKlXNL5I0aw==}
    engines: {node: '>=18'}
    peerDependencies:
      puppeteer-core: ^22.3.0
    peerDependenciesMeta:
      puppeteer-core:
        optional: true

  webdriverio@9.0.0-alpha.369:
    resolution: {integrity: sha512-5nGtK2+guU0XdKYt5F3Km2VGPG8eGWm3eDwLvs5ucz5O3aYE9faX1gpmuNGFztFMkRmlYyNKNmQ/1mLKUo/sPQ==}
    engines: {node: '>=18'}
    peerDependencies:
      puppeteer-core: ^22.3.0
    peerDependenciesMeta:
      puppeteer-core:
        optional: true

  webidl-conversions@3.0.1:
    resolution: {integrity: sha512-2JAn3z8AR6rjK8Sm8orRC0h/bcl/DqL7tRPdGZ4I1CjdF+EaMLmYxBHyXuKL849eucPFhvBoxMsflfOb8kxaeQ==}

  webidl-conversions@7.0.0:
    resolution: {integrity: sha512-VwddBukDzu71offAQR975unBIGqfKZpM+8ZX6ySk8nYhVoo5CYaZyzt3YBvYtRtO+aoGlqxPg/B87NGVZ/fu6g==}
    engines: {node: '>=12'}

  webpack-sources@3.2.3:
    resolution: {integrity: sha512-/DyMEOrDgLKKIG0fmvtz+4dUX/3Ghozwgm6iPp8KRhvn+eQf9+Q7GWxVNMk3+uCPWfdXYC4ExGBckIXdFEfH1w==}
    engines: {node: '>=10.13.0'}

  webpack@5.93.0:
    resolution: {integrity: sha512-Y0m5oEY1LRuwly578VqluorkXbvXKh7U3rLoQCEO04M97ScRr44afGVkI0FQFsXzysk5OgFAxjZAb9rsGQVihA==}
    engines: {node: '>=10.13.0'}
    hasBin: true
    peerDependencies:
      webpack-cli: '*'
    peerDependenciesMeta:
      webpack-cli:
        optional: true

  whatwg-encoding@3.1.1:
    resolution: {integrity: sha512-6qN4hJdMwfYBtE3YBTTHhoeuUrDBPZmbQaxWAqSALV/MeEnR5z1xd8UKud2RAkFoPkmB+hli1TZSnyi84xz1vQ==}
    engines: {node: '>=18'}

  whatwg-mimetype@4.0.0:
    resolution: {integrity: sha512-QaKxh0eNIi2mE9p2vEdzfagOKHCcj1pJ56EEHGQOVxp8r9/iszLUUV7v89x9O1p/T+NlTM5W7jW6+cz4Fq1YVg==}
    engines: {node: '>=18'}

  whatwg-url@14.0.0:
    resolution: {integrity: sha512-1lfMEm2IEr7RIV+f4lUNPOqfFL+pO+Xw3fJSqmjX9AbXcXcYOkCe1P6+9VBZB6n94af16NfZf+sSk0JCBZC9aw==}
    engines: {node: '>=18'}

  whatwg-url@5.0.0:
    resolution: {integrity: sha512-saE57nupxk6v3HY35+jzBwYa0rKSy0XR8JSxZPwgLr7ys0IBzhGviA1/TUGJLmSVqs8pb9AnvICXEuOHLprYTw==}

  which-boxed-primitive@1.0.2:
    resolution: {integrity: sha512-bwZdv0AKLpplFY2KZRX6TvyuN7ojjr7lwkg6ml0roIy9YeuSr7JS372qlNW18UQYzgYK9ziGcerWqZOmEn9VNg==}

  which-collection@1.0.2:
    resolution: {integrity: sha512-K4jVyjnBdgvc86Y6BkaLZEN933SwYOuBFkdmBu9ZfkcAbdVbpITnDmjvZ/aQjRXQrv5EPkTnD1s39GiiqbngCw==}
    engines: {node: '>= 0.4'}

  which-typed-array@1.1.15:
    resolution: {integrity: sha512-oV0jmFtUky6CXfkqehVvBP/LSWJ2sy4vWMioiENyJLePrBO/yKyV9OyJySfAKosh+RYkIl5zJCNZ8/4JncrpdA==}
    engines: {node: '>= 0.4'}

  which@1.3.1:
    resolution: {integrity: sha512-HxJdYWq1MTIQbJ3nw0cqssHoTNU267KlrDuGZ1WYlxDStUtKUhOaJmh112/TZmHxxUfuJqPXSOm7tDyas0OSIQ==}
    hasBin: true

  which@2.0.2:
    resolution: {integrity: sha512-BLI3Tl1TW3Pvl70l3yq3Y64i+awpwXqsGBYWkkqMtnbXgrMD+yj7rhW0kuEDxzJaYXGjEW5ogapKNMEKNMjibA==}
    engines: {node: '>= 8'}
    hasBin: true

  which@4.0.0:
    resolution: {integrity: sha512-GlaYyEb07DPxYCKhKzplCWBJtvxZcZMrL+4UkrTSJHHPyZU4mYYTv3qaOe77H7EODLSSopAUFAc6W8U4yqvscg==}
    engines: {node: ^16.13.0 || >=18.0.0}
    hasBin: true

  why-is-node-running@2.3.0:
    resolution: {integrity: sha512-hUrmaWBdVDcxvYqnyh09zunKzROWjbZTiNy8dBEjkS7ehEDQibXJ7XvlmtbwuTclUiIyN+CyXQD4Vmko8fNm8w==}
    engines: {node: '>=8'}
    hasBin: true

  wide-align@1.1.5:
    resolution: {integrity: sha512-eDMORYaPNZ4sQIuuYPDHdQvf4gyCF9rEEV/yPxGfwPkRodwEgiMUUXTx/dex+Me0wxx53S+NgUHaP7y3MGlDmg==}

  widest-line@4.0.1:
    resolution: {integrity: sha512-o0cyEG0e8GPzT4iGHphIOh0cJOV8fivsXxddQasHPHfoZf1ZexrfeA21w2NaEN1RHE+fXlfISmOE8R9N3u3Qig==}
    engines: {node: '>=12'}

  wildcard-match@5.1.3:
    resolution: {integrity: sha512-a95hPUk+BNzSGLntNXYxsjz2Hooi5oL7xOfJR6CKwSsSALh7vUNuTlzsrZowtYy38JNduYFRVhFv19ocqNOZlg==}

  windows-release@5.1.1:
    resolution: {integrity: sha512-NMD00arvqcq2nwqc5Q6KtrSRHK+fVD31erE5FEMahAw5PmVCgD7MUXodq3pdZSUkqA9Cda2iWx6s1XYwiJWRmw==}
    engines: {node: ^12.20.0 || ^14.13.1 || >=16.0.0}

  word-wrap@1.2.5:
    resolution: {integrity: sha512-BN22B5eaMMI9UMtjrGd5g5eCYPpCPDUy0FJXbYsaT5zYxjFOckS53SQDE3pWkVoWpHXVb3BrYcEN4Twa55B5cA==}
    engines: {node: '>=0.10.0'}

  workerpool@6.5.1:
    resolution: {integrity: sha512-Fs4dNYcsdpYSAfVxhnl1L5zTksjvOJxtC5hzMNl+1t9B8hTJTdKDyZ5ju7ztgPy+ft9tBFXoOlDNiOT9WUXZlA==}

  wrap-ansi@6.2.0:
    resolution: {integrity: sha512-r6lPcBGxZXlIcymEu7InxDMhdW0KDxpLgoFLcguasxCaJ/SOIZwINatK9KY/tf+ZrlywOKU0UDj3ATXUBfxJXA==}
    engines: {node: '>=8'}

  wrap-ansi@7.0.0:
    resolution: {integrity: sha512-YVGIj2kamLSTxw6NsZjoBxfSwsn0ycdesmc4p+Q21c5zPuZ1pl+NfxVdxPtdHvmNVOQ6XSYG4AUtyt/Fi7D16Q==}
    engines: {node: '>=10'}

  wrap-ansi@8.1.0:
    resolution: {integrity: sha512-si7QWI6zUMq56bESFvagtmzMdGOtoxfR+Sez11Mobfc7tm+VkUckk9bW2UeffTGVUbOksxmSw0AA2gs8g71NCQ==}
    engines: {node: '>=12'}

  wrap-ansi@9.0.0:
    resolution: {integrity: sha512-G8ura3S+3Z2G+mkgNRq8dqaFZAuxfsxpBB8OCTGRTCtp+l/v9nbFNmCUP1BZMts3G1142MsZfn6eeUKrr4PD1Q==}
    engines: {node: '>=18'}

  wrappy@1.0.2:
    resolution: {integrity: sha512-l4Sp/DRseor9wL6EvV2+TuQn63dMkPjZ/sp9XkghTEbV9KlPS1xUsZ3u7/IQO4wxtcFB4bgpQPRcR3QCvezPcQ==}

  write-file-atomic@3.0.3:
    resolution: {integrity: sha512-AvHcyZ5JnSfq3ioSyjrBkH9yW4m7Ayk8/9My/DD9onKeu/94fwrMocemO2QAJFAlnnDN+ZDS+ZjAR5ua1/PV/Q==}

  ws@8.13.0:
    resolution: {integrity: sha512-x9vcZYTrFPC7aSIbj7sRCYo7L/Xb8Iy+pW0ng0wt2vCJv7M9HOMy0UoN3rr+IFC7hb7vXoqS+P9ktyLLLhO+LA==}
    engines: {node: '>=10.0.0'}
    peerDependencies:
      bufferutil: ^4.0.1
      utf-8-validate: '>=5.0.2'
    peerDependenciesMeta:
      bufferutil:
        optional: true
      utf-8-validate:
        optional: true

  ws@8.18.0:
    resolution: {integrity: sha512-8VbfWfHLbbwu3+N6OKsOMpBdT4kXPDDB9cJk2bJ6mh9ucxdlnNvH1e+roYkKmN9Nxw2yjz7VzeO9oOz2zJ04Pw==}
    engines: {node: '>=10.0.0'}
    peerDependencies:
      bufferutil: ^4.0.1
      utf-8-validate: '>=5.0.2'
    peerDependenciesMeta:
      bufferutil:
        optional: true
      utf-8-validate:
        optional: true

  xdg-basedir@5.1.0:
    resolution: {integrity: sha512-GCPAHLvrIH13+c0SuacwvRYj2SxJXQ4kaVTT5xgL3kPrz56XxkF21IGhjSE1+W0aw7gpBWRGXLCPnPby6lSpmQ==}
    engines: {node: '>=12'}

  xml-name-validator@5.0.0:
    resolution: {integrity: sha512-EvGK8EJ3DhaHfbRlETOWAS5pO9MZITeauHKJyb8wyajUfQUenkIg2MvLDTZ4T/TgIcm3HU0TFBgWWboAZ30UHg==}
    engines: {node: '>=18'}

  xmlbuilder@15.1.1:
    resolution: {integrity: sha512-yMqGBqtXyeN1e3TGYvgNgDVZ3j84W4cwkOXQswghol6APgZWaff9lnbvN7MHYJOiXsvGPXtjTYJEiC9J2wv9Eg==}
    engines: {node: '>=8.0'}

  xmlchars@2.2.0:
    resolution: {integrity: sha512-JZnDKK8B0RCDw84FNdDAIpZK+JuJw+s7Lz8nksI7SIuU3UXJJslUthsi+uWBUYOwPFwW7W7PRLRfUKpxjtjFCw==}

  xvfb-maybe@0.2.1:
    resolution: {integrity: sha512-9IyRz3l6Qyhl6LvnGRF5jMPB4oBEepQnuzvVAFTynP6ACLLSevqigICJ9d/+ofl29m2daeaVBChnPYUnaeJ7yA==}
    hasBin: true

  y18n@5.0.8:
    resolution: {integrity: sha512-0pfFzegeDWJHJIAmTLRP2DwHjdF5s7jo9tuztdQxAhINCdvS+3nGINqPd00AphqJR/0LhANUS6/+7SCb98YOfA==}
    engines: {node: '>=10'}

  yallist@4.0.0:
    resolution: {integrity: sha512-3wdGidZyq5PB084XLES5TpOSRA3wjXAlIWMhum2kRcv/41Sn2emQ0dycQW4uZXLejwKvg6EsvbdlVL+FYEct7A==}

  yaml@2.4.5:
    resolution: {integrity: sha512-aBx2bnqDzVOyNKfsysjA2ms5ZlnjSAW2eG3/L5G/CSujfjLJTJsEw1bGw8kCf04KodQWk1pxlGnZ56CRxiawmg==}
    engines: {node: '>= 14'}
    hasBin: true

  yargs-parser@20.2.9:
    resolution: {integrity: sha512-y11nGElTIV+CT3Zv9t7VKl+Q3hTQoT9a1Qzezhhl6Rp21gJ/IVTW7Z3y9EWXhuUBC2Shnf+DX0antecpAwSP8w==}
    engines: {node: '>=10'}

  yargs-parser@21.1.1:
    resolution: {integrity: sha512-tVpsJW7DdjecAiFpbIB1e3qxIQsE6NoPc5/eTdrbbIC4h0LVsWhnoa3g+m2HclBIujHzsxZ4VJVA+GUuc2/LBw==}
    engines: {node: '>=12'}

  yargs-unparser@2.0.0:
    resolution: {integrity: sha512-7pRTIA9Qc1caZ0bZ6RYRGbHJthJWuakf+WmHK0rVeLkNrrGhfoabBNdue6kdINI6r4if7ocq9aD/n7xwKOdzOA==}
    engines: {node: '>=10'}

  yargs@16.2.0:
    resolution: {integrity: sha512-D1mvvtDG0L5ft/jGWkLpG1+m0eQxOfaBvTNELraWj22wSVUMWxZUvYgJYcKh6jGGIkJFhH4IZPQhR4TKpc8mBw==}
    engines: {node: '>=10'}

  yargs@17.7.1:
    resolution: {integrity: sha512-cwiTb08Xuv5fqF4AovYacTFNxk62th7LKJ6BL9IGUpTJrWoU7/7WdQGTP2SjKf1dUNBGzDd28p/Yfs/GI6JrLw==}
    engines: {node: '>=12'}

  yargs@17.7.2:
    resolution: {integrity: sha512-7dSzzRQ++CKnNI/krKnYRV7JKKPUXMEh61soaHKg9mrWEhzFWhFnxPxGl+69cD1Ou63C13NUPCnmIcrvqCuM6w==}
    engines: {node: '>=12'}

  yarn-or-npm@3.0.1:
    resolution: {integrity: sha512-fTiQP6WbDAh5QZAVdbMQkecZoahnbOjClTQhzv74WX5h2Uaidj1isf9FDes11TKtsZ0/ZVfZsqZ+O3x6aLERHQ==}
    engines: {node: '>=8.6.0'}
    hasBin: true

  yauzl@2.10.0:
    resolution: {integrity: sha512-p4a9I6X6nu6IhoGmBqAcbJy1mlC4j27vEPZX9F4L4/vZT3Lyq1VkFHw/V/PUcB9Buo+DG3iHkT0x3Qya58zc3g==}

  yocto-queue@0.1.0:
    resolution: {integrity: sha512-rVksvsnNCdJ/ohGc6xgPwyN8eheCxsiLM8mxuE/t/mOVqJewPuO1miLpTHQiRgTKCLexL4MeAFVagts7HmNZ2Q==}
    engines: {node: '>=10'}

  yocto-queue@1.1.1:
    resolution: {integrity: sha512-b4JR1PFR10y1mKjhHY9LaGo6tmrgjit7hxVIeAmyMw3jegXR4dhYqLaQF5zMXZxY7tLpMyJeLjr1C4rLmkVe8g==}
    engines: {node: '>=12.20'}

  yoctocolors-cjs@2.1.2:
    resolution: {integrity: sha512-cYVsTjKl8b+FrnidjibDWskAv7UKOfcwaVZdp/it9n1s9fU3IkgDbhdIRKCW4JDsAlECJY0ytoVPT3sK6kideA==}
    engines: {node: '>=18'}

  yoctocolors@2.1.1:
    resolution: {integrity: sha512-GQHQqAopRhwU8Kt1DDM8NjibDXHC8eoh1erhGAJPEyveY9qqVeXvVikNKrDz69sHowPMorbPUrH/mx8c50eiBQ==}
    engines: {node: '>=18'}

  zip-stream@4.1.1:
    resolution: {integrity: sha512-9qv4rlDiopXg4E69k+vMHjNN63YFMe9sZMrdlvKnCjlCRWeCBswPPMPUfx+ipsAWq1LXHe70RcbaHdJJpS6hyQ==}
    engines: {node: '>= 10'}

  zip-stream@6.0.1:
    resolution: {integrity: sha512-zK7YHHz4ZXpW89AHXUPbQVGKI7uvkd3hzusTdotCg1UxyaVtg0zFJSTfW/Dq5f7OBBVnq6cZIaC8Ti4hb6dtCA==}
    engines: {node: '>= 14'}

snapshots:

  7zip-bin@5.2.0: {}

  '@ampproject/remapping@2.3.0':
    dependencies:
      '@jridgewell/gen-mapping': 0.3.5
      '@jridgewell/trace-mapping': 0.3.25

  '@babel/code-frame@7.24.7':
    dependencies:
      '@babel/highlight': 7.24.7
      picocolors: 1.0.1

  '@babel/helper-string-parser@7.24.8': {}

  '@babel/helper-validator-identifier@7.24.7': {}

  '@babel/highlight@7.24.7':
    dependencies:
      '@babel/helper-validator-identifier': 7.24.7
      chalk: 2.4.2
      js-tokens: 4.0.0
      picocolors: 1.0.1

  '@babel/parser@7.24.8':
    dependencies:
      '@babel/types': 7.24.9

  '@babel/runtime@7.24.8':
    dependencies:
      regenerator-runtime: 0.14.1

  '@babel/types@7.24.9':
    dependencies:
      '@babel/helper-string-parser': 7.24.8
      '@babel/helper-validator-identifier': 7.24.7
      to-fast-properties: 2.0.0

  '@bcoe/v8-coverage@0.2.3': {}

  '@develar/schema-utils@2.6.5':
    dependencies:
      ajv: 6.12.6
      ajv-keywords: 3.5.2(ajv@6.12.6)

  '@electron-forge/cli@7.4.0(encoding@0.1.13)':
    dependencies:
      '@electron-forge/core': 7.4.0(encoding@0.1.13)
      '@electron-forge/shared-types': 7.4.0
      '@electron/get': 3.1.0
      chalk: 4.1.2
      commander: 4.1.1
      debug: 4.3.5(supports-color@8.1.1)
      fs-extra: 10.1.0
      listr2: 7.0.2
      semver: 7.6.3
    transitivePeerDependencies:
      - bluebird
      - encoding
      - supports-color

  '@electron-forge/core-utils@7.4.0':
    dependencies:
      '@electron-forge/shared-types': 7.4.0
      '@electron/rebuild': 3.6.0
      '@malept/cross-spawn-promise': 2.0.0
      chalk: 4.1.2
      debug: 4.3.5(supports-color@8.1.1)
      find-up: 5.0.0
      fs-extra: 10.1.0
      log-symbols: 4.1.0
      semver: 7.6.3
      yarn-or-npm: 3.0.1
    transitivePeerDependencies:
      - bluebird
      - supports-color

  '@electron-forge/core@7.4.0(encoding@0.1.13)':
    dependencies:
      '@electron-forge/core-utils': 7.4.0
      '@electron-forge/maker-base': 7.4.0
      '@electron-forge/plugin-base': 7.4.0
      '@electron-forge/publisher-base': 7.4.0
      '@electron-forge/shared-types': 7.4.0
      '@electron-forge/template-base': 7.4.0
      '@electron-forge/template-vite': 7.4.0
      '@electron-forge/template-vite-typescript': 7.4.0
      '@electron-forge/template-webpack': 7.4.0
      '@electron-forge/template-webpack-typescript': 7.4.0
      '@electron-forge/tracer': 7.4.0
      '@electron/get': 3.1.0
      '@electron/packager': 18.3.3
      '@electron/rebuild': 3.6.0
      '@malept/cross-spawn-promise': 2.0.0
      chalk: 4.1.2
      debug: 4.3.5(supports-color@8.1.1)
      fast-glob: 3.3.2
      filenamify: 4.3.0
      find-up: 5.0.0
      fs-extra: 10.1.0
      got: 11.8.6
      interpret: 3.1.1
      listr2: 7.0.2
      lodash: 4.17.21
      log-symbols: 4.1.0
      node-fetch: 2.7.0(encoding@0.1.13)
      progress: 2.0.3
      rechoir: 0.8.0
      resolve-package: 1.0.1
      semver: 7.6.3
      source-map-support: 0.5.21
      sudo-prompt: 9.2.1
      username: 5.1.0
      yarn-or-npm: 3.0.1
    transitivePeerDependencies:
      - bluebird
      - encoding
      - supports-color

  '@electron-forge/maker-base@7.4.0':
    dependencies:
      '@electron-forge/shared-types': 7.4.0
      fs-extra: 10.1.0
      which: 2.0.2
    transitivePeerDependencies:
      - bluebird
      - supports-color

  '@electron-forge/plugin-base@7.4.0':
    dependencies:
      '@electron-forge/shared-types': 7.4.0
    transitivePeerDependencies:
      - bluebird
      - supports-color

  '@electron-forge/publisher-base@7.4.0':
    dependencies:
      '@electron-forge/shared-types': 7.4.0
    transitivePeerDependencies:
      - bluebird
      - supports-color

  '@electron-forge/shared-types@7.4.0':
    dependencies:
      '@electron-forge/tracer': 7.4.0
      '@electron/packager': 18.3.3
      '@electron/rebuild': 3.6.0
      listr2: 7.0.2
    transitivePeerDependencies:
      - bluebird
      - supports-color

  '@electron-forge/template-base@7.4.0':
    dependencies:
      '@electron-forge/shared-types': 7.4.0
      '@malept/cross-spawn-promise': 2.0.0
      debug: 4.3.5(supports-color@8.1.1)
      fs-extra: 10.1.0
      username: 5.1.0
    transitivePeerDependencies:
      - bluebird
      - supports-color

  '@electron-forge/template-vite-typescript@7.4.0':
    dependencies:
      '@electron-forge/shared-types': 7.4.0
      '@electron-forge/template-base': 7.4.0
      fs-extra: 10.1.0
    transitivePeerDependencies:
      - bluebird
      - supports-color

  '@electron-forge/template-vite@7.4.0':
    dependencies:
      '@electron-forge/shared-types': 7.4.0
      '@electron-forge/template-base': 7.4.0
      fs-extra: 10.1.0
    transitivePeerDependencies:
      - bluebird
      - supports-color

  '@electron-forge/template-webpack-typescript@7.4.0':
    dependencies:
      '@electron-forge/shared-types': 7.4.0
      '@electron-forge/template-base': 7.4.0
      fs-extra: 10.1.0
    transitivePeerDependencies:
      - bluebird
      - supports-color

  '@electron-forge/template-webpack@7.4.0':
    dependencies:
      '@electron-forge/shared-types': 7.4.0
      '@electron-forge/template-base': 7.4.0
      fs-extra: 10.1.0
    transitivePeerDependencies:
      - bluebird
      - supports-color

  '@electron-forge/tracer@7.4.0':
    dependencies:
      chrome-trace-event: 1.0.4

  '@electron/asar@3.2.10':
    dependencies:
      commander: 5.1.0
      glob: 7.2.3
      minimatch: 3.1.2

  '@electron/get@2.0.3':
    dependencies:
      debug: 4.3.5(supports-color@8.1.1)
      env-paths: 2.2.1
      fs-extra: 8.1.0
      got: 11.8.6
      progress: 2.0.3
      semver: 6.3.1
      sumchecker: 3.0.1
    optionalDependencies:
      global-agent: 3.0.0
    transitivePeerDependencies:
      - supports-color

  '@electron/get@3.1.0':
    dependencies:
      debug: 4.3.5(supports-color@8.1.1)
      env-paths: 2.2.1
      fs-extra: 8.1.0
      got: 11.8.6
      progress: 2.0.3
      semver: 6.3.1
      sumchecker: 3.0.1
    optionalDependencies:
      global-agent: 3.0.0
    transitivePeerDependencies:
      - supports-color

  '@electron/notarize@2.3.2':
    dependencies:
      debug: 4.3.5(supports-color@8.1.1)
      fs-extra: 9.1.0
      promise-retry: 2.0.1
    transitivePeerDependencies:
      - supports-color

  '@electron/osx-sign@1.3.1':
    dependencies:
      compare-version: 0.1.2
      debug: 4.3.5(supports-color@8.1.1)
      fs-extra: 10.1.0
      isbinaryfile: 4.0.10
      minimist: 1.2.8
      plist: 3.1.0
    transitivePeerDependencies:
      - supports-color

  '@electron/packager@18.3.3':
    dependencies:
      '@electron/asar': 3.2.10
      '@electron/get': 3.1.0
      '@electron/notarize': 2.3.2
      '@electron/osx-sign': 1.3.1
      '@electron/universal': 2.0.1
      '@electron/windows-sign': 1.1.3
      debug: 4.3.5(supports-color@8.1.1)
      extract-zip: 2.0.1
      filenamify: 4.3.0
      fs-extra: 11.2.0
      galactus: 1.0.0
      get-package-info: 1.0.0
      junk: 3.1.0
      parse-author: 2.0.0
      plist: 3.1.0
      resedit: 2.0.2
      resolve: 1.22.8
      semver: 7.6.3
      yargs-parser: 21.1.1
    transitivePeerDependencies:
      - supports-color

  '@electron/rebuild@3.6.0':
    dependencies:
      '@malept/cross-spawn-promise': 2.0.0
      chalk: 4.1.2
      debug: 4.3.5(supports-color@8.1.1)
      detect-libc: 2.0.3
      fs-extra: 10.1.0
      got: 11.8.6
      node-abi: 3.65.0
      node-api-version: 0.2.0
      node-gyp: 9.4.1
      ora: 5.4.1
      read-binary-file-arch: 1.0.6
      semver: 7.6.3
      tar: 6.2.1
      yargs: 17.7.2
    transitivePeerDependencies:
      - bluebird
      - supports-color

  '@electron/universal@2.0.1':
    dependencies:
      '@electron/asar': 3.2.10
      '@malept/cross-spawn-promise': 2.0.0
      debug: 4.3.5(supports-color@8.1.1)
      dir-compare: 4.2.0
      fs-extra: 11.2.0
      minimatch: 9.0.5
      plist: 3.1.0
    transitivePeerDependencies:
      - supports-color

  '@electron/windows-sign@1.1.3':
    dependencies:
      cross-dirname: 0.1.0
      debug: 4.3.5(supports-color@8.1.1)
      fs-extra: 11.2.0
      minimist: 1.2.8
      postject: 1.0.0-alpha.6
    transitivePeerDependencies:
      - supports-color

  '@esbuild/aix-ppc64@0.21.5':
    optional: true

  '@esbuild/android-arm64@0.21.5':
    optional: true

  '@esbuild/android-arm@0.21.5':
    optional: true

  '@esbuild/android-x64@0.21.5':
    optional: true

  '@esbuild/darwin-arm64@0.21.5':
    optional: true

  '@esbuild/darwin-x64@0.21.5':
    optional: true

  '@esbuild/freebsd-arm64@0.21.5':
    optional: true

  '@esbuild/freebsd-x64@0.21.5':
    optional: true

  '@esbuild/linux-arm64@0.21.5':
    optional: true

  '@esbuild/linux-arm@0.21.5':
    optional: true

  '@esbuild/linux-ia32@0.21.5':
    optional: true

  '@esbuild/linux-loong64@0.21.5':
    optional: true

  '@esbuild/linux-mips64el@0.21.5':
    optional: true

  '@esbuild/linux-ppc64@0.21.5':
    optional: true

  '@esbuild/linux-riscv64@0.21.5':
    optional: true

  '@esbuild/linux-s390x@0.21.5':
    optional: true

  '@esbuild/linux-x64@0.21.5':
    optional: true

  '@esbuild/netbsd-x64@0.21.5':
    optional: true

  '@esbuild/openbsd-x64@0.21.5':
    optional: true

  '@esbuild/sunos-x64@0.21.5':
    optional: true

  '@esbuild/win32-arm64@0.21.5':
    optional: true

  '@esbuild/win32-ia32@0.21.5':
    optional: true

  '@esbuild/win32-x64@0.21.5':
    optional: true

  '@eslint-community/eslint-utils@4.4.0(eslint@8.57.0)':
    dependencies:
      eslint: 8.57.0
      eslint-visitor-keys: 3.4.3

  '@eslint-community/regexpp@4.11.0': {}

  '@eslint/eslintrc@2.1.4':
    dependencies:
      ajv: 6.12.6
      debug: 4.3.5(supports-color@8.1.1)
      espree: 9.6.1
      globals: 13.24.0
      ignore: 5.3.1
      import-fresh: 3.3.0
      js-yaml: 4.1.0
      minimatch: 3.1.2
      strip-json-comments: 3.1.1
    transitivePeerDependencies:
      - supports-color

  '@eslint/js@8.57.0': {}

  '@eslint/js@9.8.0': {}

  '@gar/promisify@1.1.3': {}

  '@humanwhocodes/config-array@0.11.14':
    dependencies:
      '@humanwhocodes/object-schema': 2.0.3
      debug: 4.3.5(supports-color@8.1.1)
      minimatch: 3.1.2
    transitivePeerDependencies:
      - supports-color

  '@humanwhocodes/module-importer@1.0.1': {}

  '@humanwhocodes/object-schema@2.0.3': {}

  '@iarna/toml@2.2.5': {}

  '@inquirer/figures@1.0.5': {}

  '@isaacs/cliui@8.0.2':
    dependencies:
      string-width: 5.1.2
      string-width-cjs: string-width@4.2.3
      strip-ansi: 7.1.0
      strip-ansi-cjs: strip-ansi@6.0.1
      wrap-ansi: 8.1.0
      wrap-ansi-cjs: wrap-ansi@7.0.0

  '@istanbuljs/schema@0.1.3': {}

  '@jest/expect-utils@29.7.0':
    dependencies:
      jest-get-type: 29.6.3

  '@jest/schemas@29.6.3':
    dependencies:
      '@sinclair/typebox': 0.27.8

  '@jest/types@29.6.3':
    dependencies:
      '@jest/schemas': 29.6.3
      '@types/istanbul-lib-coverage': 2.0.6
      '@types/istanbul-reports': 3.0.4
      '@types/node': 20.14.12
      '@types/yargs': 17.0.32
      chalk: 4.1.2

  '@jridgewell/gen-mapping@0.3.5':
    dependencies:
      '@jridgewell/set-array': 1.2.1
      '@jridgewell/sourcemap-codec': 1.5.0
      '@jridgewell/trace-mapping': 0.3.25

  '@jridgewell/resolve-uri@3.1.2': {}

  '@jridgewell/set-array@1.2.1': {}

  '@jridgewell/source-map@0.3.6':
    dependencies:
      '@jridgewell/gen-mapping': 0.3.5
      '@jridgewell/trace-mapping': 0.3.25

  '@jridgewell/sourcemap-codec@1.5.0': {}

  '@jridgewell/trace-mapping@0.3.25':
    dependencies:
      '@jridgewell/resolve-uri': 3.1.2
      '@jridgewell/sourcemap-codec': 1.5.0

  '@malept/cross-spawn-promise@2.0.0':
    dependencies:
      cross-spawn: 7.0.3

  '@malept/flatpak-bundler@0.4.0':
    dependencies:
      debug: 4.3.5(supports-color@8.1.1)
      fs-extra: 9.1.0
      lodash: 4.17.21
      tmp-promise: 3.0.3
    transitivePeerDependencies:
      - supports-color

  '@nodelib/fs.scandir@2.1.5':
    dependencies:
      '@nodelib/fs.stat': 2.0.5
      run-parallel: 1.2.0

  '@nodelib/fs.stat@2.0.5': {}

  '@nodelib/fs.walk@1.2.8':
    dependencies:
      '@nodelib/fs.scandir': 2.1.5
      fastq: 1.17.1

  '@npmcli/fs@2.1.2':
    dependencies:
      '@gar/promisify': 1.1.3
      semver: 7.6.3

  '@npmcli/move-file@2.0.1':
    dependencies:
      mkdirp: 1.0.4
      rimraf: 3.0.2

  '@octokit/auth-token@4.0.0': {}

  '@octokit/core@5.2.0':
    dependencies:
      '@octokit/auth-token': 4.0.0
      '@octokit/graphql': 7.1.0
      '@octokit/request': 8.4.0
      '@octokit/request-error': 5.1.0
      '@octokit/types': 13.5.0
      before-after-hook: 2.2.3
      universal-user-agent: 6.0.1

  '@octokit/endpoint@9.0.5':
    dependencies:
      '@octokit/types': 13.5.0
      universal-user-agent: 6.0.1

  '@octokit/graphql@7.1.0':
    dependencies:
      '@octokit/request': 8.4.0
      '@octokit/types': 13.5.0
      universal-user-agent: 6.0.1

  '@octokit/openapi-types@22.2.0': {}

  '@octokit/plugin-paginate-rest@11.3.1(@octokit/core@5.2.0)':
    dependencies:
      '@octokit/core': 5.2.0
      '@octokit/types': 13.5.0

  '@octokit/plugin-request-log@4.0.1(@octokit/core@5.2.0)':
    dependencies:
      '@octokit/core': 5.2.0

  '@octokit/plugin-rest-endpoint-methods@13.2.2(@octokit/core@5.2.0)':
    dependencies:
      '@octokit/core': 5.2.0
      '@octokit/types': 13.5.0

  '@octokit/request-error@5.1.0':
    dependencies:
      '@octokit/types': 13.5.0
      deprecation: 2.3.1
      once: 1.4.0

  '@octokit/request@8.4.0':
    dependencies:
      '@octokit/endpoint': 9.0.5
      '@octokit/request-error': 5.1.0
      '@octokit/types': 13.5.0
      universal-user-agent: 6.0.1

  '@octokit/rest@20.1.1':
    dependencies:
      '@octokit/core': 5.2.0
      '@octokit/plugin-paginate-rest': 11.3.1(@octokit/core@5.2.0)
      '@octokit/plugin-request-log': 4.0.1(@octokit/core@5.2.0)
      '@octokit/plugin-rest-endpoint-methods': 13.2.2(@octokit/core@5.2.0)

  '@octokit/types@13.5.0':
    dependencies:
      '@octokit/openapi-types': 22.2.0

  '@pkgjs/parseargs@0.11.0':
    optional: true

  '@pnpm/config.env-replace@1.1.0': {}

  '@pnpm/network.ca-file@1.0.2':
    dependencies:
      graceful-fs: 4.2.10

  '@pnpm/npm-conf@2.2.2':
    dependencies:
      '@pnpm/config.env-replace': 1.1.0
      '@pnpm/network.ca-file': 1.0.2
      config-chain: 1.1.13

  '@promptbook/utils@0.58.0':
    dependencies:
      spacetrim: 0.11.36

  '@puppeteer/browsers@1.4.6(typescript@5.5.4)':
    dependencies:
      debug: 4.3.4
      extract-zip: 2.0.1
      progress: 2.0.3
      proxy-agent: 6.3.0
      tar-fs: 3.0.4
      unbzip2-stream: 1.4.3
      yargs: 17.7.1
    optionalDependencies:
      typescript: 5.5.4
    transitivePeerDependencies:
      - supports-color
    optional: true

  '@puppeteer/browsers@1.9.1':
    dependencies:
      debug: 4.3.4
      extract-zip: 2.0.1
      progress: 2.0.3
      proxy-agent: 6.3.1
      tar-fs: 3.0.4
      unbzip2-stream: 1.4.3
      yargs: 17.7.2
    transitivePeerDependencies:
      - supports-color
    optional: true

  '@puppeteer/browsers@2.2.4':
    dependencies:
      debug: 4.3.5(supports-color@8.1.1)
      extract-zip: 2.0.1
      progress: 2.0.3
      proxy-agent: 6.4.0
      semver: 7.6.3
      tar-fs: 3.0.6
      unbzip2-stream: 1.4.3
      yargs: 17.7.2
    transitivePeerDependencies:
      - supports-color

  '@rollup/plugin-commonjs@26.0.1(rollup@4.19.0)':
    dependencies:
      '@rollup/pluginutils': 5.1.0(rollup@4.19.0)
      commondir: 1.0.1
      estree-walker: 2.0.2
      glob: 10.4.5
      is-reference: 1.2.1
      magic-string: 0.30.10
    optionalDependencies:
      rollup: 4.19.0

  '@rollup/plugin-json@6.1.0(rollup@4.19.0)':
    dependencies:
      '@rollup/pluginutils': 5.1.0(rollup@4.19.0)
    optionalDependencies:
      rollup: 4.19.0

  '@rollup/plugin-node-resolve@15.2.3(rollup@4.19.0)':
    dependencies:
      '@rollup/pluginutils': 5.1.0(rollup@4.19.0)
      '@types/resolve': 1.20.2
      deepmerge: 4.3.1
      is-builtin-module: 3.2.1
      is-module: 1.0.0
      resolve: 1.22.8
    optionalDependencies:
      rollup: 4.19.0

  '@rollup/pluginutils@5.1.0(rollup@4.19.0)':
    dependencies:
      '@types/estree': 1.0.5
      estree-walker: 2.0.2
      picomatch: 2.3.1
    optionalDependencies:
      rollup: 4.19.0

  '@rollup/rollup-android-arm-eabi@4.19.0':
    optional: true

  '@rollup/rollup-android-arm64@4.19.0':
    optional: true

  '@rollup/rollup-darwin-arm64@4.19.0':
    optional: true

  '@rollup/rollup-darwin-x64@4.19.0':
    optional: true

  '@rollup/rollup-linux-arm-gnueabihf@4.19.0':
    optional: true

  '@rollup/rollup-linux-arm-musleabihf@4.19.0':
    optional: true

  '@rollup/rollup-linux-arm64-gnu@4.19.0':
    optional: true

  '@rollup/rollup-linux-arm64-musl@4.19.0':
    optional: true

  '@rollup/rollup-linux-powerpc64le-gnu@4.19.0':
    optional: true

  '@rollup/rollup-linux-riscv64-gnu@4.19.0':
    optional: true

  '@rollup/rollup-linux-s390x-gnu@4.19.0':
    optional: true

  '@rollup/rollup-linux-x64-gnu@4.19.0':
    optional: true

  '@rollup/rollup-linux-x64-musl@4.19.0':
    optional: true

  '@rollup/rollup-win32-arm64-msvc@4.19.0':
    optional: true

  '@rollup/rollup-win32-ia32-msvc@4.19.0':
    optional: true

  '@rollup/rollup-win32-x64-msvc@4.19.0':
    optional: true

  '@sec-ant/readable-stream@0.4.1': {}

  '@sinclair/typebox@0.27.8': {}

  '@sindresorhus/is@4.6.0': {}

  '@sindresorhus/is@5.6.0': {}

  '@sindresorhus/merge-streams@2.3.0': {}

  '@sindresorhus/merge-streams@4.0.0': {}

  '@szmarczak/http-timer@4.0.6':
    dependencies:
      defer-to-connect: 2.0.1

  '@szmarczak/http-timer@5.0.1':
    dependencies:
      defer-to-connect: 2.0.1

  '@testing-library/dom@8.20.1':
    dependencies:
      '@babel/code-frame': 7.24.7
      '@babel/runtime': 7.24.8
      '@types/aria-query': 5.0.4
      aria-query: 5.1.3
      chalk: 4.1.2
      dom-accessibility-api: 0.5.16
      lz-string: 1.5.0
      pretty-format: 27.5.1

  '@testing-library/webdriverio@3.2.1(webdriverio@9.0.0-alpha.369)':
    dependencies:
      '@babel/runtime': 7.24.8
      '@testing-library/dom': 8.20.1
      simmerjs: 0.5.6
      webdriverio: 9.0.0-alpha.369

  '@tootallnate/once@2.0.0': {}

  '@tootallnate/quickjs-emscripten@0.23.0': {}

  '@types/aria-query@5.0.4': {}

  '@types/cacheable-request@6.0.3':
    dependencies:
      '@types/http-cache-semantics': 4.0.4
      '@types/keyv': 3.1.4
      '@types/node': 20.14.12
      '@types/responselike': 1.0.3

  '@types/debug@4.1.12':
    dependencies:
      '@types/ms': 0.7.34

  '@types/eslint-config-prettier@6.11.3': {}

  '@types/eslint-scope@3.7.7':
    dependencies:
      '@types/eslint': 9.6.0
      '@types/estree': 1.0.5

  '@types/eslint@9.6.0':
    dependencies:
      '@types/estree': 1.0.5
      '@types/json-schema': 7.0.15

  '@types/estree@1.0.5': {}

  '@types/fs-extra@9.0.13':
    dependencies:
      '@types/node': 20.14.12

  '@types/glob@7.2.0':
    dependencies:
      '@types/minimatch': 5.1.2
      '@types/node': 20.14.12

  '@types/http-cache-semantics@4.0.4': {}

  '@types/istanbul-lib-coverage@2.0.6': {}

  '@types/istanbul-lib-report@3.0.3':
    dependencies:
      '@types/istanbul-lib-coverage': 2.0.6

  '@types/istanbul-reports@3.0.4':
    dependencies:
      '@types/istanbul-lib-report': 3.0.3

  '@types/json-schema@7.0.15': {}

  '@types/keyv@3.1.4':
    dependencies:
      '@types/node': 20.14.12

  '@types/minimatch@5.1.2': {}

  '@types/mocha@10.0.7': {}

  '@types/ms@0.7.34': {}

  '@types/node@20.14.12':
    dependencies:
      undici-types: 5.26.5

  '@types/normalize-package-data@2.4.4': {}

  '@types/plist@3.0.5':
    dependencies:
      '@types/node': 20.14.12
      xmlbuilder: 15.1.1
    optional: true

  '@types/resolve@1.20.2': {}

  '@types/responselike@1.0.3':
    dependencies:
      '@types/node': 20.14.12

  '@types/shelljs@0.8.15':
    dependencies:
      '@types/glob': 7.2.0
      '@types/node': 20.14.12

  '@types/stack-utils@2.0.3': {}

  '@types/verror@1.10.10':
    optional: true

  '@types/which@2.0.2': {}

  '@types/ws@8.5.11':
    dependencies:
      '@types/node': 20.14.12

  '@types/yargs-parser@21.0.3': {}

  '@types/yargs@17.0.32':
    dependencies:
      '@types/yargs-parser': 21.0.3

  '@types/yauzl@2.10.3':
    dependencies:
      '@types/node': 20.14.12
    optional: true

  '@typescript-eslint/eslint-plugin@7.18.0(@typescript-eslint/parser@7.17.0(eslint@8.57.0)(typescript@5.5.4))(eslint@8.57.0)(typescript@5.5.4)':
    dependencies:
      '@eslint-community/regexpp': 4.11.0
      '@typescript-eslint/parser': 7.17.0(eslint@8.57.0)(typescript@5.5.4)
      '@typescript-eslint/scope-manager': 7.18.0
      '@typescript-eslint/type-utils': 7.18.0(eslint@8.57.0)(typescript@5.5.4)
      '@typescript-eslint/utils': 7.18.0(eslint@8.57.0)(typescript@5.5.4)
      '@typescript-eslint/visitor-keys': 7.18.0
      eslint: 8.57.0
      graphemer: 1.4.0
      ignore: 5.3.1
      natural-compare: 1.4.0
      ts-api-utils: 1.3.0(typescript@5.5.4)
    optionalDependencies:
      typescript: 5.5.4
    transitivePeerDependencies:
      - supports-color

  '@typescript-eslint/parser@7.17.0(eslint@8.57.0)(typescript@5.5.4)':
    dependencies:
      '@typescript-eslint/scope-manager': 7.17.0
      '@typescript-eslint/types': 7.17.0
      '@typescript-eslint/typescript-estree': 7.17.0(typescript@5.5.4)
      '@typescript-eslint/visitor-keys': 7.17.0
      debug: 4.3.5(supports-color@8.1.1)
      eslint: 8.57.0
    optionalDependencies:
      typescript: 5.5.4
    transitivePeerDependencies:
      - supports-color

  '@typescript-eslint/scope-manager@7.17.0':
    dependencies:
      '@typescript-eslint/types': 7.17.0
      '@typescript-eslint/visitor-keys': 7.17.0

  '@typescript-eslint/scope-manager@7.18.0':
    dependencies:
<<<<<<< HEAD
      '@typescript-eslint/typescript-estree': 7.17.0(typescript@5.5.4)
      '@typescript-eslint/utils': 7.17.0(eslint@8.57.0)(typescript@5.5.4)
      debug: 4.3.5(supports-color@8.1.1)
=======
      '@typescript-eslint/types': 7.18.0
      '@typescript-eslint/visitor-keys': 7.18.0

  '@typescript-eslint/type-utils@7.18.0(eslint@8.57.0)(typescript@5.5.4)':
    dependencies:
      '@typescript-eslint/typescript-estree': 7.18.0(typescript@5.5.4)
      '@typescript-eslint/utils': 7.18.0(eslint@8.57.0)(typescript@5.5.4)
      debug: 4.3.5
>>>>>>> a2a1c0a6
      eslint: 8.57.0
      ts-api-utils: 1.3.0(typescript@5.5.4)
    optionalDependencies:
      typescript: 5.5.4
    transitivePeerDependencies:
      - supports-color

  '@typescript-eslint/types@7.17.0': {}

<<<<<<< HEAD
=======
  '@typescript-eslint/types@7.18.0': {}

  '@typescript-eslint/typescript-estree@7.13.1(typescript@5.5.4)':
    dependencies:
      '@typescript-eslint/types': 7.13.1
      '@typescript-eslint/visitor-keys': 7.13.1
      debug: 4.3.5
      globby: 11.1.0
      is-glob: 4.0.3
      minimatch: 9.0.5
      semver: 7.6.3
      ts-api-utils: 1.3.0(typescript@5.5.4)
    optionalDependencies:
      typescript: 5.5.4
    transitivePeerDependencies:
      - supports-color

>>>>>>> a2a1c0a6
  '@typescript-eslint/typescript-estree@7.17.0(typescript@5.5.4)':
    dependencies:
      '@typescript-eslint/types': 7.17.0
      '@typescript-eslint/visitor-keys': 7.17.0
      debug: 4.3.5(supports-color@8.1.1)
      globby: 11.1.0
      is-glob: 4.0.3
      minimatch: 9.0.5
      semver: 7.6.3
      ts-api-utils: 1.3.0(typescript@5.5.4)
    optionalDependencies:
      typescript: 5.5.4
    transitivePeerDependencies:
      - supports-color

<<<<<<< HEAD
  '@typescript-eslint/utils@7.17.0(eslint@8.57.0)(typescript@5.5.4)':
=======
  '@typescript-eslint/typescript-estree@7.18.0(typescript@5.5.4)':
    dependencies:
      '@typescript-eslint/types': 7.18.0
      '@typescript-eslint/visitor-keys': 7.18.0
      debug: 4.3.5
      globby: 11.1.0
      is-glob: 4.0.3
      minimatch: 9.0.5
      semver: 7.6.3
      ts-api-utils: 1.3.0(typescript@5.5.4)
    optionalDependencies:
      typescript: 5.5.4
    transitivePeerDependencies:
      - supports-color

  '@typescript-eslint/utils@7.13.1(eslint@8.57.0)(typescript@5.5.4)':
    dependencies:
      '@eslint-community/eslint-utils': 4.4.0(eslint@8.57.0)
      '@typescript-eslint/scope-manager': 7.13.1
      '@typescript-eslint/types': 7.13.1
      '@typescript-eslint/typescript-estree': 7.13.1(typescript@5.5.4)
      eslint: 8.57.0
    transitivePeerDependencies:
      - supports-color
      - typescript

  '@typescript-eslint/utils@7.18.0(eslint@8.57.0)(typescript@5.5.4)':
>>>>>>> a2a1c0a6
    dependencies:
      '@eslint-community/eslint-utils': 4.4.0(eslint@8.57.0)
      '@typescript-eslint/scope-manager': 7.18.0
      '@typescript-eslint/types': 7.18.0
      '@typescript-eslint/typescript-estree': 7.18.0(typescript@5.5.4)
      eslint: 8.57.0
    transitivePeerDependencies:
      - supports-color
      - typescript

  '@typescript-eslint/visitor-keys@7.17.0':
    dependencies:
      '@typescript-eslint/types': 7.17.0
      eslint-visitor-keys: 3.4.3

  '@typescript-eslint/visitor-keys@7.18.0':
    dependencies:
      '@typescript-eslint/types': 7.18.0
      eslint-visitor-keys: 3.4.3

  '@ungap/structured-clone@1.2.0': {}

  '@vitest/coverage-v8@2.0.4(vitest@2.0.4(@types/node@20.14.12)(jsdom@24.1.1))':
    dependencies:
      '@ampproject/remapping': 2.3.0
      '@bcoe/v8-coverage': 0.2.3
      debug: 4.3.5(supports-color@8.1.1)
      istanbul-lib-coverage: 3.2.2
      istanbul-lib-report: 3.0.1
      istanbul-lib-source-maps: 5.0.6
      istanbul-reports: 3.1.7
      magic-string: 0.30.10
      magicast: 0.3.4
      std-env: 3.7.0
      test-exclude: 7.0.1
      tinyrainbow: 1.2.0
      vitest: 2.0.4(@types/node@20.14.12)(jsdom@24.1.1)
    transitivePeerDependencies:
      - supports-color

  '@vitest/expect@2.0.4':
    dependencies:
      '@vitest/spy': 2.0.4
      '@vitest/utils': 2.0.4
      chai: 5.1.1
      tinyrainbow: 1.2.0

  '@vitest/pretty-format@2.0.4':
    dependencies:
      tinyrainbow: 1.2.0

  '@vitest/runner@2.0.4':
    dependencies:
      '@vitest/utils': 2.0.4
      pathe: 1.1.2

  '@vitest/snapshot@1.6.0':
    dependencies:
      magic-string: 0.30.10
      pathe: 1.1.2
      pretty-format: 29.7.0

  '@vitest/snapshot@2.0.4':
    dependencies:
      '@vitest/pretty-format': 2.0.4
      magic-string: 0.30.10
      pathe: 1.1.2

  '@vitest/spy@2.0.4':
    dependencies:
      tinyspy: 3.0.0

  '@vitest/utils@2.0.4':
    dependencies:
      '@vitest/pretty-format': 2.0.4
      estree-walker: 3.0.3
      loupe: 3.1.1
      tinyrainbow: 1.2.0

  '@wdio/cli@9.0.0-alpha.369':
    dependencies:
      '@types/node': 20.14.12
      '@vitest/snapshot': 1.6.0
      '@wdio/config': 9.0.0-alpha.369
      '@wdio/globals': 9.0.0-alpha.369(@wdio/logger@9.0.0-alpha.369)
      '@wdio/logger': 9.0.0-alpha.369
      '@wdio/protocols': 9.0.0-alpha.369
      '@wdio/types': 9.0.0-alpha.369
      '@wdio/utils': 9.0.0-alpha.369
      async-exit-hook: 2.0.1
      chalk: 5.3.0
      chokidar: 3.6.0
      cli-spinners: 3.1.0
      dotenv: 16.4.5
      ejs: 3.1.10
      execa: 9.3.0
      import-meta-resolve: 4.1.0
      inquirer: 9.3.2
      lodash.flattendeep: 4.4.0
      lodash.pickby: 4.6.0
      lodash.union: 4.6.0
      read-pkg-up: 10.1.0
      recursive-readdir: 2.2.3
      tsx: 4.16.2
      webdriverio: 9.0.0-alpha.369
      yargs: 17.7.2
    transitivePeerDependencies:
      - bufferutil
      - puppeteer-core
      - supports-color
      - utf-8-validate

  '@wdio/config@8.39.0':
    dependencies:
      '@wdio/logger': 8.38.0
      '@wdio/types': 8.39.0
      '@wdio/utils': 8.39.0
      decamelize: 6.0.0
      deepmerge-ts: 5.1.0
      glob: 10.4.5
      import-meta-resolve: 4.1.0
    transitivePeerDependencies:
      - supports-color
    optional: true

  '@wdio/config@9.0.0-alpha.367':
    dependencies:
      '@wdio/logger': 9.0.0-alpha.367
      '@wdio/types': 9.0.0-alpha.367
      '@wdio/utils': 9.0.0-alpha.367
      decamelize: 6.0.0
      deepmerge-ts: 7.1.0
      glob: 10.4.5
      import-meta-resolve: 4.1.0
    transitivePeerDependencies:
      - supports-color

  '@wdio/config@9.0.0-alpha.369':
    dependencies:
      '@wdio/logger': 9.0.0-alpha.369
      '@wdio/types': 9.0.0-alpha.369
      '@wdio/utils': 9.0.0-alpha.369
      decamelize: 6.0.0
      deepmerge-ts: 7.1.0
      glob: 10.4.5
      import-meta-resolve: 4.1.0
    transitivePeerDependencies:
      - supports-color

  '@wdio/globals@8.39.1(encoding@0.1.13)(typescript@5.5.4)':
    optionalDependencies:
      expect-webdriverio: 4.15.1(encoding@0.1.13)(typescript@5.5.4)
      webdriverio: 8.39.1(encoding@0.1.13)(typescript@5.5.4)
    transitivePeerDependencies:
      - bufferutil
      - devtools
      - encoding
      - supports-color
      - typescript
      - utf-8-validate
    optional: true

  '@wdio/globals@9.0.0-alpha.367(encoding@0.1.13)(typescript@5.5.4)':
    optionalDependencies:
      expect-webdriverio: 5.0.0-alpha.0(encoding@0.1.13)(typescript@5.5.4)
      webdriverio: 9.0.0-alpha.367
    transitivePeerDependencies:
      - bufferutil
      - devtools
      - encoding
      - puppeteer-core
      - supports-color
      - typescript
      - utf-8-validate

  '@wdio/globals@9.0.0-alpha.369(@wdio/logger@9.0.0-alpha.369)':
    optionalDependencies:
      expect-webdriverio: 5.0.0-alpha.2(@wdio/globals@9.0.0-alpha.369(@wdio/logger@9.0.0-alpha.369))(@wdio/logger@9.0.0-alpha.369)(webdriverio@9.0.0-alpha.369)
      webdriverio: 9.0.0-alpha.369
    transitivePeerDependencies:
      - '@wdio/logger'
      - bufferutil
      - puppeteer-core
      - supports-color
      - utf-8-validate

  '@wdio/local-runner@9.0.0-alpha.367(encoding@0.1.13)(typescript@5.5.4)':
    dependencies:
      '@types/node': 20.14.12
      '@wdio/logger': 9.0.0-alpha.367
      '@wdio/repl': 9.0.0-alpha.367
      '@wdio/runner': 9.0.0-alpha.367(encoding@0.1.13)(typescript@5.5.4)
      '@wdio/types': 9.0.0-alpha.367
      async-exit-hook: 2.0.1
      split2: 4.2.0
      stream-buffers: 3.0.3
    transitivePeerDependencies:
      - bufferutil
      - devtools
      - encoding
      - puppeteer-core
      - supports-color
      - typescript
      - utf-8-validate

  '@wdio/logger@8.38.0':
    dependencies:
      chalk: 5.3.0
      loglevel: 1.9.1
      loglevel-plugin-prefix: 0.8.4
      strip-ansi: 7.1.0

  '@wdio/logger@9.0.0-alpha.367':
    dependencies:
      chalk: 5.3.0
      loglevel: 1.9.1
      loglevel-plugin-prefix: 0.8.4
      strip-ansi: 7.1.0

  '@wdio/logger@9.0.0-alpha.369':
    dependencies:
      chalk: 5.3.0
      loglevel: 1.9.1
      loglevel-plugin-prefix: 0.8.4
      strip-ansi: 7.1.0

  '@wdio/mocha-framework@9.0.0-alpha.367':
    dependencies:
      '@types/mocha': 10.0.7
      '@types/node': 20.14.12
      '@wdio/logger': 9.0.0-alpha.367
      '@wdio/types': 9.0.0-alpha.367
      '@wdio/utils': 9.0.0-alpha.367
      mocha: 10.7.0
    transitivePeerDependencies:
      - supports-color

  '@wdio/protocols@8.38.0':
    optional: true

  '@wdio/protocols@9.0.0-alpha.367': {}

  '@wdio/protocols@9.0.0-alpha.369': {}

  '@wdio/repl@8.24.12':
    dependencies:
      '@types/node': 20.14.12
    optional: true

  '@wdio/repl@9.0.0-alpha.367':
    dependencies:
      '@types/node': 20.14.12

  '@wdio/repl@9.0.0-alpha.369':
    dependencies:
      '@types/node': 20.14.12

  '@wdio/runner@9.0.0-alpha.367(encoding@0.1.13)(typescript@5.5.4)':
    dependencies:
      '@types/node': 20.14.12
      '@wdio/config': 9.0.0-alpha.367
      '@wdio/globals': 9.0.0-alpha.367(encoding@0.1.13)(typescript@5.5.4)
      '@wdio/logger': 9.0.0-alpha.367
      '@wdio/types': 9.0.0-alpha.367
      '@wdio/utils': 9.0.0-alpha.367
      deepmerge-ts: 7.1.0
      expect-webdriverio: 5.0.0-alpha.0(encoding@0.1.13)(typescript@5.5.4)
      gaze: 1.1.3
      webdriver: 9.0.0-alpha.367
      webdriverio: 9.0.0-alpha.367
    transitivePeerDependencies:
      - bufferutil
      - devtools
      - encoding
      - puppeteer-core
      - supports-color
      - typescript
      - utf-8-validate

  '@wdio/types@8.39.0':
    dependencies:
      '@types/node': 20.14.12
    optional: true

  '@wdio/types@9.0.0-alpha.367':
    dependencies:
      '@types/node': 20.14.12

  '@wdio/types@9.0.0-alpha.369':
    dependencies:
      '@types/node': 20.14.12

  '@wdio/utils@8.39.0':
    dependencies:
      '@puppeteer/browsers': 1.9.1
      '@wdio/logger': 8.38.0
      '@wdio/types': 8.39.0
      decamelize: 6.0.0
      deepmerge-ts: 5.1.0
      edgedriver: 5.6.0
      geckodriver: 4.4.2
      get-port: 7.1.0
      import-meta-resolve: 4.1.0
      locate-app: 2.4.21
      safaridriver: 0.1.2
      split2: 4.2.0
      wait-port: 1.1.0
    transitivePeerDependencies:
      - supports-color
    optional: true

  '@wdio/utils@9.0.0-alpha.367':
    dependencies:
      '@puppeteer/browsers': 2.2.4
      '@wdio/logger': 9.0.0-alpha.367
      '@wdio/types': 9.0.0-alpha.367
      decamelize: 6.0.0
      deepmerge-ts: 7.1.0
      edgedriver: 5.6.0
      geckodriver: 4.4.2
      get-port: 7.1.0
      import-meta-resolve: 4.1.0
      locate-app: 2.4.21
      safaridriver: 0.1.2
      split2: 4.2.0
      wait-port: 1.1.0
    transitivePeerDependencies:
      - supports-color

  '@wdio/utils@9.0.0-alpha.369':
    dependencies:
      '@puppeteer/browsers': 2.2.4
      '@wdio/logger': 9.0.0-alpha.369
      '@wdio/types': 9.0.0-alpha.369
      decamelize: 6.0.0
      deepmerge-ts: 7.1.0
      edgedriver: 5.6.0
      geckodriver: 4.4.2
      get-port: 7.1.0
      import-meta-resolve: 4.1.0
      locate-app: 2.4.21
      safaridriver: 0.1.2
      split2: 4.2.0
      wait-port: 1.1.0
    transitivePeerDependencies:
      - supports-color

  '@webassemblyjs/ast@1.12.1':
    dependencies:
      '@webassemblyjs/helper-numbers': 1.11.6
      '@webassemblyjs/helper-wasm-bytecode': 1.11.6

  '@webassemblyjs/floating-point-hex-parser@1.11.6': {}

  '@webassemblyjs/helper-api-error@1.11.6': {}

  '@webassemblyjs/helper-buffer@1.12.1': {}

  '@webassemblyjs/helper-numbers@1.11.6':
    dependencies:
      '@webassemblyjs/floating-point-hex-parser': 1.11.6
      '@webassemblyjs/helper-api-error': 1.11.6
      '@xtuc/long': 4.2.2

  '@webassemblyjs/helper-wasm-bytecode@1.11.6': {}

  '@webassemblyjs/helper-wasm-section@1.12.1':
    dependencies:
      '@webassemblyjs/ast': 1.12.1
      '@webassemblyjs/helper-buffer': 1.12.1
      '@webassemblyjs/helper-wasm-bytecode': 1.11.6
      '@webassemblyjs/wasm-gen': 1.12.1

  '@webassemblyjs/ieee754@1.11.6':
    dependencies:
      '@xtuc/ieee754': 1.2.0

  '@webassemblyjs/leb128@1.11.6':
    dependencies:
      '@xtuc/long': 4.2.2

  '@webassemblyjs/utf8@1.11.6': {}

  '@webassemblyjs/wasm-edit@1.12.1':
    dependencies:
      '@webassemblyjs/ast': 1.12.1
      '@webassemblyjs/helper-buffer': 1.12.1
      '@webassemblyjs/helper-wasm-bytecode': 1.11.6
      '@webassemblyjs/helper-wasm-section': 1.12.1
      '@webassemblyjs/wasm-gen': 1.12.1
      '@webassemblyjs/wasm-opt': 1.12.1
      '@webassemblyjs/wasm-parser': 1.12.1
      '@webassemblyjs/wast-printer': 1.12.1

  '@webassemblyjs/wasm-gen@1.12.1':
    dependencies:
      '@webassemblyjs/ast': 1.12.1
      '@webassemblyjs/helper-wasm-bytecode': 1.11.6
      '@webassemblyjs/ieee754': 1.11.6
      '@webassemblyjs/leb128': 1.11.6
      '@webassemblyjs/utf8': 1.11.6

  '@webassemblyjs/wasm-opt@1.12.1':
    dependencies:
      '@webassemblyjs/ast': 1.12.1
      '@webassemblyjs/helper-buffer': 1.12.1
      '@webassemblyjs/wasm-gen': 1.12.1
      '@webassemblyjs/wasm-parser': 1.12.1

  '@webassemblyjs/wasm-parser@1.12.1':
    dependencies:
      '@webassemblyjs/ast': 1.12.1
      '@webassemblyjs/helper-api-error': 1.11.6
      '@webassemblyjs/helper-wasm-bytecode': 1.11.6
      '@webassemblyjs/ieee754': 1.11.6
      '@webassemblyjs/leb128': 1.11.6
      '@webassemblyjs/utf8': 1.11.6

  '@webassemblyjs/wast-printer@1.12.1':
    dependencies:
      '@webassemblyjs/ast': 1.12.1
      '@xtuc/long': 4.2.2

  '@xmldom/xmldom@0.8.10': {}

  '@xtuc/ieee754@1.2.0': {}

  '@xtuc/long@4.2.2': {}

  '@zip.js/zip.js@2.7.47': {}

  abbrev@1.1.1: {}

  abort-controller@3.0.0:
    dependencies:
      event-target-shim: 5.0.1

  acorn-import-attributes@1.9.5(acorn@8.12.1):
    dependencies:
      acorn: 8.12.1

  acorn-jsx@5.3.2(acorn@8.12.1):
    dependencies:
      acorn: 8.12.1

  acorn@8.12.1: {}

  agent-base@6.0.2:
    dependencies:
      debug: 4.3.5(supports-color@8.1.1)
    transitivePeerDependencies:
      - supports-color

  agent-base@7.1.1:
    dependencies:
      debug: 4.3.5(supports-color@8.1.1)
    transitivePeerDependencies:
      - supports-color

  agentkeepalive@4.5.0:
    dependencies:
      humanize-ms: 1.2.1

  aggregate-error@3.1.0:
    dependencies:
      clean-stack: 2.2.0
      indent-string: 4.0.0

  ajv-keywords@3.5.2(ajv@6.12.6):
    dependencies:
      ajv: 6.12.6

  ajv@6.12.6:
    dependencies:
      fast-deep-equal: 3.1.3
      fast-json-stable-stringify: 2.1.0
      json-schema-traverse: 0.4.1
      uri-js: 4.4.1

  ansi-align@3.0.1:
    dependencies:
      string-width: 4.2.3

  ansi-colors@4.1.3: {}

  ansi-escapes@4.3.2:
    dependencies:
      type-fest: 0.21.3

  ansi-escapes@5.0.0:
    dependencies:
      type-fest: 1.4.0

  ansi-escapes@6.2.1: {}

  ansi-regex@5.0.1: {}

  ansi-regex@6.0.1: {}

  ansi-styles@3.2.1:
    dependencies:
      color-convert: 1.9.3

  ansi-styles@4.3.0:
    dependencies:
      color-convert: 2.0.1

  ansi-styles@5.2.0: {}

  ansi-styles@6.2.1: {}

  anymatch@3.1.3:
    dependencies:
      normalize-path: 3.0.0
      picomatch: 2.3.1

  app-builder-bin@5.0.0-alpha.4: {}

  app-builder-bin@5.0.0-alpha.6: {}

  app-builder-lib@25.0.2(dmg-builder@25.0.2(electron-builder-squirrel-windows@25.0.2))(electron-builder-squirrel-windows@25.0.2(dmg-builder@25.0.2)):
    dependencies:
      '@develar/schema-utils': 2.6.5
      '@electron/notarize': 2.3.2
      '@electron/osx-sign': 1.3.1
      '@electron/rebuild': 3.6.0
      '@electron/universal': 2.0.1
      '@malept/flatpak-bundler': 0.4.0
      '@types/fs-extra': 9.0.13
      async-exit-hook: 2.0.1
      bluebird-lst: 1.0.9
      builder-util: 25.0.2
      builder-util-runtime: 9.2.5
      chromium-pickle-js: 0.2.0
      debug: 4.3.5(supports-color@8.1.1)
      dmg-builder: 25.0.2(electron-builder-squirrel-windows@25.0.2)
      ejs: 3.1.10
      electron-builder-squirrel-windows: 25.0.2(dmg-builder@25.0.2)
      electron-publish: 25.0.2
      form-data: 4.0.0
      fs-extra: 10.1.0
      hosted-git-info: 4.1.0
      is-ci: 3.0.1
      isbinaryfile: 5.0.2
      js-yaml: 4.1.0
      lazy-val: 1.0.5
      minimatch: 10.0.1
      read-config-file: 6.4.0
      resedit: 1.7.0
      sanitize-filename: 1.6.3
      semver: 7.6.3
      tar: 6.2.1
      temp-file: 3.4.0
    transitivePeerDependencies:
      - bluebird
      - supports-color

  aproba@2.0.0: {}

  archiver-utils@2.1.0:
    dependencies:
      glob: 7.2.3
      graceful-fs: 4.2.11
      lazystream: 1.0.1
      lodash.defaults: 4.2.0
      lodash.difference: 4.5.0
      lodash.flatten: 4.4.0
      lodash.isplainobject: 4.0.6
      lodash.union: 4.6.0
      normalize-path: 3.0.0
      readable-stream: 2.3.8

  archiver-utils@3.0.4:
    dependencies:
      glob: 7.2.3
      graceful-fs: 4.2.11
      lazystream: 1.0.1
      lodash.defaults: 4.2.0
      lodash.difference: 4.5.0
      lodash.flatten: 4.4.0
      lodash.isplainobject: 4.0.6
      lodash.union: 4.6.0
      normalize-path: 3.0.0
      readable-stream: 3.6.2

  archiver-utils@5.0.2:
    dependencies:
      glob: 10.4.5
      graceful-fs: 4.2.11
      is-stream: 2.0.1
      lazystream: 1.0.1
      lodash: 4.17.21
      normalize-path: 3.0.0
      readable-stream: 4.5.2

  archiver@5.3.2:
    dependencies:
      archiver-utils: 2.1.0
      async: 3.2.5
      buffer-crc32: 0.2.13
      readable-stream: 3.6.2
      readdir-glob: 1.1.3
      tar-stream: 2.2.0
      zip-stream: 4.1.1

  archiver@7.0.1:
    dependencies:
      archiver-utils: 5.0.2
      async: 3.2.5
      buffer-crc32: 1.0.0
      readable-stream: 4.5.2
      readdir-glob: 1.1.3
      tar-stream: 3.1.7
      zip-stream: 6.0.1

  are-we-there-yet@3.0.1:
    dependencies:
      delegates: 1.0.0
      readable-stream: 3.6.2

  argparse@2.0.1: {}

  aria-query@5.1.3:
    dependencies:
      deep-equal: 2.2.3

  aria-query@5.3.0:
    dependencies:
      dequal: 2.0.3

  array-buffer-byte-length@1.0.1:
    dependencies:
      call-bind: 1.0.7
      is-array-buffer: 3.0.4

  array-union@2.1.0: {}

  assert-plus@1.0.0:
    optional: true

  assertion-error@2.0.1: {}

  ast-types@0.13.4:
    dependencies:
      tslib: 2.6.3

  astral-regex@2.0.0:
    optional: true

  async-exit-hook@2.0.1: {}

  async-retry@1.3.3:
    dependencies:
      retry: 0.13.1

  async@3.2.5: {}

  asynckit@0.4.0: {}

  at-least-node@1.0.0: {}

  author-regex@1.0.0: {}

  available-typed-arrays@1.0.7:
    dependencies:
      possible-typed-array-names: 1.0.0

  b4a@1.6.6: {}

  balanced-match@1.0.2: {}

  bare-events@2.4.2:
    optional: true

  bare-fs@2.3.1:
    dependencies:
      bare-events: 2.4.2
      bare-path: 2.1.3
      bare-stream: 2.1.3
    optional: true

  bare-os@2.4.0:
    optional: true

  bare-path@2.1.3:
    dependencies:
      bare-os: 2.4.0
    optional: true

  bare-stream@2.1.3:
    dependencies:
      streamx: 2.18.0
    optional: true

  base64-js@1.5.1: {}

  basic-ftp@5.0.5: {}

  before-after-hook@2.2.3: {}

  binary-extensions@2.3.0: {}

  bl@4.1.0:
    dependencies:
      buffer: 5.7.1
      inherits: 2.0.4
      readable-stream: 3.6.2

  bluebird-lst@1.0.9:
    dependencies:
      bluebird: 3.7.2

  bluebird@3.7.2: {}

  boolbase@1.0.0: {}

  boolean@3.2.0:
    optional: true

  boxen@7.1.1:
    dependencies:
      ansi-align: 3.0.1
      camelcase: 7.0.1
      chalk: 5.3.0
      cli-boxes: 3.0.0
      string-width: 5.1.2
      type-fest: 2.19.0
      widest-line: 4.0.1
      wrap-ansi: 8.1.0

  brace-expansion@1.1.11:
    dependencies:
      balanced-match: 1.0.2
      concat-map: 0.0.1

  brace-expansion@2.0.1:
    dependencies:
      balanced-match: 1.0.2

  braces@3.0.3:
    dependencies:
      fill-range: 7.1.1

  browser-stdout@1.3.1: {}

  browserslist@4.23.2:
    dependencies:
      caniuse-lite: 1.0.30001643
      electron-to-chromium: 1.5.3
      node-releases: 2.0.18
      update-browserslist-db: 1.1.0(browserslist@4.23.2)

  buffer-crc32@0.2.13: {}

  buffer-crc32@1.0.0: {}

  buffer-from@1.1.2: {}

  buffer@5.7.1:
    dependencies:
      base64-js: 1.5.1
      ieee754: 1.2.1

  buffer@6.0.3:
    dependencies:
      base64-js: 1.5.1
      ieee754: 1.2.1

  builder-util-runtime@9.2.5:
    dependencies:
      debug: 4.3.5(supports-color@8.1.1)
      sax: 1.4.1
    transitivePeerDependencies:
      - supports-color

  builder-util-runtime@9.2.5-alpha.3:
    dependencies:
      debug: 4.3.5(supports-color@8.1.1)
      sax: 1.4.1
    transitivePeerDependencies:
      - supports-color

  builder-util@25.0.0-alpha.10:
    dependencies:
      7zip-bin: 5.2.0
      '@types/debug': 4.1.12
      app-builder-bin: 5.0.0-alpha.4
      bluebird-lst: 1.0.9
      builder-util-runtime: 9.2.5-alpha.3
      chalk: 4.1.2
      cross-spawn: 7.0.3
      debug: 4.3.5(supports-color@8.1.1)
      fs-extra: 10.1.0
      http-proxy-agent: 5.0.0
      https-proxy-agent: 5.0.1
      is-ci: 3.0.1
      js-yaml: 4.1.0
      source-map-support: 0.5.21
      stat-mode: 1.0.0
      temp-file: 3.4.0
    transitivePeerDependencies:
      - supports-color

  builder-util@25.0.2:
    dependencies:
      7zip-bin: 5.2.0
      '@types/debug': 4.1.12
      app-builder-bin: 5.0.0-alpha.6
      bluebird-lst: 1.0.9
      builder-util-runtime: 9.2.5
      chalk: 4.1.2
      cross-spawn: 7.0.3
      debug: 4.3.5(supports-color@8.1.1)
      fs-extra: 10.1.0
      http-proxy-agent: 5.0.0
      https-proxy-agent: 5.0.1
      is-ci: 3.0.1
      js-yaml: 4.1.0
      source-map-support: 0.5.21
      stat-mode: 1.0.0
      temp-file: 3.4.0
    transitivePeerDependencies:
      - supports-color

  builtin-modules@3.3.0: {}

  bundle-name@4.1.0:
    dependencies:
      run-applescript: 7.0.0

  cac@6.7.14: {}

  cacache@16.1.3:
    dependencies:
      '@npmcli/fs': 2.1.2
      '@npmcli/move-file': 2.0.1
      chownr: 2.0.0
      fs-minipass: 2.1.0
      glob: 8.1.0
      infer-owner: 1.0.4
      lru-cache: 7.18.3
      minipass: 3.3.6
      minipass-collect: 1.0.2
      minipass-flush: 1.0.5
      minipass-pipeline: 1.2.4
      mkdirp: 1.0.4
      p-map: 4.0.0
      promise-inflight: 1.0.1
      rimraf: 3.0.2
      ssri: 9.0.1
      tar: 6.2.1
      unique-filename: 2.0.1
    transitivePeerDependencies:
      - bluebird

  cacheable-lookup@5.0.4: {}

  cacheable-lookup@7.0.0: {}

  cacheable-request@10.2.14:
    dependencies:
      '@types/http-cache-semantics': 4.0.4
      get-stream: 6.0.1
      http-cache-semantics: 4.1.1
      keyv: 4.5.4
      mimic-response: 4.0.0
      normalize-url: 8.0.1
      responselike: 3.0.0

  cacheable-request@7.0.4:
    dependencies:
      clone-response: 1.0.3
      get-stream: 5.2.0
      http-cache-semantics: 4.1.1
      keyv: 4.5.4
      lowercase-keys: 2.0.0
      normalize-url: 6.1.0
      responselike: 2.0.1

  call-bind@1.0.7:
    dependencies:
      es-define-property: 1.0.0
      es-errors: 1.3.0
      function-bind: 1.1.2
      get-intrinsic: 1.2.4
      set-function-length: 1.2.2

  callsites@3.1.0: {}

  camelcase@6.3.0: {}

  camelcase@7.0.1: {}

  caniuse-lite@1.0.30001643: {}

  chai@5.1.1:
    dependencies:
      assertion-error: 2.0.1
      check-error: 2.1.1
      deep-eql: 5.0.2
      loupe: 3.1.1
      pathval: 2.0.0

  chalk@2.4.2:
    dependencies:
      ansi-styles: 3.2.1
      escape-string-regexp: 1.0.5
      supports-color: 5.5.0

  chalk@4.1.2:
    dependencies:
      ansi-styles: 4.3.0
      supports-color: 7.2.0

  chalk@5.3.0: {}

  chardet@0.7.0: {}

  check-error@2.1.1: {}

  cheerio-select@2.1.0:
    dependencies:
      boolbase: 1.0.0
      css-select: 5.1.0
      css-what: 6.1.0
      domelementtype: 2.3.0
      domhandler: 5.0.3
      domutils: 3.1.0

  cheerio@1.0.0-rc.12:
    dependencies:
      cheerio-select: 2.1.0
      dom-serializer: 2.0.0
      domhandler: 5.0.3
      domutils: 3.1.0
      htmlparser2: 8.0.2
      parse5: 7.1.2
      parse5-htmlparser2-tree-adapter: 7.0.0

  chokidar@3.6.0:
    dependencies:
      anymatch: 3.1.3
      braces: 3.0.3
      glob-parent: 5.1.2
      is-binary-path: 2.1.0
      is-glob: 4.0.3
      normalize-path: 3.0.0
      readdirp: 3.6.0
    optionalDependencies:
      fsevents: 2.3.3

  chownr@2.0.0: {}

  chrome-trace-event@1.0.4: {}

  chromium-bidi@0.4.16(devtools-protocol@0.0.1147663):
    dependencies:
      devtools-protocol: 0.0.1147663
      mitt: 3.0.0
    optional: true

  chromium-pickle-js@0.2.0: {}

  ci-info@3.9.0: {}

  clean-stack@2.2.0: {}

  cli-boxes@3.0.0: {}

  cli-cursor@3.1.0:
    dependencies:
      restore-cursor: 3.1.0

  cli-cursor@4.0.0:
    dependencies:
      restore-cursor: 4.0.0

  cli-spinners@2.9.2: {}

  cli-spinners@3.1.0: {}

  cli-truncate@2.1.0:
    dependencies:
      slice-ansi: 3.0.0
      string-width: 4.2.3
    optional: true

  cli-truncate@3.1.0:
    dependencies:
      slice-ansi: 5.0.0
      string-width: 5.1.2

  cli-truncate@4.0.0:
    dependencies:
      slice-ansi: 5.0.0
      string-width: 7.2.0

  cli-width@4.1.0: {}

  cliui@7.0.4:
    dependencies:
      string-width: 4.2.3
      strip-ansi: 6.0.1
      wrap-ansi: 7.0.0

  cliui@8.0.1:
    dependencies:
      string-width: 4.2.3
      strip-ansi: 6.0.1
      wrap-ansi: 7.0.0

  clone-response@1.0.3:
    dependencies:
      mimic-response: 1.0.1

  clone@1.0.4: {}

  color-convert@1.9.3:
    dependencies:
      color-name: 1.1.3

  color-convert@2.0.1:
    dependencies:
      color-name: 1.1.4

  color-name@1.1.3: {}

  color-name@1.1.4: {}

  color-support@1.1.3: {}

  colorette@2.0.20: {}

  combined-stream@1.0.8:
    dependencies:
      delayed-stream: 1.0.0

  commander@12.1.0: {}

  commander@2.20.3: {}

  commander@4.1.1: {}

  commander@5.1.0: {}

  commander@9.5.0: {}

  commondir@1.0.1: {}

  compare-version@0.1.2: {}

  compare-versions@6.1.1: {}

  compress-commons@4.1.2:
    dependencies:
      buffer-crc32: 0.2.13
      crc32-stream: 4.0.3
      normalize-path: 3.0.0
      readable-stream: 3.6.2

  compress-commons@6.0.2:
    dependencies:
      crc-32: 1.2.2
      crc32-stream: 6.0.0
      is-stream: 2.0.1
      normalize-path: 3.0.0
      readable-stream: 4.5.2

  concat-map@0.0.1: {}

  config-chain@1.1.13:
    dependencies:
      ini: 1.3.8
      proto-list: 1.2.4

  config-file-ts@0.2.8-rc1:
    dependencies:
      glob: 10.4.5
      typescript: 5.5.4

  configstore@6.0.0:
    dependencies:
      dot-prop: 6.0.1
      graceful-fs: 4.2.11
      unique-string: 3.0.0
      write-file-atomic: 3.0.3
      xdg-basedir: 5.1.0

  console-control-strings@1.1.0: {}

  convert-hrtime@5.0.0: {}

  core-util-is@1.0.2:
    optional: true

  core-util-is@1.0.3: {}

  cosmiconfig@9.0.0(typescript@5.5.4):
    dependencies:
      env-paths: 2.2.1
      import-fresh: 3.3.0
      js-yaml: 4.1.0
      parse-json: 5.2.0
    optionalDependencies:
      typescript: 5.5.4

  crc-32@1.2.2: {}

  crc32-stream@4.0.3:
    dependencies:
      crc-32: 1.2.2
      readable-stream: 3.6.2

  crc32-stream@6.0.0:
    dependencies:
      crc-32: 1.2.2
      readable-stream: 4.5.2

  crc@3.8.0:
    dependencies:
      buffer: 5.7.1
    optional: true

  cross-dirname@0.1.0: {}

  cross-env@7.0.3:
    dependencies:
      cross-spawn: 7.0.3

  cross-fetch@4.0.0(encoding@0.1.13):
    dependencies:
      node-fetch: 2.7.0(encoding@0.1.13)
    transitivePeerDependencies:
      - encoding
    optional: true

  cross-spawn@6.0.5:
    dependencies:
      nice-try: 1.0.5
      path-key: 2.0.1
      semver: 5.7.2
      shebang-command: 1.2.0
      which: 1.3.1

  cross-spawn@7.0.3:
    dependencies:
      path-key: 3.1.1
      shebang-command: 2.0.0
      which: 2.0.2

  crypto-random-string@4.0.0:
    dependencies:
      type-fest: 1.4.0

  css-select@5.1.0:
    dependencies:
      boolbase: 1.0.0
      css-what: 6.1.0
      domhandler: 5.0.3
      domutils: 3.1.0
      nth-check: 2.1.1

  css-shorthand-properties@1.1.1: {}

  css-value@0.0.1: {}

  css-what@6.1.0: {}

  cssstyle@4.0.1:
    dependencies:
      rrweb-cssom: 0.6.0

  data-uri-to-buffer@4.0.1: {}

  data-uri-to-buffer@6.0.2: {}

  data-urls@5.0.0:
    dependencies:
      whatwg-mimetype: 4.0.0
      whatwg-url: 14.0.0

  debug@2.6.9:
    dependencies:
      ms: 2.0.0

  debug@4.3.4:
    dependencies:
      ms: 2.1.2
    optional: true

  debug@4.3.5(supports-color@8.1.1):
    dependencies:
      ms: 2.1.2
    optionalDependencies:
      supports-color: 8.1.1

  decamelize@4.0.0: {}

  decamelize@6.0.0: {}

  decimal.js@10.4.3: {}

  decompress-response@6.0.0:
    dependencies:
      mimic-response: 3.1.0

  deep-eql@5.0.2: {}

  deep-equal@2.2.3:
    dependencies:
      array-buffer-byte-length: 1.0.1
      call-bind: 1.0.7
      es-get-iterator: 1.1.3
      get-intrinsic: 1.2.4
      is-arguments: 1.1.1
      is-array-buffer: 3.0.4
      is-date-object: 1.0.5
      is-regex: 1.1.4
      is-shared-array-buffer: 1.0.3
      isarray: 2.0.5
      object-is: 1.1.6
      object-keys: 1.1.1
      object.assign: 4.1.5
      regexp.prototype.flags: 1.5.2
      side-channel: 1.0.6
      which-boxed-primitive: 1.0.2
      which-collection: 1.0.2
      which-typed-array: 1.1.15

  deep-extend@0.6.0: {}

  deep-is@0.1.4: {}

  deepmerge-ts@5.1.0:
    optional: true

  deepmerge-ts@7.1.0: {}

  deepmerge@4.3.1: {}

  default-browser-id@5.0.0: {}

  default-browser@5.2.1:
    dependencies:
      bundle-name: 4.1.0
      default-browser-id: 5.0.0

  defaults@1.0.4:
    dependencies:
      clone: 1.0.4

  defer-to-connect@2.0.1: {}

  define-data-property@1.1.4:
    dependencies:
      es-define-property: 1.0.0
      es-errors: 1.3.0
      gopd: 1.0.1

  define-lazy-prop@3.0.0: {}

  define-properties@1.2.1:
    dependencies:
      define-data-property: 1.1.4
      has-property-descriptors: 1.0.2
      object-keys: 1.1.1

  degenerator@5.0.1:
    dependencies:
      ast-types: 0.13.4
      escodegen: 2.1.0
      esprima: 4.0.1

  delayed-stream@1.0.0: {}

  delegates@1.0.0: {}

  deprecation@2.3.1: {}

  dequal@2.0.3: {}

  detect-libc@2.0.3: {}

  detect-node@2.1.0:
    optional: true

  devtools-protocol@0.0.1147663:
    optional: true

  devtools-protocol@0.0.1302984:
    optional: true

  diff-sequences@29.6.3: {}

  diff@5.2.0: {}

  dir-compare@4.2.0:
    dependencies:
      minimatch: 3.1.2
      p-limit: 3.1.0

  dir-glob@3.0.1:
    dependencies:
      path-type: 4.0.0

  dmg-builder@25.0.2(electron-builder-squirrel-windows@25.0.2):
    dependencies:
      app-builder-lib: 25.0.2(dmg-builder@25.0.2(electron-builder-squirrel-windows@25.0.2))(electron-builder-squirrel-windows@25.0.2(dmg-builder@25.0.2))
      builder-util: 25.0.2
      builder-util-runtime: 9.2.5
      fs-extra: 10.1.0
      iconv-lite: 0.6.3
      js-yaml: 4.1.0
    optionalDependencies:
      dmg-license: 1.0.11
    transitivePeerDependencies:
      - bluebird
      - electron-builder-squirrel-windows
      - supports-color

  dmg-license@1.0.11:
    dependencies:
      '@types/plist': 3.0.5
      '@types/verror': 1.10.10
      ajv: 6.12.6
      crc: 3.8.0
      iconv-corefoundation: 1.1.7
      plist: 3.1.0
      smart-buffer: 4.2.0
      verror: 1.10.1
    optional: true

  doctrine@3.0.0:
    dependencies:
      esutils: 2.0.3

  dom-accessibility-api@0.5.16: {}

  dom-serializer@2.0.0:
    dependencies:
      domelementtype: 2.3.0
      domhandler: 5.0.3
      entities: 4.5.0

  domelementtype@2.3.0: {}

  domhandler@5.0.3:
    dependencies:
      domelementtype: 2.3.0

  domutils@3.1.0:
    dependencies:
      dom-serializer: 2.0.0
      domelementtype: 2.3.0
      domhandler: 5.0.3

  dot-prop@6.0.1:
    dependencies:
      is-obj: 2.0.0

  dotenv-expand@11.0.6:
    dependencies:
      dotenv: 16.4.5

  dotenv@16.4.5: {}

  eastasianwidth@0.2.0: {}

  edge-paths@3.0.5:
    dependencies:
      '@types/which': 2.0.2
      which: 2.0.2

  edgedriver@5.6.0:
    dependencies:
      '@wdio/logger': 8.38.0
      '@zip.js/zip.js': 2.7.47
      decamelize: 6.0.0
      edge-paths: 3.0.5
      node-fetch: 3.3.2
      which: 4.0.0

  ejs@3.1.10:
    dependencies:
      jake: 10.9.2

  electron-builder-squirrel-windows@25.0.2(dmg-builder@25.0.2):
    dependencies:
      app-builder-lib: 25.0.2(dmg-builder@25.0.2(electron-builder-squirrel-windows@25.0.2))(electron-builder-squirrel-windows@25.0.2(dmg-builder@25.0.2))
      archiver: 5.3.2
      builder-util: 25.0.2
      fs-extra: 10.1.0
    transitivePeerDependencies:
      - bluebird
      - dmg-builder
      - supports-color

  electron-builder@25.0.2(electron-builder-squirrel-windows@25.0.2(dmg-builder@25.0.2)):
    dependencies:
      app-builder-lib: 25.0.2(dmg-builder@25.0.2(electron-builder-squirrel-windows@25.0.2))(electron-builder-squirrel-windows@25.0.2(dmg-builder@25.0.2))
      builder-util: 25.0.2
      builder-util-runtime: 9.2.5
      chalk: 4.1.2
      dmg-builder: 25.0.2(electron-builder-squirrel-windows@25.0.2)
      fs-extra: 10.1.0
      is-ci: 3.0.1
      lazy-val: 1.0.5
      read-config-file: 6.4.0
      simple-update-notifier: 2.0.0
      yargs: 17.7.2
    transitivePeerDependencies:
      - bluebird
      - electron-builder-squirrel-windows
      - supports-color

  electron-publish@25.0.2:
    dependencies:
      '@types/fs-extra': 9.0.13
      builder-util: 25.0.2
      builder-util-runtime: 9.2.5
      chalk: 4.1.2
      fs-extra: 10.1.0
      lazy-val: 1.0.5
      mime: 2.6.0
    transitivePeerDependencies:
      - supports-color

  electron-to-chromium@1.5.3: {}

  electron@31.3.1:
    dependencies:
      '@electron/get': 2.0.3
      '@types/node': 20.14.12
      extract-zip: 2.0.1
    transitivePeerDependencies:
      - supports-color

  emoji-regex@10.3.0: {}

  emoji-regex@8.0.0: {}

  emoji-regex@9.2.2: {}

  encoding@0.1.13:
    dependencies:
      iconv-lite: 0.6.3
    optional: true

  end-of-stream@1.4.4:
    dependencies:
      once: 1.4.0

  enhanced-resolve@5.17.1:
    dependencies:
      graceful-fs: 4.2.11
      tapable: 2.2.1

  entities@4.5.0: {}

  env-paths@2.2.1: {}

  err-code@2.0.3: {}

  error-ex@1.3.2:
    dependencies:
      is-arrayish: 0.2.1

  es-define-property@1.0.0:
    dependencies:
      get-intrinsic: 1.2.4

  es-errors@1.3.0: {}

  es-get-iterator@1.1.3:
    dependencies:
      call-bind: 1.0.7
      get-intrinsic: 1.2.4
      has-symbols: 1.0.3
      is-arguments: 1.1.1
      is-map: 2.0.3
      is-set: 2.0.3
      is-string: 1.0.7
      isarray: 2.0.5
      stop-iteration-iterator: 1.0.0

  es-module-lexer@1.5.4: {}

  es6-error@4.1.1:
    optional: true

  esbuild@0.21.5:
    optionalDependencies:
      '@esbuild/aix-ppc64': 0.21.5
      '@esbuild/android-arm': 0.21.5
      '@esbuild/android-arm64': 0.21.5
      '@esbuild/android-x64': 0.21.5
      '@esbuild/darwin-arm64': 0.21.5
      '@esbuild/darwin-x64': 0.21.5
      '@esbuild/freebsd-arm64': 0.21.5
      '@esbuild/freebsd-x64': 0.21.5
      '@esbuild/linux-arm': 0.21.5
      '@esbuild/linux-arm64': 0.21.5
      '@esbuild/linux-ia32': 0.21.5
      '@esbuild/linux-loong64': 0.21.5
      '@esbuild/linux-mips64el': 0.21.5
      '@esbuild/linux-ppc64': 0.21.5
      '@esbuild/linux-riscv64': 0.21.5
      '@esbuild/linux-s390x': 0.21.5
      '@esbuild/linux-x64': 0.21.5
      '@esbuild/netbsd-x64': 0.21.5
      '@esbuild/openbsd-x64': 0.21.5
      '@esbuild/sunos-x64': 0.21.5
      '@esbuild/win32-arm64': 0.21.5
      '@esbuild/win32-ia32': 0.21.5
      '@esbuild/win32-x64': 0.21.5

  escalade@3.1.2: {}

  escape-goat@4.0.0: {}

  escape-string-regexp@1.0.5: {}

  escape-string-regexp@2.0.0: {}

  escape-string-regexp@4.0.0: {}

  escodegen@2.1.0:
    dependencies:
      esprima: 4.0.1
      estraverse: 5.3.0
      esutils: 2.0.3
    optionalDependencies:
      source-map: 0.6.1

  eslint-config-prettier@9.1.0(eslint@8.57.0):
    dependencies:
      eslint: 8.57.0

  eslint-plugin-vitest@0.5.4(@typescript-eslint/eslint-plugin@7.18.0(@typescript-eslint/parser@7.17.0(eslint@8.57.0)(typescript@5.5.4))(eslint@8.57.0)(typescript@5.5.4))(eslint@8.57.0)(typescript@5.5.4)(vitest@2.0.4(@types/node@20.14.12)(jsdom@24.1.1)):
    dependencies:
      '@typescript-eslint/utils': 7.17.0(eslint@8.57.0)(typescript@5.5.4)
      eslint: 8.57.0
    optionalDependencies:
<<<<<<< HEAD
      '@typescript-eslint/eslint-plugin': 7.17.0(@typescript-eslint/parser@7.17.0(eslint@8.57.0)(typescript@5.5.4))(eslint@8.57.0)(typescript@5.5.4)
      vitest: 2.0.4(@types/node@20.14.12)(jsdom@24.1.1)
=======
      '@typescript-eslint/eslint-plugin': 7.18.0(@typescript-eslint/parser@7.17.0(eslint@8.57.0)(typescript@5.5.4))(eslint@8.57.0)(typescript@5.5.4)
      vitest: 2.0.4(@types/node@20.14.12)(jsdom@24.1.1)(terser@5.31.3)
>>>>>>> a2a1c0a6
    transitivePeerDependencies:
      - supports-color
      - typescript

  eslint-plugin-wdio@8.37.0: {}

  eslint-scope@5.1.1:
    dependencies:
      esrecurse: 4.3.0
      estraverse: 4.3.0

  eslint-scope@7.2.2:
    dependencies:
      esrecurse: 4.3.0
      estraverse: 5.3.0

  eslint-visitor-keys@3.4.3: {}

  eslint@8.57.0:
    dependencies:
      '@eslint-community/eslint-utils': 4.4.0(eslint@8.57.0)
      '@eslint-community/regexpp': 4.11.0
      '@eslint/eslintrc': 2.1.4
      '@eslint/js': 8.57.0
      '@humanwhocodes/config-array': 0.11.14
      '@humanwhocodes/module-importer': 1.0.1
      '@nodelib/fs.walk': 1.2.8
      '@ungap/structured-clone': 1.2.0
      ajv: 6.12.6
      chalk: 4.1.2
      cross-spawn: 7.0.3
      debug: 4.3.5(supports-color@8.1.1)
      doctrine: 3.0.0
      escape-string-regexp: 4.0.0
      eslint-scope: 7.2.2
      eslint-visitor-keys: 3.4.3
      espree: 9.6.1
      esquery: 1.6.0
      esutils: 2.0.3
      fast-deep-equal: 3.1.3
      file-entry-cache: 6.0.1
      find-up: 5.0.0
      glob-parent: 6.0.2
      globals: 13.24.0
      graphemer: 1.4.0
      ignore: 5.3.1
      imurmurhash: 0.1.4
      is-glob: 4.0.3
      is-path-inside: 3.0.3
      js-yaml: 4.1.0
      json-stable-stringify-without-jsonify: 1.0.1
      levn: 0.4.1
      lodash.merge: 4.6.2
      minimatch: 3.1.2
      natural-compare: 1.4.0
      optionator: 0.9.4
      strip-ansi: 6.0.1
      text-table: 0.2.0
    transitivePeerDependencies:
      - supports-color

  espree@9.6.1:
    dependencies:
      acorn: 8.12.1
      acorn-jsx: 5.3.2(acorn@8.12.1)
      eslint-visitor-keys: 3.4.3

  esprima@4.0.1: {}

  esquery@1.6.0:
    dependencies:
      estraverse: 5.3.0

  esrecurse@4.3.0:
    dependencies:
      estraverse: 5.3.0

  estraverse@4.3.0: {}

  estraverse@5.3.0: {}

  estree-walker@2.0.2: {}

  estree-walker@3.0.3:
    dependencies:
      '@types/estree': 1.0.5

  esutils@2.0.3: {}

  event-target-shim@5.0.1: {}

  eventemitter3@5.0.1: {}

  events@3.3.0: {}

  execa@1.0.0:
    dependencies:
      cross-spawn: 6.0.5
      get-stream: 4.1.0
      is-stream: 1.1.0
      npm-run-path: 2.0.2
      p-finally: 1.0.0
      signal-exit: 3.0.7
      strip-eof: 1.0.0

  execa@5.1.1:
    dependencies:
      cross-spawn: 7.0.3
      get-stream: 6.0.1
      human-signals: 2.1.0
      is-stream: 2.0.1
      merge-stream: 2.0.0
      npm-run-path: 4.0.1
      onetime: 5.1.2
      signal-exit: 3.0.7
      strip-final-newline: 2.0.0

  execa@8.0.1:
    dependencies:
      cross-spawn: 7.0.3
      get-stream: 8.0.1
      human-signals: 5.0.0
      is-stream: 3.0.0
      merge-stream: 2.0.0
      npm-run-path: 5.3.0
      onetime: 6.0.0
      signal-exit: 4.1.0
      strip-final-newline: 3.0.0

  execa@9.3.0:
    dependencies:
      '@sindresorhus/merge-streams': 4.0.0
      cross-spawn: 7.0.3
      figures: 6.1.0
      get-stream: 9.0.1
      human-signals: 7.0.0
      is-plain-obj: 4.1.0
      is-stream: 4.0.1
      npm-run-path: 5.3.0
      pretty-ms: 9.1.0
      signal-exit: 4.1.0
      strip-final-newline: 4.0.0
      yoctocolors: 2.1.1

  expand-tilde@2.0.2:
    dependencies:
      homedir-polyfill: 1.0.3

  expect-webdriverio@4.15.1(encoding@0.1.13)(typescript@5.5.4):
    dependencies:
      '@vitest/snapshot': 1.6.0
      expect: 29.7.0
      jest-matcher-utils: 29.7.0
      lodash.isequal: 4.5.0
    optionalDependencies:
      '@wdio/globals': 8.39.1(encoding@0.1.13)(typescript@5.5.4)
      '@wdio/logger': 8.38.0
      webdriverio: 8.39.1(encoding@0.1.13)(typescript@5.5.4)
    transitivePeerDependencies:
      - bufferutil
      - devtools
      - encoding
      - supports-color
      - typescript
      - utf-8-validate
    optional: true

  expect-webdriverio@5.0.0-alpha.0(encoding@0.1.13)(typescript@5.5.4):
    dependencies:
      '@vitest/snapshot': 1.6.0
      expect: 29.7.0
      jest-matcher-utils: 29.7.0
      lodash.isequal: 4.5.0
    optionalDependencies:
      '@wdio/globals': 8.39.1(encoding@0.1.13)(typescript@5.5.4)
      '@wdio/logger': 8.38.0
      webdriverio: 8.39.1(encoding@0.1.13)(typescript@5.5.4)
    transitivePeerDependencies:
      - bufferutil
      - devtools
      - encoding
      - supports-color
      - typescript
      - utf-8-validate

  expect-webdriverio@5.0.0-alpha.2(@wdio/globals@9.0.0-alpha.369(@wdio/logger@9.0.0-alpha.369))(@wdio/logger@9.0.0-alpha.369)(webdriverio@9.0.0-alpha.369):
    dependencies:
      '@vitest/snapshot': 1.6.0
      '@wdio/globals': 9.0.0-alpha.369(@wdio/logger@9.0.0-alpha.369)
      '@wdio/logger': 9.0.0-alpha.369
      expect: 29.7.0
      jest-matcher-utils: 29.7.0
      lodash.isequal: 4.5.0
      webdriverio: 9.0.0-alpha.369
    optional: true

  expect@29.7.0:
    dependencies:
      '@jest/expect-utils': 29.7.0
      jest-get-type: 29.6.3
      jest-matcher-utils: 29.7.0
      jest-message-util: 29.7.0
      jest-util: 29.7.0

  exponential-backoff@3.1.1: {}

  external-editor@3.1.0:
    dependencies:
      chardet: 0.7.0
      iconv-lite: 0.4.24
      tmp: 0.0.33

  extract-zip@2.0.1:
    dependencies:
      debug: 4.3.5(supports-color@8.1.1)
      get-stream: 5.2.0
      yauzl: 2.10.0
    optionalDependencies:
      '@types/yauzl': 2.10.3
    transitivePeerDependencies:
      - supports-color

  extsprintf@1.4.1:
    optional: true

  fast-copy@3.0.2: {}

  fast-deep-equal@2.0.1: {}

  fast-deep-equal@3.1.3: {}

  fast-fifo@1.3.2: {}

  fast-glob@3.3.2:
    dependencies:
      '@nodelib/fs.stat': 2.0.5
      '@nodelib/fs.walk': 1.2.8
      glob-parent: 5.1.2
      merge2: 1.4.1
      micromatch: 4.0.7

  fast-json-stable-stringify@2.1.0: {}

  fast-levenshtein@2.0.6: {}

  fastq@1.17.1:
    dependencies:
      reusify: 1.0.4

  fd-slicer@1.1.0:
    dependencies:
      pend: 1.2.0

  fetch-blob@3.2.0:
    dependencies:
      node-domexception: 1.0.0
      web-streams-polyfill: 3.3.3

  figures@6.1.0:
    dependencies:
      is-unicode-supported: 2.0.0

  file-entry-cache@6.0.1:
    dependencies:
      flat-cache: 3.2.0

  filelist@1.0.4:
    dependencies:
      minimatch: 5.1.6

  filename-reserved-regex@2.0.0: {}

  filenamify@4.3.0:
    dependencies:
      filename-reserved-regex: 2.0.0
      strip-outer: 1.0.1
      trim-repeated: 1.0.0

  fill-range@7.1.1:
    dependencies:
      to-regex-range: 5.0.1

  find-up-simple@1.0.0: {}

  find-up@2.1.0:
    dependencies:
      locate-path: 2.0.0

  find-up@4.1.0:
    dependencies:
      locate-path: 5.0.0
      path-exists: 4.0.0

  find-up@5.0.0:
    dependencies:
      locate-path: 6.0.0
      path-exists: 4.0.0

  find-up@6.3.0:
    dependencies:
      locate-path: 7.2.0
      path-exists: 5.0.0

  find-versions@6.0.0:
    dependencies:
      semver-regex: 4.0.5
      super-regex: 1.0.0

  flat-cache@3.2.0:
    dependencies:
      flatted: 3.3.1
      keyv: 4.5.4
      rimraf: 3.0.2

  flat@5.0.2: {}

  flatted@3.3.1: {}

  flora-colossus@2.0.0:
    dependencies:
      debug: 4.3.5(supports-color@8.1.1)
      fs-extra: 10.1.0
    transitivePeerDependencies:
      - supports-color

  for-each@0.3.3:
    dependencies:
      is-callable: 1.2.7

  foreground-child@3.2.1:
    dependencies:
      cross-spawn: 7.0.3
      signal-exit: 4.1.0

  form-data-encoder@2.1.4: {}

  form-data@4.0.0:
    dependencies:
      asynckit: 0.4.0
      combined-stream: 1.0.8
      mime-types: 2.1.35

  formdata-polyfill@4.0.10:
    dependencies:
      fetch-blob: 3.2.0

  fs-constants@1.0.0: {}

  fs-extra@10.1.0:
    dependencies:
      graceful-fs: 4.2.11
      jsonfile: 6.1.0
      universalify: 2.0.1

  fs-extra@11.2.0:
    dependencies:
      graceful-fs: 4.2.11
      jsonfile: 6.1.0
      universalify: 2.0.1

  fs-extra@8.1.0:
    dependencies:
      graceful-fs: 4.2.11
      jsonfile: 4.0.0
      universalify: 0.1.2

  fs-extra@9.1.0:
    dependencies:
      at-least-node: 1.0.0
      graceful-fs: 4.2.11
      jsonfile: 6.1.0
      universalify: 2.0.1

  fs-minipass@2.1.0:
    dependencies:
      minipass: 3.3.6

  fs.realpath@1.0.0: {}

  fsevents@2.3.3:
    optional: true

  function-bind@1.1.2: {}

  function-timeout@1.0.2: {}

  functions-have-names@1.2.3: {}

  galactus@1.0.0:
    dependencies:
      debug: 4.3.5(supports-color@8.1.1)
      flora-colossus: 2.0.0
      fs-extra: 10.1.0
    transitivePeerDependencies:
      - supports-color

  gauge@4.0.4:
    dependencies:
      aproba: 2.0.0
      color-support: 1.1.3
      console-control-strings: 1.1.0
      has-unicode: 2.0.1
      signal-exit: 3.0.7
      string-width: 4.2.3
      strip-ansi: 6.0.1
      wide-align: 1.1.5

  gaze@1.1.3:
    dependencies:
      globule: 1.3.4

  geckodriver@4.4.2:
    dependencies:
      '@wdio/logger': 8.38.0
      '@zip.js/zip.js': 2.7.47
      decamelize: 6.0.0
      http-proxy-agent: 7.0.2
      https-proxy-agent: 7.0.5
      node-fetch: 3.3.2
      tar-fs: 3.0.6
      which: 4.0.0
    transitivePeerDependencies:
      - supports-color

  get-caller-file@2.0.5: {}

  get-east-asian-width@1.2.0: {}

  get-func-name@2.0.2: {}

  get-installed-path@2.1.1:
    dependencies:
      global-modules: 1.0.0

  get-intrinsic@1.2.4:
    dependencies:
      es-errors: 1.3.0
      function-bind: 1.1.2
      has-proto: 1.0.3
      has-symbols: 1.0.3
      hasown: 2.0.2

  get-package-info@1.0.0:
    dependencies:
      bluebird: 3.7.2
      debug: 2.6.9
      lodash.get: 4.4.2
      read-pkg-up: 2.0.0
    transitivePeerDependencies:
      - supports-color

  get-port@7.1.0: {}

  get-stream@4.1.0:
    dependencies:
      pump: 3.0.0

  get-stream@5.2.0:
    dependencies:
      pump: 3.0.0

  get-stream@6.0.1: {}

  get-stream@8.0.1: {}

  get-stream@9.0.1:
    dependencies:
      '@sec-ant/readable-stream': 0.4.1
      is-stream: 4.0.1

  get-tsconfig@4.7.6:
    dependencies:
      resolve-pkg-maps: 1.0.0

  get-uri@6.0.3:
    dependencies:
      basic-ftp: 5.0.5
      data-uri-to-buffer: 6.0.2
      debug: 4.3.5(supports-color@8.1.1)
      fs-extra: 11.2.0
    transitivePeerDependencies:
      - supports-color

  git-up@7.0.0:
    dependencies:
      is-ssh: 1.4.0
      parse-url: 8.1.0

  git-url-parse@14.0.0:
    dependencies:
      git-up: 7.0.0

  glob-parent@5.1.2:
    dependencies:
      is-glob: 4.0.3

  glob-parent@6.0.2:
    dependencies:
      is-glob: 4.0.3

  glob-to-regexp@0.4.1: {}

  glob@10.4.5:
    dependencies:
      foreground-child: 3.2.1
      jackspeak: 3.4.3
      minimatch: 9.0.5
      minipass: 7.1.2
      package-json-from-dist: 1.0.0
      path-scurry: 1.11.1

  glob@7.1.7:
    dependencies:
      fs.realpath: 1.0.0
      inflight: 1.0.6
      inherits: 2.0.4
      minimatch: 3.0.8
      once: 1.4.0
      path-is-absolute: 1.0.1

  glob@7.2.3:
    dependencies:
      fs.realpath: 1.0.0
      inflight: 1.0.6
      inherits: 2.0.4
      minimatch: 3.1.2
      once: 1.4.0
      path-is-absolute: 1.0.1

  glob@8.1.0:
    dependencies:
      fs.realpath: 1.0.0
      inflight: 1.0.6
      inherits: 2.0.4
      minimatch: 5.1.6
      once: 1.4.0

  global-agent@3.0.0:
    dependencies:
      boolean: 3.2.0
      es6-error: 4.1.1
      matcher: 3.0.0
      roarr: 2.15.4
      semver: 7.6.3
      serialize-error: 7.0.1
    optional: true

  global-directory@4.0.1:
    dependencies:
      ini: 4.1.1

  global-jsdom@24.0.0(jsdom@24.1.1):
    dependencies:
      jsdom: 24.1.1

  global-modules@1.0.0:
    dependencies:
      global-prefix: 1.0.2
      is-windows: 1.0.2
      resolve-dir: 1.0.1

  global-prefix@1.0.2:
    dependencies:
      expand-tilde: 2.0.2
      homedir-polyfill: 1.0.3
      ini: 1.3.8
      is-windows: 1.0.2
      which: 1.3.1

  globals@13.24.0:
    dependencies:
      type-fest: 0.20.2

  globals@15.8.0: {}

  globalthis@1.0.4:
    dependencies:
      define-properties: 1.2.1
      gopd: 1.0.1
    optional: true

  globby@11.1.0:
    dependencies:
      array-union: 2.1.0
      dir-glob: 3.0.1
      fast-glob: 3.3.2
      ignore: 5.3.1
      merge2: 1.4.1
      slash: 3.0.0

  globby@14.0.2:
    dependencies:
      '@sindresorhus/merge-streams': 2.3.0
      fast-glob: 3.3.2
      ignore: 5.3.1
      path-type: 5.0.0
      slash: 5.1.0
      unicorn-magic: 0.1.0

  globule@1.3.4:
    dependencies:
      glob: 7.1.7
      lodash: 4.17.21
      minimatch: 3.0.8

  gopd@1.0.1:
    dependencies:
      get-intrinsic: 1.2.4

  got@11.8.6:
    dependencies:
      '@sindresorhus/is': 4.6.0
      '@szmarczak/http-timer': 4.0.6
      '@types/cacheable-request': 6.0.3
      '@types/responselike': 1.0.3
      cacheable-lookup: 5.0.4
      cacheable-request: 7.0.4
      decompress-response: 6.0.0
      http2-wrapper: 1.0.3
      lowercase-keys: 2.0.0
      p-cancelable: 2.1.1
      responselike: 2.0.1

  got@12.6.1:
    dependencies:
      '@sindresorhus/is': 5.6.0
      '@szmarczak/http-timer': 5.0.1
      cacheable-lookup: 7.0.0
      cacheable-request: 10.2.14
      decompress-response: 6.0.0
      form-data-encoder: 2.1.4
      get-stream: 6.0.1
      http2-wrapper: 2.2.1
      lowercase-keys: 3.0.0
      p-cancelable: 3.0.0
      responselike: 3.0.0
    optional: true

  got@13.0.0:
    dependencies:
      '@sindresorhus/is': 5.6.0
      '@szmarczak/http-timer': 5.0.1
      cacheable-lookup: 7.0.0
      cacheable-request: 10.2.14
      decompress-response: 6.0.0
      form-data-encoder: 2.1.4
      get-stream: 6.0.1
      http2-wrapper: 2.2.1
      lowercase-keys: 3.0.0
      p-cancelable: 3.0.0
      responselike: 3.0.0

  graceful-fs@4.2.10: {}

  graceful-fs@4.2.11: {}

  grapheme-splitter@1.0.4: {}

  graphemer@1.4.0: {}

  has-bigints@1.0.2: {}

  has-flag@3.0.0: {}

  has-flag@4.0.0: {}

  has-property-descriptors@1.0.2:
    dependencies:
      es-define-property: 1.0.0

  has-proto@1.0.3: {}

  has-symbols@1.0.3: {}

  has-tostringtag@1.0.2:
    dependencies:
      has-symbols: 1.0.3

  has-unicode@2.0.1: {}

  hasown@2.0.2:
    dependencies:
      function-bind: 1.1.2

  he@1.2.0: {}

  homedir-polyfill@1.0.3:
    dependencies:
      parse-passwd: 1.0.0

  hosted-git-info@2.8.9: {}

  hosted-git-info@4.1.0:
    dependencies:
      lru-cache: 6.0.0

  hosted-git-info@7.0.2:
    dependencies:
      lru-cache: 10.4.3

  html-encoding-sniffer@4.0.0:
    dependencies:
      whatwg-encoding: 3.1.1

  html-escaper@2.0.2: {}

  htmlfy@0.2.1: {}

  htmlparser2@8.0.2:
    dependencies:
      domelementtype: 2.3.0
      domhandler: 5.0.3
      domutils: 3.1.0
      entities: 4.5.0

  http-cache-semantics@4.1.1: {}

  http-proxy-agent@5.0.0:
    dependencies:
      '@tootallnate/once': 2.0.0
      agent-base: 6.0.2
      debug: 4.3.5(supports-color@8.1.1)
    transitivePeerDependencies:
      - supports-color

  http-proxy-agent@7.0.2:
    dependencies:
      agent-base: 7.1.1
      debug: 4.3.5(supports-color@8.1.1)
    transitivePeerDependencies:
      - supports-color

  http2-wrapper@1.0.3:
    dependencies:
      quick-lru: 5.1.1
      resolve-alpn: 1.2.1

  http2-wrapper@2.2.1:
    dependencies:
      quick-lru: 5.1.1
      resolve-alpn: 1.2.1

  https-proxy-agent@5.0.1:
    dependencies:
      agent-base: 6.0.2
      debug: 4.3.5(supports-color@8.1.1)
    transitivePeerDependencies:
      - supports-color

  https-proxy-agent@7.0.5:
    dependencies:
      agent-base: 7.1.1
      debug: 4.3.5(supports-color@8.1.1)
    transitivePeerDependencies:
      - supports-color

  human-signals@2.1.0: {}

  human-signals@5.0.0: {}

  human-signals@7.0.0: {}

  humanize-ms@1.2.1:
    dependencies:
      ms: 2.1.3

  husky@9.1.4: {}

  iconv-corefoundation@1.1.7:
    dependencies:
      cli-truncate: 2.1.0
      node-addon-api: 1.7.2
    optional: true

  iconv-lite@0.4.24:
    dependencies:
      safer-buffer: 2.1.2

  iconv-lite@0.6.3:
    dependencies:
      safer-buffer: 2.1.2

  ieee754@1.2.1: {}

  ignore@5.3.1: {}

  immediate@3.0.6: {}

  import-fresh@3.3.0:
    dependencies:
      parent-module: 1.0.1
      resolve-from: 4.0.0

  import-lazy@4.0.0: {}

  import-meta-resolve@4.1.0: {}

  imurmurhash@0.1.4: {}

  indent-string@4.0.0: {}

  index-to-position@0.1.2: {}

  infer-owner@1.0.4: {}

  inflight@1.0.6:
    dependencies:
      once: 1.4.0
      wrappy: 1.0.2

  inherits@2.0.4: {}

  ini@1.3.8: {}

  ini@4.1.1: {}

  inquirer@9.3.2:
    dependencies:
      '@inquirer/figures': 1.0.5
      ansi-escapes: 4.3.2
      cli-width: 4.1.0
      external-editor: 3.1.0
      mute-stream: 1.0.0
      ora: 5.4.1
      run-async: 3.0.0
      rxjs: 7.8.1
      string-width: 4.2.3
      strip-ansi: 6.0.1
      wrap-ansi: 6.2.0
      yoctocolors-cjs: 2.1.2

  internal-slot@1.0.7:
    dependencies:
      es-errors: 1.3.0
      hasown: 2.0.2
      side-channel: 1.0.6

  interpret@1.4.0: {}

  interpret@3.1.1: {}

  ip-address@9.0.5:
    dependencies:
      jsbn: 1.1.0
      sprintf-js: 1.1.3

  is-arguments@1.1.1:
    dependencies:
      call-bind: 1.0.7
      has-tostringtag: 1.0.2

  is-array-buffer@3.0.4:
    dependencies:
      call-bind: 1.0.7
      get-intrinsic: 1.2.4

  is-arrayish@0.2.1: {}

  is-bigint@1.0.4:
    dependencies:
      has-bigints: 1.0.2

  is-binary-path@2.1.0:
    dependencies:
      binary-extensions: 2.3.0

  is-boolean-object@1.1.2:
    dependencies:
      call-bind: 1.0.7
      has-tostringtag: 1.0.2

  is-builtin-module@3.2.1:
    dependencies:
      builtin-modules: 3.3.0

  is-callable@1.2.7: {}

  is-ci@3.0.1:
    dependencies:
      ci-info: 3.9.0

  is-core-module@2.15.0:
    dependencies:
      hasown: 2.0.2

  is-date-object@1.0.5:
    dependencies:
      has-tostringtag: 1.0.2

  is-docker@3.0.0: {}

  is-extglob@2.1.1: {}

  is-fullwidth-code-point@3.0.0: {}

  is-fullwidth-code-point@4.0.0: {}

  is-fullwidth-code-point@5.0.0:
    dependencies:
      get-east-asian-width: 1.2.0

  is-glob@4.0.3:
    dependencies:
      is-extglob: 2.1.1

  is-in-ci@0.1.0: {}

  is-inside-container@1.0.0:
    dependencies:
      is-docker: 3.0.0

  is-installed-globally@1.0.0:
    dependencies:
      global-directory: 4.0.1
      is-path-inside: 4.0.0

  is-interactive@1.0.0: {}

  is-interactive@2.0.0: {}

  is-lambda@1.0.1: {}

  is-map@2.0.3: {}

  is-module@1.0.0: {}

  is-npm@6.0.0: {}

  is-number-object@1.0.7:
    dependencies:
      has-tostringtag: 1.0.2

  is-number@7.0.0: {}

  is-obj@2.0.0: {}

  is-path-inside@3.0.3: {}

  is-path-inside@4.0.0: {}

  is-plain-obj@2.1.0: {}

  is-plain-obj@4.1.0: {}

  is-potential-custom-element-name@1.0.1: {}

  is-reference@1.2.1:
    dependencies:
      '@types/estree': 1.0.5

  is-regex@1.1.4:
    dependencies:
      call-bind: 1.0.7
      has-tostringtag: 1.0.2

  is-set@2.0.3: {}

  is-shared-array-buffer@1.0.3:
    dependencies:
      call-bind: 1.0.7

  is-ssh@1.4.0:
    dependencies:
      protocols: 2.0.1

  is-stream@1.1.0: {}

  is-stream@2.0.1: {}

  is-stream@3.0.0: {}

  is-stream@4.0.1: {}

  is-string@1.0.7:
    dependencies:
      has-tostringtag: 1.0.2

  is-symbol@1.0.4:
    dependencies:
      has-symbols: 1.0.3

  is-typedarray@1.0.0: {}

  is-unicode-supported@0.1.0: {}

  is-unicode-supported@1.3.0: {}

  is-unicode-supported@2.0.0: {}

  is-weakmap@2.0.2: {}

  is-weakset@2.0.3:
    dependencies:
      call-bind: 1.0.7
      get-intrinsic: 1.2.4

  is-windows@1.0.2: {}

  is-wsl@3.1.0:
    dependencies:
      is-inside-container: 1.0.0

  isarray@1.0.0: {}

  isarray@2.0.5: {}

  isbinaryfile@4.0.10: {}

  isbinaryfile@5.0.2: {}

  isexe@2.0.0: {}

  isexe@3.1.1: {}

  issue-parser@7.0.1:
    dependencies:
      lodash.capitalize: 4.2.1
      lodash.escaperegexp: 4.1.2
      lodash.isplainobject: 4.0.6
      lodash.isstring: 4.0.1
      lodash.uniqby: 4.7.0

  istanbul-lib-coverage@3.2.2: {}

  istanbul-lib-report@3.0.1:
    dependencies:
      istanbul-lib-coverage: 3.2.2
      make-dir: 4.0.0
      supports-color: 7.2.0

  istanbul-lib-source-maps@5.0.6:
    dependencies:
      '@jridgewell/trace-mapping': 0.3.25
      debug: 4.3.5(supports-color@8.1.1)
      istanbul-lib-coverage: 3.2.2
    transitivePeerDependencies:
      - supports-color

  istanbul-reports@3.1.7:
    dependencies:
      html-escaper: 2.0.2
      istanbul-lib-report: 3.0.1

  jackspeak@3.4.3:
    dependencies:
      '@isaacs/cliui': 8.0.2
    optionalDependencies:
      '@pkgjs/parseargs': 0.11.0

  jake@10.9.2:
    dependencies:
      async: 3.2.5
      chalk: 4.1.2
      filelist: 1.0.4
      minimatch: 3.1.2

  jest-diff@29.7.0:
    dependencies:
      chalk: 4.1.2
      diff-sequences: 29.6.3
      jest-get-type: 29.6.3
      pretty-format: 29.7.0

  jest-get-type@29.6.3: {}

  jest-matcher-utils@29.7.0:
    dependencies:
      chalk: 4.1.2
      jest-diff: 29.7.0
      jest-get-type: 29.6.3
      pretty-format: 29.7.0

  jest-message-util@29.7.0:
    dependencies:
      '@babel/code-frame': 7.24.7
      '@jest/types': 29.6.3
      '@types/stack-utils': 2.0.3
      chalk: 4.1.2
      graceful-fs: 4.2.11
      micromatch: 4.0.7
      pretty-format: 29.7.0
      slash: 3.0.0
      stack-utils: 2.0.6

  jest-util@29.7.0:
    dependencies:
      '@jest/types': 29.6.3
      '@types/node': 20.14.12
      chalk: 4.1.2
      ci-info: 3.9.0
      graceful-fs: 4.2.11
      picomatch: 2.3.1

  jest-worker@27.5.1:
    dependencies:
      '@types/node': 20.14.12
      merge-stream: 2.0.0
      supports-color: 8.1.1

  js-tokens@4.0.0: {}

  js-yaml@4.1.0:
    dependencies:
      argparse: 2.0.1

  jsbn@1.1.0: {}

  jsdom@24.1.1:
    dependencies:
      cssstyle: 4.0.1
      data-urls: 5.0.0
      decimal.js: 10.4.3
      form-data: 4.0.0
      html-encoding-sniffer: 4.0.0
      http-proxy-agent: 7.0.2
      https-proxy-agent: 7.0.5
      is-potential-custom-element-name: 1.0.1
      nwsapi: 2.2.12
      parse5: 7.1.2
      rrweb-cssom: 0.7.1
      saxes: 6.0.0
      symbol-tree: 3.2.4
      tough-cookie: 4.1.4
      w3c-xmlserializer: 5.0.0
      webidl-conversions: 7.0.0
      whatwg-encoding: 3.1.1
      whatwg-mimetype: 4.0.0
      whatwg-url: 14.0.0
      ws: 8.18.0
      xml-name-validator: 5.0.0
    transitivePeerDependencies:
      - bufferutil
      - supports-color
      - utf-8-validate

  json-buffer@3.0.1: {}

  json-parse-even-better-errors@2.3.1: {}

  json-parse-even-better-errors@3.0.2: {}

  json-schema-traverse@0.4.1: {}

  json-stable-stringify-without-jsonify@1.0.1: {}

  json-stringify-safe@5.0.1: {}

  json5@2.2.3: {}

  jsonfile@4.0.0:
    optionalDependencies:
      graceful-fs: 4.2.11

  jsonfile@6.1.0:
    dependencies:
      universalify: 2.0.1
    optionalDependencies:
      graceful-fs: 4.2.11

  jszip@3.10.1:
    dependencies:
      lie: 3.3.0
      pako: 1.0.11
      readable-stream: 2.3.8
      setimmediate: 1.0.5

  junk@3.1.0: {}

  keyv@4.5.4:
    dependencies:
      json-buffer: 3.0.1

  ky@0.33.3:
    optional: true

  ky@1.4.0: {}

  latest-version@9.0.0:
    dependencies:
      package-json: 10.0.1

  lazy-val@1.0.5: {}

  lazystream@1.0.1:
    dependencies:
      readable-stream: 2.3.8

  levn@0.4.1:
    dependencies:
      prelude-ls: 1.2.1
      type-check: 0.4.0

  lie@3.3.0:
    dependencies:
      immediate: 3.0.6

  lilconfig@3.1.2: {}

  lines-and-columns@1.2.4: {}

  lines-and-columns@2.0.4: {}

  lint-staged@15.2.7:
    dependencies:
      chalk: 5.3.0
      commander: 12.1.0
      debug: 4.3.5(supports-color@8.1.1)
      execa: 8.0.1
      lilconfig: 3.1.2
      listr2: 8.2.3
      micromatch: 4.0.7
      pidtree: 0.6.0
      string-argv: 0.3.2
      yaml: 2.4.5
    transitivePeerDependencies:
      - supports-color

  listr2@7.0.2:
    dependencies:
      cli-truncate: 3.1.0
      colorette: 2.0.20
      eventemitter3: 5.0.1
      log-update: 5.0.1
      rfdc: 1.4.1
      wrap-ansi: 8.1.0

  listr2@8.2.3:
    dependencies:
      cli-truncate: 4.0.0
      colorette: 2.0.20
      eventemitter3: 5.0.1
      log-update: 6.0.0
      rfdc: 1.4.1
      wrap-ansi: 9.0.0

  load-json-file@2.0.0:
    dependencies:
      graceful-fs: 4.2.11
      parse-json: 2.2.0
      pify: 2.3.0
      strip-bom: 3.0.0

  loader-runner@4.3.0: {}

  locate-app@2.4.21:
    dependencies:
      '@promptbook/utils': 0.58.0
      type-fest: 2.13.0
      userhome: 1.0.0

  locate-path@2.0.0:
    dependencies:
      p-locate: 2.0.0
      path-exists: 3.0.0

  locate-path@5.0.0:
    dependencies:
      p-locate: 4.1.0

  locate-path@6.0.0:
    dependencies:
      p-locate: 5.0.0

  locate-path@7.2.0:
    dependencies:
      p-locate: 6.0.0

  lodash.capitalize@4.2.1: {}

  lodash.clonedeep@4.5.0: {}

  lodash.defaults@4.2.0: {}

  lodash.difference@4.5.0: {}

  lodash.escaperegexp@4.1.2: {}

  lodash.flatmap@4.5.0: {}

  lodash.flatten@4.4.0: {}

  lodash.flattendeep@4.4.0: {}

  lodash.get@4.4.2: {}

  lodash.isequal@4.5.0: {}

  lodash.isfunction@3.0.9: {}

  lodash.isplainobject@4.0.6: {}

  lodash.isstring@4.0.1: {}

  lodash.merge@4.6.2: {}

  lodash.pickby@4.6.0: {}

  lodash.take@4.1.1: {}

  lodash.takeright@4.1.1: {}

  lodash.union@4.6.0: {}

  lodash.uniqby@4.7.0: {}

  lodash.zip@4.2.0: {}

  lodash@4.17.21: {}

  log-symbols@4.1.0:
    dependencies:
      chalk: 4.1.2
      is-unicode-supported: 0.1.0

  log-symbols@6.0.0:
    dependencies:
      chalk: 5.3.0
      is-unicode-supported: 1.3.0

  log-update@5.0.1:
    dependencies:
      ansi-escapes: 5.0.0
      cli-cursor: 4.0.0
      slice-ansi: 5.0.0
      strip-ansi: 7.1.0
      wrap-ansi: 8.1.0

  log-update@6.0.0:
    dependencies:
      ansi-escapes: 6.2.1
      cli-cursor: 4.0.0
      slice-ansi: 7.1.0
      strip-ansi: 7.1.0
      wrap-ansi: 9.0.0

  loglevel-plugin-prefix@0.8.4: {}

  loglevel@1.9.1: {}

  loupe@3.1.1:
    dependencies:
      get-func-name: 2.0.2

  lowercase-keys@2.0.0: {}

  lowercase-keys@3.0.0: {}

  lru-cache@10.4.3: {}

  lru-cache@6.0.0:
    dependencies:
      yallist: 4.0.0

  lru-cache@7.18.3: {}

  lz-string@1.5.0: {}

  macos-release@3.2.0: {}

  magic-string@0.30.10:
    dependencies:
      '@jridgewell/sourcemap-codec': 1.5.0

  magicast@0.3.4:
    dependencies:
      '@babel/parser': 7.24.8
      '@babel/types': 7.24.9
      source-map-js: 1.2.0

  make-dir@4.0.0:
    dependencies:
      semver: 7.6.3

  make-fetch-happen@10.2.1:
    dependencies:
      agentkeepalive: 4.5.0
      cacache: 16.1.3
      http-cache-semantics: 4.1.1
      http-proxy-agent: 5.0.0
      https-proxy-agent: 5.0.1
      is-lambda: 1.0.1
      lru-cache: 7.18.3
      minipass: 3.3.6
      minipass-collect: 1.0.2
      minipass-fetch: 2.1.2
      minipass-flush: 1.0.5
      minipass-pipeline: 1.2.4
      negotiator: 0.6.3
      promise-retry: 2.0.1
      socks-proxy-agent: 7.0.0
      ssri: 9.0.1
    transitivePeerDependencies:
      - bluebird
      - supports-color

  map-age-cleaner@0.1.3:
    dependencies:
      p-defer: 1.0.0

  matcher@3.0.0:
    dependencies:
      escape-string-regexp: 4.0.0
    optional: true

  mem@4.3.0:
    dependencies:
      map-age-cleaner: 0.1.3
      mimic-fn: 2.1.0
      p-is-promise: 2.1.0

  merge-stream@2.0.0: {}

  merge2@1.4.1: {}

  micromatch@4.0.7:
    dependencies:
      braces: 3.0.3
      picomatch: 2.3.1

  mime-db@1.52.0: {}

  mime-types@2.1.35:
    dependencies:
      mime-db: 1.52.0

  mime@2.6.0: {}

  mimic-fn@2.1.0: {}

  mimic-fn@4.0.0: {}

  mimic-response@1.0.1: {}

  mimic-response@3.1.0: {}

  mimic-response@4.0.0: {}

  minimatch@10.0.1:
    dependencies:
      brace-expansion: 2.0.1

  minimatch@3.0.8:
    dependencies:
      brace-expansion: 1.1.11

  minimatch@3.1.2:
    dependencies:
      brace-expansion: 1.1.11

  minimatch@5.1.6:
    dependencies:
      brace-expansion: 2.0.1

  minimatch@9.0.5:
    dependencies:
      brace-expansion: 2.0.1

  minimist@1.2.8: {}

  minipass-collect@1.0.2:
    dependencies:
      minipass: 3.3.6

  minipass-fetch@2.1.2:
    dependencies:
      minipass: 3.3.6
      minipass-sized: 1.0.3
      minizlib: 2.1.2
    optionalDependencies:
      encoding: 0.1.13

  minipass-flush@1.0.5:
    dependencies:
      minipass: 3.3.6

  minipass-pipeline@1.2.4:
    dependencies:
      minipass: 3.3.6

  minipass-sized@1.0.3:
    dependencies:
      minipass: 3.3.6

  minipass@3.3.6:
    dependencies:
      yallist: 4.0.0

  minipass@5.0.0: {}

  minipass@7.1.2: {}

  minizlib@2.1.2:
    dependencies:
      minipass: 3.3.6
      yallist: 4.0.0

  mitt@3.0.0:
    optional: true

  mkdirp-classic@0.5.3:
    optional: true

  mkdirp@1.0.4: {}

  mocha@10.7.0:
    dependencies:
      ansi-colors: 4.1.3
      browser-stdout: 1.3.1
      chokidar: 3.6.0
      debug: 4.3.5(supports-color@8.1.1)
      diff: 5.2.0
      escape-string-regexp: 4.0.0
      find-up: 5.0.0
      glob: 8.1.0
      he: 1.2.0
      js-yaml: 4.1.0
      log-symbols: 4.1.0
      minimatch: 5.1.6
      ms: 2.1.3
      serialize-javascript: 6.0.2
      strip-json-comments: 3.1.1
      supports-color: 8.1.1
      workerpool: 6.5.1
      yargs: 16.2.0
      yargs-parser: 20.2.9
      yargs-unparser: 2.0.0

  ms@2.0.0: {}

  ms@2.1.2: {}

  ms@2.1.3: {}

  mute-stream@1.0.0: {}

  nanoid@3.3.7: {}

  natural-compare@1.4.0: {}

  negotiator@0.6.3: {}

  neo-async@2.6.2: {}

  netmask@2.0.2: {}

  new-github-release-url@2.0.0:
    dependencies:
      type-fest: 2.19.0

  nice-try@1.0.5: {}

  nock@13.5.4:
    dependencies:
      debug: 4.3.5(supports-color@8.1.1)
      json-stringify-safe: 5.0.1
      propagate: 2.0.1
    transitivePeerDependencies:
      - supports-color

  node-abi@3.65.0:
    dependencies:
      semver: 7.6.3

  node-addon-api@1.7.2:
    optional: true

  node-api-version@0.2.0:
    dependencies:
      semver: 7.6.3

  node-domexception@1.0.0: {}

  node-fetch@2.7.0(encoding@0.1.13):
    dependencies:
      whatwg-url: 5.0.0
    optionalDependencies:
      encoding: 0.1.13

  node-fetch@3.3.2:
    dependencies:
      data-uri-to-buffer: 4.0.1
      fetch-blob: 3.2.0
      formdata-polyfill: 4.0.10

  node-gyp@9.4.1:
    dependencies:
      env-paths: 2.2.1
      exponential-backoff: 3.1.1
      glob: 7.2.3
      graceful-fs: 4.2.11
      make-fetch-happen: 10.2.1
      nopt: 6.0.0
      npmlog: 6.0.2
      rimraf: 3.0.2
      semver: 7.6.3
      tar: 6.2.1
      which: 2.0.2
    transitivePeerDependencies:
      - bluebird
      - supports-color

  node-releases@2.0.18: {}

  nopt@6.0.0:
    dependencies:
      abbrev: 1.1.1

  normalize-package-data@2.5.0:
    dependencies:
      hosted-git-info: 2.8.9
      resolve: 1.22.8
      semver: 5.7.2
      validate-npm-package-license: 3.0.4

  normalize-package-data@6.0.2:
    dependencies:
      hosted-git-info: 7.0.2
      semver: 7.6.3
      validate-npm-package-license: 3.0.4

  normalize-path@3.0.0: {}

  normalize-url@6.1.0: {}

  normalize-url@8.0.1: {}

  npm-run-path@2.0.2:
    dependencies:
      path-key: 2.0.1

  npm-run-path@4.0.1:
    dependencies:
      path-key: 3.1.1

  npm-run-path@5.3.0:
    dependencies:
      path-key: 4.0.0

  npmlog@6.0.2:
    dependencies:
      are-we-there-yet: 3.0.1
      console-control-strings: 1.1.0
      gauge: 4.0.4
      set-blocking: 2.0.0

  nth-check@2.1.1:
    dependencies:
      boolbase: 1.0.0

  nwsapi@2.2.12: {}

  object-inspect@1.13.2: {}

  object-is@1.1.6:
    dependencies:
      call-bind: 1.0.7
      define-properties: 1.2.1

  object-keys@1.1.1: {}

  object.assign@4.1.5:
    dependencies:
      call-bind: 1.0.7
      define-properties: 1.2.1
      has-symbols: 1.0.3
      object-keys: 1.1.1

  once@1.4.0:
    dependencies:
      wrappy: 1.0.2

  onetime@5.1.2:
    dependencies:
      mimic-fn: 2.1.0

  onetime@6.0.0:
    dependencies:
      mimic-fn: 4.0.0

  open@10.1.0:
    dependencies:
      default-browser: 5.2.1
      define-lazy-prop: 3.0.0
      is-inside-container: 1.0.0
      is-wsl: 3.1.0

  optionator@0.9.4:
    dependencies:
      deep-is: 0.1.4
      fast-levenshtein: 2.0.6
      levn: 0.4.1
      prelude-ls: 1.2.1
      type-check: 0.4.0
      word-wrap: 1.2.5

  ora@5.4.1:
    dependencies:
      bl: 4.1.0
      chalk: 4.1.2
      cli-cursor: 3.1.0
      cli-spinners: 2.9.2
      is-interactive: 1.0.0
      is-unicode-supported: 0.1.0
      log-symbols: 4.1.0
      strip-ansi: 6.0.1
      wcwidth: 1.0.1

  ora@8.0.1:
    dependencies:
      chalk: 5.3.0
      cli-cursor: 4.0.0
      cli-spinners: 2.9.2
      is-interactive: 2.0.0
      is-unicode-supported: 2.0.0
      log-symbols: 6.0.0
      stdin-discarder: 0.2.2
      string-width: 7.2.0
      strip-ansi: 7.1.0

  os-name@5.1.0:
    dependencies:
      macos-release: 3.2.0
      windows-release: 5.1.1

  os-tmpdir@1.0.2: {}

  p-cancelable@2.1.1: {}

  p-cancelable@3.0.0: {}

  p-defer@1.0.0: {}

  p-finally@1.0.0: {}

  p-is-promise@2.1.0: {}

  p-limit@1.3.0:
    dependencies:
      p-try: 1.0.0

  p-limit@2.3.0:
    dependencies:
      p-try: 2.2.0

  p-limit@3.1.0:
    dependencies:
      yocto-queue: 0.1.0

  p-limit@4.0.0:
    dependencies:
      yocto-queue: 1.1.1

  p-locate@2.0.0:
    dependencies:
      p-limit: 1.3.0

  p-locate@4.1.0:
    dependencies:
      p-limit: 2.3.0

  p-locate@5.0.0:
    dependencies:
      p-limit: 3.1.0

  p-locate@6.0.0:
    dependencies:
      p-limit: 4.0.0

  p-map@4.0.0:
    dependencies:
      aggregate-error: 3.1.0

  p-try@1.0.0: {}

  p-try@2.2.0: {}

  pac-proxy-agent@7.0.2:
    dependencies:
      '@tootallnate/quickjs-emscripten': 0.23.0
      agent-base: 7.1.1
      debug: 4.3.5(supports-color@8.1.1)
      get-uri: 6.0.3
      http-proxy-agent: 7.0.2
      https-proxy-agent: 7.0.5
      pac-resolver: 7.0.1
      socks-proxy-agent: 8.0.4
    transitivePeerDependencies:
      - supports-color

  pac-resolver@7.0.1:
    dependencies:
      degenerator: 5.0.1
      netmask: 2.0.2

  package-json-from-dist@1.0.0: {}

  package-json@10.0.1:
    dependencies:
      ky: 1.4.0
      registry-auth-token: 5.0.2
      registry-url: 6.0.1
      semver: 7.6.2

  pako@1.0.11: {}

  parent-module@1.0.1:
    dependencies:
      callsites: 3.1.0

  parse-author@2.0.0:
    dependencies:
      author-regex: 1.0.0

  parse-json@2.2.0:
    dependencies:
      error-ex: 1.3.2

  parse-json@5.2.0:
    dependencies:
      '@babel/code-frame': 7.24.7
      error-ex: 1.3.2
      json-parse-even-better-errors: 2.3.1
      lines-and-columns: 1.2.4

  parse-json@7.1.1:
    dependencies:
      '@babel/code-frame': 7.24.7
      error-ex: 1.3.2
      json-parse-even-better-errors: 3.0.2
      lines-and-columns: 2.0.4
      type-fest: 3.13.1

  parse-json@8.1.0:
    dependencies:
      '@babel/code-frame': 7.24.7
      index-to-position: 0.1.2
      type-fest: 4.23.0

  parse-ms@4.0.0: {}

  parse-passwd@1.0.0: {}

  parse-path@7.0.0:
    dependencies:
      protocols: 2.0.1

  parse-url@8.1.0:
    dependencies:
      parse-path: 7.0.0

  parse5-htmlparser2-tree-adapter@7.0.0:
    dependencies:
      domhandler: 5.0.3
      parse5: 7.1.2

  parse5@7.1.2:
    dependencies:
      entities: 4.5.0

  path-exists@3.0.0: {}

  path-exists@4.0.0: {}

  path-exists@5.0.0: {}

  path-is-absolute@1.0.1: {}

  path-key@2.0.1: {}

  path-key@3.1.1: {}

  path-key@4.0.0: {}

  path-parse@1.0.7: {}

  path-scurry@1.11.1:
    dependencies:
      lru-cache: 10.4.3
      minipass: 7.1.2

  path-type@2.0.0:
    dependencies:
      pify: 2.3.0

  path-type@4.0.0: {}

  path-type@5.0.0: {}

  pathe@1.1.2: {}

  pathval@2.0.0: {}

  pe-library@0.4.0: {}

  pe-library@1.0.1: {}

  pend@1.2.0: {}

  picocolors@1.0.1: {}

  picomatch@2.3.1: {}

  pidtree@0.6.0: {}

  pify@2.3.0: {}

  pkg-dir@4.2.0:
    dependencies:
      find-up: 4.1.0

  plist@3.1.0:
    dependencies:
      '@xmldom/xmldom': 0.8.10
      base64-js: 1.5.1
      xmlbuilder: 15.1.1

  possible-typed-array-names@1.0.0: {}

  postcss@8.4.39:
    dependencies:
      nanoid: 3.3.7
      picocolors: 1.0.1
      source-map-js: 1.2.0

  postject@1.0.0-alpha.6:
    dependencies:
      commander: 9.5.0

  prelude-ls@1.2.1: {}

  prettier@3.3.3: {}

  pretty-format@27.5.1:
    dependencies:
      ansi-regex: 5.0.1
      ansi-styles: 5.2.0
      react-is: 17.0.2

  pretty-format@29.7.0:
    dependencies:
      '@jest/schemas': 29.6.3
      ansi-styles: 5.2.0
      react-is: 18.3.1

  pretty-ms@9.1.0:
    dependencies:
      parse-ms: 4.0.0

  process-nextick-args@2.0.1: {}

  process@0.11.10: {}

  progress@2.0.3: {}

  promise-inflight@1.0.1: {}

  promise-retry@2.0.1:
    dependencies:
      err-code: 2.0.3
      retry: 0.12.0

  propagate@2.0.1: {}

  proto-list@1.2.4: {}

  protocols@2.0.1: {}

  proxy-agent@6.3.0:
    dependencies:
      agent-base: 7.1.1
      debug: 4.3.4
      http-proxy-agent: 7.0.2
      https-proxy-agent: 7.0.5
      lru-cache: 7.18.3
      pac-proxy-agent: 7.0.2
      proxy-from-env: 1.1.0
      socks-proxy-agent: 8.0.4
    transitivePeerDependencies:
      - supports-color
    optional: true

  proxy-agent@6.3.1:
    dependencies:
      agent-base: 7.1.1
      debug: 4.3.4
      http-proxy-agent: 7.0.2
      https-proxy-agent: 7.0.5
      lru-cache: 7.18.3
      pac-proxy-agent: 7.0.2
      proxy-from-env: 1.1.0
      socks-proxy-agent: 8.0.4
    transitivePeerDependencies:
      - supports-color
    optional: true

  proxy-agent@6.4.0:
    dependencies:
      agent-base: 7.1.1
      debug: 4.3.5(supports-color@8.1.1)
      http-proxy-agent: 7.0.2
      https-proxy-agent: 7.0.5
      lru-cache: 7.18.3
      pac-proxy-agent: 7.0.2
      proxy-from-env: 1.1.0
      socks-proxy-agent: 8.0.4
    transitivePeerDependencies:
      - supports-color

  proxy-from-env@1.1.0: {}

  psl@1.9.0: {}

  pump@3.0.0:
    dependencies:
      end-of-stream: 1.4.4
      once: 1.4.0

  punycode@2.3.1: {}

  pupa@3.1.0:
    dependencies:
      escape-goat: 4.0.0

  puppeteer-core@20.9.0(encoding@0.1.13)(typescript@5.5.4):
    dependencies:
      '@puppeteer/browsers': 1.4.6(typescript@5.5.4)
      chromium-bidi: 0.4.16(devtools-protocol@0.0.1147663)
      cross-fetch: 4.0.0(encoding@0.1.13)
      debug: 4.3.4
      devtools-protocol: 0.0.1147663
      ws: 8.13.0
    optionalDependencies:
      typescript: 5.5.4
    transitivePeerDependencies:
      - bufferutil
      - encoding
      - supports-color
      - utf-8-validate
    optional: true

  query-selector-shadow-dom@1.0.1: {}

  querystringify@2.2.0: {}

  queue-microtask@1.2.3: {}

  queue-tick@1.0.1: {}

  quick-lru@5.1.1: {}

  randombytes@2.1.0:
    dependencies:
      safe-buffer: 5.2.1

  rc@1.2.8:
    dependencies:
      deep-extend: 0.6.0
      ini: 1.3.8
      minimist: 1.2.8
      strip-json-comments: 2.0.1

  react-is@17.0.2: {}

  react-is@18.3.1: {}

  read-binary-file-arch@1.0.6:
    dependencies:
      debug: 4.3.5(supports-color@8.1.1)
    transitivePeerDependencies:
      - supports-color

  read-config-file@6.4.0:
    dependencies:
      config-file-ts: 0.2.8-rc1
      dotenv: 16.4.5
      dotenv-expand: 11.0.6
      js-yaml: 4.1.0
      json5: 2.2.3
      lazy-val: 1.0.5

  read-package-up@11.0.0:
    dependencies:
      find-up-simple: 1.0.0
      read-pkg: 9.0.1
      type-fest: 4.23.0

  read-pkg-up@10.1.0:
    dependencies:
      find-up: 6.3.0
      read-pkg: 8.1.0
      type-fest: 4.23.0

  read-pkg-up@2.0.0:
    dependencies:
      find-up: 2.1.0
      read-pkg: 2.0.0

  read-pkg@2.0.0:
    dependencies:
      load-json-file: 2.0.0
      normalize-package-data: 2.5.0
      path-type: 2.0.0

  read-pkg@8.1.0:
    dependencies:
      '@types/normalize-package-data': 2.4.4
      normalize-package-data: 6.0.2
      parse-json: 7.1.1
      type-fest: 4.23.0

  read-pkg@9.0.1:
    dependencies:
      '@types/normalize-package-data': 2.4.4
      normalize-package-data: 6.0.2
      parse-json: 8.1.0
      type-fest: 4.23.0
      unicorn-magic: 0.1.0

  readable-stream@2.3.8:
    dependencies:
      core-util-is: 1.0.3
      inherits: 2.0.4
      isarray: 1.0.0
      process-nextick-args: 2.0.1
      safe-buffer: 5.1.2
      string_decoder: 1.1.1
      util-deprecate: 1.0.2

  readable-stream@3.6.2:
    dependencies:
      inherits: 2.0.4
      string_decoder: 1.3.0
      util-deprecate: 1.0.2

  readable-stream@4.5.2:
    dependencies:
      abort-controller: 3.0.0
      buffer: 6.0.3
      events: 3.3.0
      process: 0.11.10
      string_decoder: 1.3.0

  readdir-glob@1.1.3:
    dependencies:
      minimatch: 5.1.6

  readdirp@3.6.0:
    dependencies:
      picomatch: 2.3.1

  rechoir@0.6.2:
    dependencies:
      resolve: 1.22.8

  rechoir@0.8.0:
    dependencies:
      resolve: 1.22.8

  recursive-readdir@2.2.3:
    dependencies:
      minimatch: 3.1.2

  regenerator-runtime@0.14.1: {}

  regexp.prototype.flags@1.5.2:
    dependencies:
      call-bind: 1.0.7
      define-properties: 1.2.1
      es-errors: 1.3.0
      set-function-name: 2.0.2

  registry-auth-token@5.0.2:
    dependencies:
      '@pnpm/npm-conf': 2.2.2

  registry-url@6.0.1:
    dependencies:
      rc: 1.2.8

  release-it@17.6.0(typescript@5.5.4):
    dependencies:
      '@iarna/toml': 2.2.5
      '@octokit/rest': 20.1.1
      async-retry: 1.3.3
      chalk: 5.3.0
      cosmiconfig: 9.0.0(typescript@5.5.4)
      execa: 8.0.1
      git-url-parse: 14.0.0
      globby: 14.0.2
      got: 13.0.0
      inquirer: 9.3.2
      is-ci: 3.0.1
      issue-parser: 7.0.1
      lodash: 4.17.21
      mime-types: 2.1.35
      new-github-release-url: 2.0.0
      node-fetch: 3.3.2
      open: 10.1.0
      ora: 8.0.1
      os-name: 5.1.0
      proxy-agent: 6.4.0
      semver: 7.6.2
      shelljs: 0.8.5
      update-notifier: 7.1.0
      url-join: 5.0.0
      wildcard-match: 5.1.3
      yargs-parser: 21.1.1
    transitivePeerDependencies:
      - supports-color
      - typescript

  require-directory@2.1.1: {}

  requires-port@1.0.0: {}

  resedit@1.7.0:
    dependencies:
      pe-library: 0.4.0

  resedit@2.0.2:
    dependencies:
      pe-library: 1.0.1

  resolve-alpn@1.2.1: {}

  resolve-dir@1.0.1:
    dependencies:
      expand-tilde: 2.0.2
      global-modules: 1.0.0

  resolve-from@4.0.0: {}

  resolve-package@1.0.1:
    dependencies:
      get-installed-path: 2.1.1

  resolve-pkg-maps@1.0.0: {}

  resolve@1.22.8:
    dependencies:
      is-core-module: 2.15.0
      path-parse: 1.0.7
      supports-preserve-symlinks-flag: 1.0.0

  responselike@2.0.1:
    dependencies:
      lowercase-keys: 2.0.0

  responselike@3.0.0:
    dependencies:
      lowercase-keys: 3.0.0

  resq@1.11.0:
    dependencies:
      fast-deep-equal: 2.0.1

  restore-cursor@3.1.0:
    dependencies:
      onetime: 5.1.2
      signal-exit: 3.0.7

  restore-cursor@4.0.0:
    dependencies:
      onetime: 5.1.2
      signal-exit: 3.0.7

  retry@0.12.0: {}

  retry@0.13.1: {}

  reusify@1.0.4: {}

  rfdc@1.4.1: {}

  rgb2hex@0.2.5: {}

  rimraf@3.0.2:
    dependencies:
      glob: 7.2.3

  roarr@2.15.4:
    dependencies:
      boolean: 3.2.0
      detect-node: 2.1.0
      globalthis: 1.0.4
      json-stringify-safe: 5.0.1
      semver-compare: 1.0.0
      sprintf-js: 1.1.3
    optional: true

  rollup@4.19.0:
    dependencies:
      '@types/estree': 1.0.5
    optionalDependencies:
      '@rollup/rollup-android-arm-eabi': 4.19.0
      '@rollup/rollup-android-arm64': 4.19.0
      '@rollup/rollup-darwin-arm64': 4.19.0
      '@rollup/rollup-darwin-x64': 4.19.0
      '@rollup/rollup-linux-arm-gnueabihf': 4.19.0
      '@rollup/rollup-linux-arm-musleabihf': 4.19.0
      '@rollup/rollup-linux-arm64-gnu': 4.19.0
      '@rollup/rollup-linux-arm64-musl': 4.19.0
      '@rollup/rollup-linux-powerpc64le-gnu': 4.19.0
      '@rollup/rollup-linux-riscv64-gnu': 4.19.0
      '@rollup/rollup-linux-s390x-gnu': 4.19.0
      '@rollup/rollup-linux-x64-gnu': 4.19.0
      '@rollup/rollup-linux-x64-musl': 4.19.0
      '@rollup/rollup-win32-arm64-msvc': 4.19.0
      '@rollup/rollup-win32-ia32-msvc': 4.19.0
      '@rollup/rollup-win32-x64-msvc': 4.19.0
      fsevents: 2.3.3

  rrweb-cssom@0.6.0: {}

  rrweb-cssom@0.7.1: {}

  run-applescript@7.0.0: {}

  run-async@3.0.0: {}

  run-parallel@1.2.0:
    dependencies:
      queue-microtask: 1.2.3

  rxjs@7.8.1:
    dependencies:
      tslib: 2.6.3

  safaridriver@0.1.2: {}

  safe-buffer@5.1.2: {}

  safe-buffer@5.2.1: {}

  safer-buffer@2.1.2: {}

  sanitize-filename@1.6.3:
    dependencies:
      truncate-utf8-bytes: 1.0.2

  sax@1.4.1: {}

  saxes@6.0.0:
    dependencies:
      xmlchars: 2.2.0

  schema-utils@3.3.0:
    dependencies:
      '@types/json-schema': 7.0.15
      ajv: 6.12.6
      ajv-keywords: 3.5.2(ajv@6.12.6)

  semver-compare@1.0.0:
    optional: true

  semver-diff@4.0.0:
    dependencies:
      semver: 7.6.2

  semver-regex@4.0.5: {}

  semver@5.7.2: {}

  semver@6.3.1: {}

  semver@7.6.2: {}

  semver@7.6.3: {}

  serialize-error@11.0.3:
    dependencies:
      type-fest: 2.19.0

  serialize-error@7.0.1:
    dependencies:
      type-fest: 0.13.1
    optional: true

  serialize-javascript@6.0.2:
    dependencies:
      randombytes: 2.1.0

  set-blocking@2.0.0: {}

  set-function-length@1.2.2:
    dependencies:
      define-data-property: 1.1.4
      es-errors: 1.3.0
      function-bind: 1.1.2
      get-intrinsic: 1.2.4
      gopd: 1.0.1
      has-property-descriptors: 1.0.2

  set-function-name@2.0.2:
    dependencies:
      define-data-property: 1.1.4
      es-errors: 1.3.0
      functions-have-names: 1.2.3
      has-property-descriptors: 1.0.2

  setimmediate@1.0.5: {}

  shebang-command@1.2.0:
    dependencies:
      shebang-regex: 1.0.0

  shebang-command@2.0.0:
    dependencies:
      shebang-regex: 3.0.0

  shebang-regex@1.0.0: {}

  shebang-regex@3.0.0: {}

  shelljs@0.8.5:
    dependencies:
      glob: 7.2.3
      interpret: 1.4.0
      rechoir: 0.6.2

  shx@0.3.4:
    dependencies:
      minimist: 1.2.8
      shelljs: 0.8.5

  side-channel@1.0.6:
    dependencies:
      call-bind: 1.0.7
      es-errors: 1.3.0
      get-intrinsic: 1.2.4
      object-inspect: 1.13.2

  siginfo@2.0.0: {}

  signal-exit@3.0.7: {}

  signal-exit@4.1.0: {}

  simmerjs@0.5.6:
    dependencies:
      lodash.difference: 4.5.0
      lodash.flatmap: 4.5.0
      lodash.isfunction: 3.0.9
      lodash.take: 4.1.1
      lodash.takeright: 4.1.1

  simple-update-notifier@2.0.0:
    dependencies:
      semver: 7.6.3

  slash@3.0.0: {}

  slash@5.1.0: {}

  slice-ansi@3.0.0:
    dependencies:
      ansi-styles: 4.3.0
      astral-regex: 2.0.0
      is-fullwidth-code-point: 3.0.0
    optional: true

  slice-ansi@5.0.0:
    dependencies:
      ansi-styles: 6.2.1
      is-fullwidth-code-point: 4.0.0

  slice-ansi@7.1.0:
    dependencies:
      ansi-styles: 6.2.1
      is-fullwidth-code-point: 5.0.0

  smart-buffer@4.2.0: {}

  socks-proxy-agent@7.0.0:
    dependencies:
      agent-base: 6.0.2
      debug: 4.3.5(supports-color@8.1.1)
      socks: 2.8.3
    transitivePeerDependencies:
      - supports-color

  socks-proxy-agent@8.0.4:
    dependencies:
      agent-base: 7.1.1
      debug: 4.3.5(supports-color@8.1.1)
      socks: 2.8.3
    transitivePeerDependencies:
      - supports-color

  socks@2.8.3:
    dependencies:
      ip-address: 9.0.5
      smart-buffer: 4.2.0

  source-map-js@1.2.0: {}

  source-map-support@0.5.21:
    dependencies:
      buffer-from: 1.1.2
      source-map: 0.6.1

  source-map@0.6.1: {}

  source-map@0.7.4: {}

  spacetrim@0.11.36: {}

  spdx-correct@3.2.0:
    dependencies:
      spdx-expression-parse: 3.0.1
      spdx-license-ids: 3.0.18

  spdx-exceptions@2.5.0: {}

  spdx-expression-parse@3.0.1:
    dependencies:
      spdx-exceptions: 2.5.0
      spdx-license-ids: 3.0.18

  spdx-license-ids@3.0.18: {}

  split2@4.2.0: {}

  sprintf-js@1.1.3: {}

  ssri@9.0.1:
    dependencies:
      minipass: 3.3.6

  stack-utils@2.0.6:
    dependencies:
      escape-string-regexp: 2.0.0

  stackback@0.0.2: {}

  stat-mode@1.0.0: {}

  std-env@3.7.0: {}

  stdin-discarder@0.2.2: {}

  stop-iteration-iterator@1.0.0:
    dependencies:
      internal-slot: 1.0.7

  stream-buffers@3.0.3: {}

  streamx@2.18.0:
    dependencies:
      fast-fifo: 1.3.2
      queue-tick: 1.0.1
      text-decoder: 1.1.1
    optionalDependencies:
      bare-events: 2.4.2

  string-argv@0.3.2: {}

  string-width@4.2.3:
    dependencies:
      emoji-regex: 8.0.0
      is-fullwidth-code-point: 3.0.0
      strip-ansi: 6.0.1

  string-width@5.1.2:
    dependencies:
      eastasianwidth: 0.2.0
      emoji-regex: 9.2.2
      strip-ansi: 7.1.0

  string-width@7.2.0:
    dependencies:
      emoji-regex: 10.3.0
      get-east-asian-width: 1.2.0
      strip-ansi: 7.1.0

  string_decoder@1.1.1:
    dependencies:
      safe-buffer: 5.1.2

  string_decoder@1.3.0:
    dependencies:
      safe-buffer: 5.2.1

  strip-ansi@6.0.1:
    dependencies:
      ansi-regex: 5.0.1

  strip-ansi@7.1.0:
    dependencies:
      ansi-regex: 6.0.1

  strip-bom@3.0.0: {}

  strip-eof@1.0.0: {}

  strip-final-newline@2.0.0: {}

  strip-final-newline@3.0.0: {}

  strip-final-newline@4.0.0: {}

  strip-json-comments@2.0.1: {}

  strip-json-comments@3.1.1: {}

  strip-outer@1.0.1:
    dependencies:
      escape-string-regexp: 1.0.5

  sudo-prompt@9.2.1: {}

  sumchecker@3.0.1:
    dependencies:
      debug: 4.3.5(supports-color@8.1.1)
    transitivePeerDependencies:
      - supports-color

  super-regex@1.0.0:
    dependencies:
      function-timeout: 1.0.2
      time-span: 5.1.0

  supports-color@5.5.0:
    dependencies:
      has-flag: 3.0.0

  supports-color@7.2.0:
    dependencies:
      has-flag: 4.0.0

  supports-color@8.1.1:
    dependencies:
      has-flag: 4.0.0

  supports-preserve-symlinks-flag@1.0.0: {}

  symbol-tree@3.2.4: {}

  tapable@2.2.1: {}

  tar-fs@3.0.4:
    dependencies:
      mkdirp-classic: 0.5.3
      pump: 3.0.0
      tar-stream: 3.1.7
    optional: true

  tar-fs@3.0.6:
    dependencies:
      pump: 3.0.0
      tar-stream: 3.1.7
    optionalDependencies:
      bare-fs: 2.3.1
      bare-path: 2.1.3

  tar-stream@2.2.0:
    dependencies:
      bl: 4.1.0
      end-of-stream: 1.4.4
      fs-constants: 1.0.0
      inherits: 2.0.4
      readable-stream: 3.6.2

  tar-stream@3.1.7:
    dependencies:
      b4a: 1.6.6
      fast-fifo: 1.3.2
      streamx: 2.18.0

  tar@6.2.1:
    dependencies:
      chownr: 2.0.0
      fs-minipass: 2.1.0
      minipass: 5.0.0
      minizlib: 2.1.2
      mkdirp: 1.0.4
      yallist: 4.0.0

  temp-file@3.4.0:
    dependencies:
      async-exit-hook: 2.0.1
      fs-extra: 10.1.0

  terser-webpack-plugin@5.3.10(webpack@5.93.0):
    dependencies:
      '@jridgewell/trace-mapping': 0.3.25
      jest-worker: 27.5.1
      schema-utils: 3.3.0
      serialize-javascript: 6.0.2
      terser: 5.31.3
      webpack: 5.93.0

  terser@5.31.3:
    dependencies:
      '@jridgewell/source-map': 0.3.6
      acorn: 8.12.1
      commander: 2.20.3
      source-map-support: 0.5.21

  test-exclude@7.0.1:
    dependencies:
      '@istanbuljs/schema': 0.1.3
      glob: 10.4.5
      minimatch: 9.0.5

  text-decoder@1.1.1:
    dependencies:
      b4a: 1.6.6

  text-table@0.2.0: {}

  through@2.3.8: {}

  time-span@5.1.0:
    dependencies:
      convert-hrtime: 5.0.0

  tinybench@2.8.0: {}

  tinypool@1.0.0: {}

  tinyrainbow@1.2.0: {}

  tinyspy@3.0.0: {}

  tmp-promise@3.0.3:
    dependencies:
      tmp: 0.2.3

  tmp@0.0.33:
    dependencies:
      os-tmpdir: 1.0.2

  tmp@0.2.3: {}

  to-fast-properties@2.0.0: {}

  to-regex-range@5.0.1:
    dependencies:
      is-number: 7.0.0

  tough-cookie@4.1.4:
    dependencies:
      psl: 1.9.0
      punycode: 2.3.1
      universalify: 0.2.0
      url-parse: 1.5.10

  tr46@0.0.3: {}

  tr46@5.0.0:
    dependencies:
      punycode: 2.3.1

  trim-repeated@1.0.0:
    dependencies:
      escape-string-regexp: 1.0.5

  truncate-utf8-bytes@1.0.2:
    dependencies:
      utf8-byte-length: 1.0.5

  ts-api-utils@1.3.0(typescript@5.5.4):
    dependencies:
      typescript: 5.5.4

  ts-loader@9.5.1(typescript@5.5.4)(webpack@5.93.0):
    dependencies:
      chalk: 4.1.2
      enhanced-resolve: 5.17.1
      micromatch: 4.0.7
      semver: 7.6.3
      source-map: 0.7.4
      typescript: 5.5.4
      webpack: 5.93.0

  tslib@2.6.3: {}

  tsx@4.16.2:
    dependencies:
      esbuild: 0.21.5
      get-tsconfig: 4.7.6
    optionalDependencies:
      fsevents: 2.3.3

  turbo-darwin-64@2.0.9:
    optional: true

  turbo-darwin-arm64@2.0.9:
    optional: true

  turbo-linux-64@2.0.9:
    optional: true

  turbo-linux-arm64@2.0.9:
    optional: true

  turbo-windows-64@2.0.9:
    optional: true

  turbo-windows-arm64@2.0.9:
    optional: true

  turbo@2.0.9:
    optionalDependencies:
      turbo-darwin-64: 2.0.9
      turbo-darwin-arm64: 2.0.9
      turbo-linux-64: 2.0.9
      turbo-linux-arm64: 2.0.9
      turbo-windows-64: 2.0.9
      turbo-windows-arm64: 2.0.9

  type-check@0.4.0:
    dependencies:
      prelude-ls: 1.2.1

  type-fest@0.13.1:
    optional: true

  type-fest@0.20.2: {}

  type-fest@0.21.3: {}

  type-fest@1.4.0: {}

  type-fest@2.13.0: {}

  type-fest@2.19.0: {}

  type-fest@3.13.1: {}

  type-fest@4.23.0: {}

  typedarray-to-buffer@3.1.5:
    dependencies:
      is-typedarray: 1.0.0

  typescript@5.5.4: {}

  unbzip2-stream@1.4.3:
    dependencies:
      buffer: 5.7.1
      through: 2.3.8

  undici-types@5.26.5: {}

  unicorn-magic@0.1.0: {}

  unique-filename@2.0.1:
    dependencies:
      unique-slug: 3.0.0

  unique-slug@3.0.0:
    dependencies:
      imurmurhash: 0.1.4

  unique-string@3.0.0:
    dependencies:
      crypto-random-string: 4.0.0

  universal-user-agent@6.0.1: {}

  universalify@0.1.2: {}

  universalify@0.2.0: {}

  universalify@2.0.1: {}

  update-browserslist-db@1.1.0(browserslist@4.23.2):
    dependencies:
      browserslist: 4.23.2
      escalade: 3.1.2
      picocolors: 1.0.1

  update-notifier@7.1.0:
    dependencies:
      boxen: 7.1.1
      chalk: 5.3.0
      configstore: 6.0.0
      import-lazy: 4.0.0
      is-in-ci: 0.1.0
      is-installed-globally: 1.0.0
      is-npm: 6.0.0
      latest-version: 9.0.0
      pupa: 3.1.0
      semver: 7.6.2
      semver-diff: 4.0.0
      xdg-basedir: 5.1.0

  uri-js@4.4.1:
    dependencies:
      punycode: 2.3.1

  url-join@5.0.0: {}

  url-parse@1.5.10:
    dependencies:
      querystringify: 2.2.0
      requires-port: 1.0.0

  urlpattern-polyfill@10.0.0: {}

  userhome@1.0.0: {}

  username@5.1.0:
    dependencies:
      execa: 1.0.0
      mem: 4.3.0

  utf8-byte-length@1.0.5: {}

  util-deprecate@1.0.2: {}

  validate-npm-package-license@3.0.4:
    dependencies:
      spdx-correct: 3.2.0
      spdx-expression-parse: 3.0.1

  verror@1.10.1:
    dependencies:
      assert-plus: 1.0.0
      core-util-is: 1.0.2
      extsprintf: 1.4.1
    optional: true

  vite-node@2.0.4(@types/node@20.14.12):
    dependencies:
      cac: 6.7.14
      debug: 4.3.5(supports-color@8.1.1)
      pathe: 1.1.2
      tinyrainbow: 1.2.0
      vite: 5.3.4(@types/node@20.14.12)
    transitivePeerDependencies:
      - '@types/node'
      - less
      - lightningcss
      - sass
      - stylus
      - sugarss
      - supports-color
      - terser

  vite@5.3.4(@types/node@20.14.12):
    dependencies:
      esbuild: 0.21.5
      postcss: 8.4.39
      rollup: 4.19.0
    optionalDependencies:
      '@types/node': 20.14.12
      fsevents: 2.3.3

  vitest@2.0.4(@types/node@20.14.12)(jsdom@24.1.1):
    dependencies:
      '@ampproject/remapping': 2.3.0
      '@vitest/expect': 2.0.4
      '@vitest/pretty-format': 2.0.4
      '@vitest/runner': 2.0.4
      '@vitest/snapshot': 2.0.4
      '@vitest/spy': 2.0.4
      '@vitest/utils': 2.0.4
      chai: 5.1.1
      debug: 4.3.5(supports-color@8.1.1)
      execa: 8.0.1
      magic-string: 0.30.10
      pathe: 1.1.2
      std-env: 3.7.0
      tinybench: 2.8.0
      tinypool: 1.0.0
      tinyrainbow: 1.2.0
      vite: 5.3.4(@types/node@20.14.12)
      vite-node: 2.0.4(@types/node@20.14.12)
      why-is-node-running: 2.3.0
    optionalDependencies:
      '@types/node': 20.14.12
      jsdom: 24.1.1
    transitivePeerDependencies:
      - less
      - lightningcss
      - sass
      - stylus
      - sugarss
      - supports-color
      - terser

  w3c-xmlserializer@5.0.0:
    dependencies:
      xml-name-validator: 5.0.0

  wait-port@1.1.0:
    dependencies:
      chalk: 4.1.2
      commander: 9.5.0
      debug: 4.3.5(supports-color@8.1.1)
    transitivePeerDependencies:
      - supports-color

  watchpack@2.4.1:
    dependencies:
      glob-to-regexp: 0.4.1
      graceful-fs: 4.2.11

  wcwidth@1.0.1:
    dependencies:
      defaults: 1.0.4

  web-streams-polyfill@3.3.3: {}

  webdriver@8.39.0:
    dependencies:
      '@types/node': 20.14.12
      '@types/ws': 8.5.11
      '@wdio/config': 8.39.0
      '@wdio/logger': 8.38.0
      '@wdio/protocols': 8.38.0
      '@wdio/types': 8.39.0
      '@wdio/utils': 8.39.0
      deepmerge-ts: 5.1.0
      got: 12.6.1
      ky: 0.33.3
      ws: 8.18.0
    transitivePeerDependencies:
      - bufferutil
      - supports-color
      - utf-8-validate
    optional: true

  webdriver@9.0.0-alpha.367:
    dependencies:
      '@types/node': 20.14.12
      '@types/ws': 8.5.11
      '@wdio/config': 9.0.0-alpha.367
      '@wdio/logger': 9.0.0-alpha.367
      '@wdio/protocols': 9.0.0-alpha.367
      '@wdio/types': 9.0.0-alpha.367
      '@wdio/utils': 9.0.0-alpha.367
      deepmerge-ts: 7.1.0
      ws: 8.18.0
    transitivePeerDependencies:
      - bufferutil
      - supports-color
      - utf-8-validate

  webdriver@9.0.0-alpha.369:
    dependencies:
      '@types/node': 20.14.12
      '@types/ws': 8.5.11
      '@wdio/config': 9.0.0-alpha.369
      '@wdio/logger': 9.0.0-alpha.369
      '@wdio/protocols': 9.0.0-alpha.369
      '@wdio/types': 9.0.0-alpha.369
      '@wdio/utils': 9.0.0-alpha.369
      deepmerge-ts: 7.1.0
      ws: 8.18.0
    transitivePeerDependencies:
      - bufferutil
      - supports-color
      - utf-8-validate

  webdriverio@8.39.1(encoding@0.1.13)(typescript@5.5.4):
    dependencies:
      '@types/node': 20.14.12
      '@wdio/config': 8.39.0
      '@wdio/logger': 8.38.0
      '@wdio/protocols': 8.38.0
      '@wdio/repl': 8.24.12
      '@wdio/types': 8.39.0
      '@wdio/utils': 8.39.0
      archiver: 7.0.1
      aria-query: 5.3.0
      css-shorthand-properties: 1.1.1
      css-value: 0.0.1
      devtools-protocol: 0.0.1302984
      grapheme-splitter: 1.0.4
      import-meta-resolve: 4.1.0
      is-plain-obj: 4.1.0
      jszip: 3.10.1
      lodash.clonedeep: 4.5.0
      lodash.zip: 4.2.0
      minimatch: 9.0.5
      puppeteer-core: 20.9.0(encoding@0.1.13)(typescript@5.5.4)
      query-selector-shadow-dom: 1.0.1
      resq: 1.11.0
      rgb2hex: 0.2.5
      serialize-error: 11.0.3
      webdriver: 8.39.0
    transitivePeerDependencies:
      - bufferutil
      - encoding
      - supports-color
      - typescript
      - utf-8-validate
    optional: true

  webdriverio@9.0.0-alpha.367:
    dependencies:
      '@types/node': 20.14.12
      '@wdio/config': 9.0.0-alpha.367
      '@wdio/logger': 9.0.0-alpha.367
      '@wdio/protocols': 9.0.0-alpha.367
      '@wdio/repl': 9.0.0-alpha.367
      '@wdio/types': 9.0.0-alpha.367
      '@wdio/utils': 9.0.0-alpha.367
      archiver: 7.0.1
      aria-query: 5.3.0
      cheerio: 1.0.0-rc.12
      css-shorthand-properties: 1.1.1
      css-value: 0.0.1
      grapheme-splitter: 1.0.4
      htmlfy: 0.2.1
      import-meta-resolve: 4.1.0
      is-plain-obj: 4.1.0
      jszip: 3.10.1
      lodash.clonedeep: 4.5.0
      lodash.zip: 4.2.0
      minimatch: 9.0.5
      query-selector-shadow-dom: 1.0.1
      resq: 1.11.0
      rgb2hex: 0.2.5
      serialize-error: 11.0.3
      urlpattern-polyfill: 10.0.0
      webdriver: 9.0.0-alpha.367
    transitivePeerDependencies:
      - bufferutil
      - supports-color
      - utf-8-validate

  webdriverio@9.0.0-alpha.369:
    dependencies:
      '@types/node': 20.14.12
      '@wdio/config': 9.0.0-alpha.369
      '@wdio/logger': 9.0.0-alpha.369
      '@wdio/protocols': 9.0.0-alpha.369
      '@wdio/repl': 9.0.0-alpha.369
      '@wdio/types': 9.0.0-alpha.369
      '@wdio/utils': 9.0.0-alpha.369
      archiver: 7.0.1
      aria-query: 5.3.0
      cheerio: 1.0.0-rc.12
      css-shorthand-properties: 1.1.1
      css-value: 0.0.1
      grapheme-splitter: 1.0.4
      htmlfy: 0.2.1
      import-meta-resolve: 4.1.0
      is-plain-obj: 4.1.0
      jszip: 3.10.1
      lodash.clonedeep: 4.5.0
      lodash.zip: 4.2.0
      minimatch: 9.0.5
      query-selector-shadow-dom: 1.0.1
      resq: 1.11.0
      rgb2hex: 0.2.5
      serialize-error: 11.0.3
      urlpattern-polyfill: 10.0.0
      webdriver: 9.0.0-alpha.369
    transitivePeerDependencies:
      - bufferutil
      - supports-color
      - utf-8-validate

  webidl-conversions@3.0.1: {}

  webidl-conversions@7.0.0: {}

  webpack-sources@3.2.3: {}

  webpack@5.93.0:
    dependencies:
      '@types/eslint-scope': 3.7.7
      '@types/estree': 1.0.5
      '@webassemblyjs/ast': 1.12.1
      '@webassemblyjs/wasm-edit': 1.12.1
      '@webassemblyjs/wasm-parser': 1.12.1
      acorn: 8.12.1
      acorn-import-attributes: 1.9.5(acorn@8.12.1)
      browserslist: 4.23.2
      chrome-trace-event: 1.0.4
      enhanced-resolve: 5.17.1
      es-module-lexer: 1.5.4
      eslint-scope: 5.1.1
      events: 3.3.0
      glob-to-regexp: 0.4.1
      graceful-fs: 4.2.11
      json-parse-even-better-errors: 2.3.1
      loader-runner: 4.3.0
      mime-types: 2.1.35
      neo-async: 2.6.2
      schema-utils: 3.3.0
      tapable: 2.2.1
      terser-webpack-plugin: 5.3.10(webpack@5.93.0)
      watchpack: 2.4.1
      webpack-sources: 3.2.3
    transitivePeerDependencies:
      - '@swc/core'
      - esbuild
      - uglify-js

  whatwg-encoding@3.1.1:
    dependencies:
      iconv-lite: 0.6.3

  whatwg-mimetype@4.0.0: {}

  whatwg-url@14.0.0:
    dependencies:
      tr46: 5.0.0
      webidl-conversions: 7.0.0

  whatwg-url@5.0.0:
    dependencies:
      tr46: 0.0.3
      webidl-conversions: 3.0.1

  which-boxed-primitive@1.0.2:
    dependencies:
      is-bigint: 1.0.4
      is-boolean-object: 1.1.2
      is-number-object: 1.0.7
      is-string: 1.0.7
      is-symbol: 1.0.4

  which-collection@1.0.2:
    dependencies:
      is-map: 2.0.3
      is-set: 2.0.3
      is-weakmap: 2.0.2
      is-weakset: 2.0.3

  which-typed-array@1.1.15:
    dependencies:
      available-typed-arrays: 1.0.7
      call-bind: 1.0.7
      for-each: 0.3.3
      gopd: 1.0.1
      has-tostringtag: 1.0.2

  which@1.3.1:
    dependencies:
      isexe: 2.0.0

  which@2.0.2:
    dependencies:
      isexe: 2.0.0

  which@4.0.0:
    dependencies:
      isexe: 3.1.1

  why-is-node-running@2.3.0:
    dependencies:
      siginfo: 2.0.0
      stackback: 0.0.2

  wide-align@1.1.5:
    dependencies:
      string-width: 4.2.3

  widest-line@4.0.1:
    dependencies:
      string-width: 5.1.2

  wildcard-match@5.1.3: {}

  windows-release@5.1.1:
    dependencies:
      execa: 5.1.1

  word-wrap@1.2.5: {}

  workerpool@6.5.1: {}

  wrap-ansi@6.2.0:
    dependencies:
      ansi-styles: 4.3.0
      string-width: 4.2.3
      strip-ansi: 6.0.1

  wrap-ansi@7.0.0:
    dependencies:
      ansi-styles: 4.3.0
      string-width: 4.2.3
      strip-ansi: 6.0.1

  wrap-ansi@8.1.0:
    dependencies:
      ansi-styles: 6.2.1
      string-width: 5.1.2
      strip-ansi: 7.1.0

  wrap-ansi@9.0.0:
    dependencies:
      ansi-styles: 6.2.1
      string-width: 7.2.0
      strip-ansi: 7.1.0

  wrappy@1.0.2: {}

  write-file-atomic@3.0.3:
    dependencies:
      imurmurhash: 0.1.4
      is-typedarray: 1.0.0
      signal-exit: 3.0.7
      typedarray-to-buffer: 3.1.5

  ws@8.13.0:
    optional: true

  ws@8.18.0: {}

  xdg-basedir@5.1.0: {}

  xml-name-validator@5.0.0: {}

  xmlbuilder@15.1.1: {}

  xmlchars@2.2.0: {}

  xvfb-maybe@0.2.1:
    dependencies:
      debug: 2.6.9
      which: 1.3.1
    transitivePeerDependencies:
      - supports-color

  y18n@5.0.8: {}

  yallist@4.0.0: {}

  yaml@2.4.5: {}

  yargs-parser@20.2.9: {}

  yargs-parser@21.1.1: {}

  yargs-unparser@2.0.0:
    dependencies:
      camelcase: 6.3.0
      decamelize: 4.0.0
      flat: 5.0.2
      is-plain-obj: 2.1.0

  yargs@16.2.0:
    dependencies:
      cliui: 7.0.4
      escalade: 3.1.2
      get-caller-file: 2.0.5
      require-directory: 2.1.1
      string-width: 4.2.3
      y18n: 5.0.8
      yargs-parser: 20.2.9

  yargs@17.7.1:
    dependencies:
      cliui: 8.0.1
      escalade: 3.1.2
      get-caller-file: 2.0.5
      require-directory: 2.1.1
      string-width: 4.2.3
      y18n: 5.0.8
      yargs-parser: 21.1.1
    optional: true

  yargs@17.7.2:
    dependencies:
      cliui: 8.0.1
      escalade: 3.1.2
      get-caller-file: 2.0.5
      require-directory: 2.1.1
      string-width: 4.2.3
      y18n: 5.0.8
      yargs-parser: 21.1.1

  yarn-or-npm@3.0.1:
    dependencies:
      cross-spawn: 6.0.5
      pkg-dir: 4.2.0

  yauzl@2.10.0:
    dependencies:
      buffer-crc32: 0.2.13
      fd-slicer: 1.1.0

  yocto-queue@0.1.0: {}

  yocto-queue@1.1.1: {}

  yoctocolors-cjs@2.1.2: {}

  yoctocolors@2.1.1: {}

  zip-stream@4.1.1:
    dependencies:
      archiver-utils: 3.0.4
      compress-commons: 4.1.2
      readable-stream: 3.6.2

  zip-stream@6.0.1:
    dependencies:
      archiver-utils: 5.0.2
      compress-commons: 6.0.2
      readable-stream: 4.5.2<|MERGE_RESOLUTION|>--- conflicted
+++ resolved
@@ -1438,8 +1438,6 @@
     resolution: {integrity: sha512-a29Ir0EbyKTKHnZWbNsrc/gqfIBqYPwj3F2M+jWE/9bqfEHg0AMtXzkbUkOG6QgEScxh2+Pz9OXe11jHDnHR7A==}
     engines: {node: ^18.18.0 || >=20.0.0}
 
-<<<<<<< HEAD
-=======
   '@typescript-eslint/types@7.18.0':
     resolution: {integrity: sha512-iZqi+Ds1y4EDYUtlOOC+aUmxnE9xS/yCigkjA7XpTKV6nCBd3Hp/PRGGmdwnfkV2ThMyYldP1wRpm/id99spTQ==}
     engines: {node: ^18.18.0 || >=20.0.0}
@@ -1453,7 +1451,6 @@
       typescript:
         optional: true
 
->>>>>>> a2a1c0a6
   '@typescript-eslint/typescript-estree@7.17.0':
     resolution: {integrity: sha512-72I3TGq93t2GoSBWI093wmKo0n6/b7O4j9o8U+f65TVD0FS6bI2180X5eGEr8MA8PhKMvYe9myZJquUT2JkCZw==}
     engines: {node: ^18.18.0 || >=20.0.0}
@@ -1463,10 +1460,6 @@
       typescript:
         optional: true
 
-<<<<<<< HEAD
-  '@typescript-eslint/utils@7.17.0':
-    resolution: {integrity: sha512-r+JFlm5NdB+JXc7aWWZ3fKSm1gn0pkswEwIYsrGPdsT2GjsRATAKXiNtp3vgAAO1xZhX8alIOEQnNMl3kbTgJw==}
-=======
   '@typescript-eslint/typescript-estree@7.18.0':
     resolution: {integrity: sha512-aP1v/BSPnnyhMHts8cf1qQ6Q1IFwwRvAQGRvBFkWlo3/lH29OXA3Pts+c10nxRxIBrDnoMqzhgdwVe5f2D6OzA==}
     engines: {node: ^18.18.0 || >=20.0.0}
@@ -1484,7 +1477,6 @@
 
   '@typescript-eslint/utils@7.18.0':
     resolution: {integrity: sha512-kK0/rNa2j74XuHVcoCZxdFBMF+aq/vH83CXAOHieC+2Gis4mF8jJXT5eAfyD3K0sAxtPuwxaIOIOvhwzVDt/kw==}
->>>>>>> a2a1c0a6
     engines: {node: ^18.18.0 || >=20.0.0}
     peerDependencies:
       eslint: ^8.56.0
@@ -6523,11 +6515,6 @@
 
   '@typescript-eslint/scope-manager@7.18.0':
     dependencies:
-<<<<<<< HEAD
-      '@typescript-eslint/typescript-estree': 7.17.0(typescript@5.5.4)
-      '@typescript-eslint/utils': 7.17.0(eslint@8.57.0)(typescript@5.5.4)
-      debug: 4.3.5(supports-color@8.1.1)
-=======
       '@typescript-eslint/types': 7.18.0
       '@typescript-eslint/visitor-keys': 7.18.0
 
@@ -6536,7 +6523,6 @@
       '@typescript-eslint/typescript-estree': 7.18.0(typescript@5.5.4)
       '@typescript-eslint/utils': 7.18.0(eslint@8.57.0)(typescript@5.5.4)
       debug: 4.3.5
->>>>>>> a2a1c0a6
       eslint: 8.57.0
       ts-api-utils: 1.3.0(typescript@5.5.4)
     optionalDependencies:
@@ -6546,8 +6532,6 @@
 
   '@typescript-eslint/types@7.17.0': {}
 
-<<<<<<< HEAD
-=======
   '@typescript-eslint/types@7.18.0': {}
 
   '@typescript-eslint/typescript-estree@7.13.1(typescript@5.5.4)':
@@ -6565,7 +6549,6 @@
     transitivePeerDependencies:
       - supports-color
 
->>>>>>> a2a1c0a6
   '@typescript-eslint/typescript-estree@7.17.0(typescript@5.5.4)':
     dependencies:
       '@typescript-eslint/types': 7.17.0
@@ -6581,9 +6564,6 @@
     transitivePeerDependencies:
       - supports-color
 
-<<<<<<< HEAD
-  '@typescript-eslint/utils@7.17.0(eslint@8.57.0)(typescript@5.5.4)':
-=======
   '@typescript-eslint/typescript-estree@7.18.0(typescript@5.5.4)':
     dependencies:
       '@typescript-eslint/types': 7.18.0
@@ -6611,7 +6591,6 @@
       - typescript
 
   '@typescript-eslint/utils@7.18.0(eslint@8.57.0)(typescript@5.5.4)':
->>>>>>> a2a1c0a6
     dependencies:
       '@eslint-community/eslint-utils': 4.4.0(eslint@8.57.0)
       '@typescript-eslint/scope-manager': 7.18.0
@@ -8155,13 +8134,8 @@
       '@typescript-eslint/utils': 7.17.0(eslint@8.57.0)(typescript@5.5.4)
       eslint: 8.57.0
     optionalDependencies:
-<<<<<<< HEAD
-      '@typescript-eslint/eslint-plugin': 7.17.0(@typescript-eslint/parser@7.17.0(eslint@8.57.0)(typescript@5.5.4))(eslint@8.57.0)(typescript@5.5.4)
-      vitest: 2.0.4(@types/node@20.14.12)(jsdom@24.1.1)
-=======
       '@typescript-eslint/eslint-plugin': 7.18.0(@typescript-eslint/parser@7.17.0(eslint@8.57.0)(typescript@5.5.4))(eslint@8.57.0)(typescript@5.5.4)
       vitest: 2.0.4(@types/node@20.14.12)(jsdom@24.1.1)(terser@5.31.3)
->>>>>>> a2a1c0a6
     transitivePeerDependencies:
       - supports-color
       - typescript
