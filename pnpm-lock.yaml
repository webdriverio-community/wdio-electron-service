lockfileVersion: '6.0'

settings:
  autoInstallPeers: true
  excludeLinksFromLockfile: false

dependencies:
  '@vitest/spy':
    specifier: ^1.0.4
    version: 1.1.1
  '@wdio/logger':
    specifier: ^8.16.17
    version: 8.24.12
  compare-versions:
    specifier: ^6.1.0
    version: 6.1.0
  debug:
    specifier: ^4.3.4
    version: 4.3.4
  electron-to-chromium:
    specifier: ^1.4.610
    version: 1.4.616
  find-versions:
    specifier: ^5.1.0
    version: 5.1.0
  node-fetch:
    specifier: ^3.3.2
    version: 3.3.2
  read-package-up:
    specifier: ^11.0.0
    version: 11.0.0

devDependencies:
  '@eslint/js':
    specifier: ^8.55.0
    version: 8.56.0
  '@testing-library/webdriverio':
    specifier: ^3.2.1
    version: 3.2.1(webdriverio@8.27.0)
  '@types/debug':
    specifier: ^4.1.10
    version: 4.1.12
  '@types/eslint-config-prettier':
    specifier: ^6.11.2
    version: 6.11.3
  '@types/mocha':
    specifier: ^10.0.5
    version: 10.0.6
  '@types/node':
    specifier: ^20.10.2
    version: 20.10.6
  '@typescript-eslint/eslint-plugin':
    specifier: ^6.14.0
    version: 6.17.0(@typescript-eslint/parser@6.17.0)(eslint@8.56.0)(typescript@5.3.3)
  '@typescript-eslint/parser':
    specifier: ^6.14.0
    version: 6.17.0(eslint@8.56.0)(typescript@5.3.3)
  '@vitest/coverage-v8':
    specifier: ^1.0.3
    version: 1.1.1(vitest@1.1.1)
  '@wdio/cli':
    specifier: ^8.23.3
    version: 8.27.1(typescript@5.3.3)
  '@wdio/globals':
    specifier: ^8.23.3
    version: 8.27.0(typescript@5.3.3)
  '@wdio/types':
    specifier: ^8.20.0
    version: 8.27.0
  cross-env:
    specifier: ^7.0.3
    version: 7.0.3
  electron:
    specifier: ^28.0.0
    version: 28.1.0
  eslint:
    specifier: ^8.55.0
    version: 8.56.0
  eslint-config-prettier:
    specifier: ^9.0.0
    version: 9.1.0(eslint@8.56.0)
  eslint-plugin-vitest:
    specifier: ^0.3.16
    version: 0.3.20(@typescript-eslint/eslint-plugin@6.17.0)(eslint@8.56.0)(typescript@5.3.3)(vitest@1.1.1)
  eslint-plugin-wdio:
    specifier: ^8.20.0
    version: 8.24.12
  expect:
    specifier: ^29.7.0
    version: 29.7.0
  expect-webdriverio:
    specifier: ^4.5.2
    version: 4.7.2(typescript@5.3.3)
  fast-copy:
    specifier: ^3.0.1
    version: 3.0.1
  globals:
    specifier: ^13.23.0
    version: 13.24.0
  husky:
    specifier: ^8.0.3
    version: 8.0.3
  jsdom:
    specifier: ^23.0.0
    version: 23.0.1
  lint-staged:
    specifier: ^15.0.2
    version: 15.2.0
  nock:
    specifier: ^13.3.6
    version: 13.4.0
  prettier:
    specifier: ^3.0.3
    version: 3.1.1
  release-it:
    specifier: ^17.0.0
    version: 17.0.1(typescript@5.3.3)
  rimraf:
    specifier: ^5.0.5
    version: 5.0.5
  shx:
    specifier: ^0.3.4
    version: 0.3.4
  typescript:
    specifier: ^5.3.2
    version: 5.3.3
  vitest:
    specifier: ^1.0.3
    version: 1.1.1(@types/node@20.10.6)(jsdom@23.0.1)
  webdriverio:
    specifier: ^8.23.3
    version: 8.27.0(typescript@5.3.3)

packages:

  /@aashutoshrathi/word-wrap@1.2.6:
    resolution: {integrity: sha512-1Yjs2SvM8TflER/OD3cOjhWWOZb58A2t7wpE2S9XfBYTiIl+XFhQG2bjy4Pu1I+EAlCNUzRDYDdFwFYUKvXcIA==}
    engines: {node: '>=0.10.0'}
    dev: true

  /@ampproject/remapping@2.2.1:
    resolution: {integrity: sha512-lFMjJTrFL3j7L9yBxwYfCq2k6qqwHyzuUl/XBnif78PWTJYyL/dfowQHWE3sp6U6ZzqWiiIZnpTMO96zhkjwtg==}
    engines: {node: '>=6.0.0'}
    dependencies:
      '@jridgewell/gen-mapping': 0.3.3
      '@jridgewell/trace-mapping': 0.3.20
    dev: true

  /@babel/code-frame@7.23.5:
    resolution: {integrity: sha512-CgH3s1a96LipHCmSUmYFPwY7MNx8C3avkq7i4Wl3cfa662ldtUe4VM1TPXX70pfmrlWTb6jLqTYrZyT2ZTJBgA==}
    engines: {node: '>=6.9.0'}
    dependencies:
      '@babel/highlight': 7.23.4
      chalk: 2.4.2

  /@babel/helper-string-parser@7.23.4:
    resolution: {integrity: sha512-803gmbQdqwdf4olxrX4AJyFBV/RTr3rSmOj0rKwesmzlfhYNDEs+/iOcznzpNWlJlIlTJC2QfPFcHB6DlzdVLQ==}
    engines: {node: '>=6.9.0'}
    dev: true

  /@babel/helper-validator-identifier@7.22.20:
    resolution: {integrity: sha512-Y4OZ+ytlatR8AI+8KZfKuL5urKp7qey08ha31L8b3BwewJAoJamTzyvxPR/5D+KkdJCGPq/+8TukHBlY10FX9A==}
    engines: {node: '>=6.9.0'}

  /@babel/highlight@7.23.4:
    resolution: {integrity: sha512-acGdbYSfp2WheJoJm/EBBBLh/ID8KDc64ISZ9DYtBmC8/Q204PZJLHyzeB5qMzJ5trcOkybd78M4x2KWsUq++A==}
    engines: {node: '>=6.9.0'}
    dependencies:
      '@babel/helper-validator-identifier': 7.22.20
      chalk: 2.4.2
      js-tokens: 4.0.0

  /@babel/parser@7.23.6:
    resolution: {integrity: sha512-Z2uID7YJ7oNvAI20O9X0bblw7Qqs8Q2hFy0R9tAfnfLkp5MW0UH9eUvnDSnFwKZ0AvgS1ucqR4KzvVHgnke1VQ==}
    engines: {node: '>=6.0.0'}
    hasBin: true
    dependencies:
      '@babel/types': 7.23.6
    dev: true

  /@babel/runtime@7.23.7:
    resolution: {integrity: sha512-w06OXVOFso7LcbzMiDGt+3X7Rh7Ho8MmgPoWU3rarH+8upf+wSU/grlGbWzQyr3DkdN6ZeuMFjpdwW0Q+HxobA==}
    engines: {node: '>=6.9.0'}
    dependencies:
      regenerator-runtime: 0.14.1
    dev: true

  /@babel/types@7.23.6:
    resolution: {integrity: sha512-+uarb83brBzPKN38NX1MkB6vb6+mwvR6amUulqAE7ccQw1pEl+bCia9TbdG1lsnFP7lZySvUn37CHyXQdfTwzg==}
    engines: {node: '>=6.9.0'}
    dependencies:
      '@babel/helper-string-parser': 7.23.4
      '@babel/helper-validator-identifier': 7.22.20
      to-fast-properties: 2.0.0
    dev: true

  /@bcoe/v8-coverage@0.2.3:
    resolution: {integrity: sha512-0hYQ8SB4Db5zvZB4axdMHGwEaQjkZzFjQiN9LVYvIFB2nSUHW9tYpxWriPrWDASIxiaXax83REcLxuSdnGPZtw==}
    dev: true

  /@electron/get@2.0.3:
    resolution: {integrity: sha512-Qkzpg2s9GnVV2I2BjRksUi43U5e6+zaQMcjoJy0C+C5oxaKl+fmckGDQFtRpZpZV0NQekuZZ+tGz7EA9TVnQtQ==}
    engines: {node: '>=12'}
    dependencies:
      debug: 4.3.4
      env-paths: 2.2.1
      fs-extra: 8.1.0
      got: 11.8.6
      progress: 2.0.3
      semver: 6.3.1
      sumchecker: 3.0.1
    optionalDependencies:
      global-agent: 3.0.0
    transitivePeerDependencies:
      - supports-color
    dev: true

  /@esbuild/aix-ppc64@0.19.11:
    resolution: {integrity: sha512-FnzU0LyE3ySQk7UntJO4+qIiQgI7KoODnZg5xzXIrFJlKd2P2gwHsHY4927xj9y5PJmJSzULiUCWmv7iWnNa7g==}
    engines: {node: '>=12'}
    cpu: [ppc64]
    os: [aix]
    requiresBuild: true
    dev: true
    optional: true

  /@esbuild/android-arm64@0.19.11:
    resolution: {integrity: sha512-aiu7K/5JnLj//KOnOfEZ0D90obUkRzDMyqd/wNAUQ34m4YUPVhRZpnqKV9uqDGxT7cToSDnIHsGooyIczu9T+Q==}
    engines: {node: '>=12'}
    cpu: [arm64]
    os: [android]
    requiresBuild: true
    dev: true
    optional: true

  /@esbuild/android-arm@0.19.11:
    resolution: {integrity: sha512-5OVapq0ClabvKvQ58Bws8+wkLCV+Rxg7tUVbo9xu034Nm536QTII4YzhaFriQ7rMrorfnFKUsArD2lqKbFY4vw==}
    engines: {node: '>=12'}
    cpu: [arm]
    os: [android]
    requiresBuild: true
    dev: true
    optional: true

  /@esbuild/android-x64@0.19.11:
    resolution: {integrity: sha512-eccxjlfGw43WYoY9QgB82SgGgDbibcqyDTlk3l3C0jOVHKxrjdc9CTwDUQd0vkvYg5um0OH+GpxYvp39r+IPOg==}
    engines: {node: '>=12'}
    cpu: [x64]
    os: [android]
    requiresBuild: true
    dev: true
    optional: true

  /@esbuild/darwin-arm64@0.19.11:
    resolution: {integrity: sha512-ETp87DRWuSt9KdDVkqSoKoLFHYTrkyz2+65fj9nfXsaV3bMhTCjtQfw3y+um88vGRKRiF7erPrh/ZuIdLUIVxQ==}
    engines: {node: '>=12'}
    cpu: [arm64]
    os: [darwin]
    requiresBuild: true
    dev: true
    optional: true

  /@esbuild/darwin-x64@0.19.11:
    resolution: {integrity: sha512-fkFUiS6IUK9WYUO/+22omwetaSNl5/A8giXvQlcinLIjVkxwTLSktbF5f/kJMftM2MJp9+fXqZ5ezS7+SALp4g==}
    engines: {node: '>=12'}
    cpu: [x64]
    os: [darwin]
    requiresBuild: true
    dev: true
    optional: true

  /@esbuild/freebsd-arm64@0.19.11:
    resolution: {integrity: sha512-lhoSp5K6bxKRNdXUtHoNc5HhbXVCS8V0iZmDvyWvYq9S5WSfTIHU2UGjcGt7UeS6iEYp9eeymIl5mJBn0yiuxA==}
    engines: {node: '>=12'}
    cpu: [arm64]
    os: [freebsd]
    requiresBuild: true
    dev: true
    optional: true

  /@esbuild/freebsd-x64@0.19.11:
    resolution: {integrity: sha512-JkUqn44AffGXitVI6/AbQdoYAq0TEullFdqcMY/PCUZ36xJ9ZJRtQabzMA+Vi7r78+25ZIBosLTOKnUXBSi1Kw==}
    engines: {node: '>=12'}
    cpu: [x64]
    os: [freebsd]
    requiresBuild: true
    dev: true
    optional: true

  /@esbuild/linux-arm64@0.19.11:
    resolution: {integrity: sha512-LneLg3ypEeveBSMuoa0kwMpCGmpu8XQUh+mL8XXwoYZ6Be2qBnVtcDI5azSvh7vioMDhoJFZzp9GWp9IWpYoUg==}
    engines: {node: '>=12'}
    cpu: [arm64]
    os: [linux]
    requiresBuild: true
    dev: true
    optional: true

  /@esbuild/linux-arm@0.19.11:
    resolution: {integrity: sha512-3CRkr9+vCV2XJbjwgzjPtO8T0SZUmRZla+UL1jw+XqHZPkPgZiyWvbDvl9rqAN8Zl7qJF0O/9ycMtjU67HN9/Q==}
    engines: {node: '>=12'}
    cpu: [arm]
    os: [linux]
    requiresBuild: true
    dev: true
    optional: true

  /@esbuild/linux-ia32@0.19.11:
    resolution: {integrity: sha512-caHy++CsD8Bgq2V5CodbJjFPEiDPq8JJmBdeyZ8GWVQMjRD0sU548nNdwPNvKjVpamYYVL40AORekgfIubwHoA==}
    engines: {node: '>=12'}
    cpu: [ia32]
    os: [linux]
    requiresBuild: true
    dev: true
    optional: true

  /@esbuild/linux-loong64@0.19.11:
    resolution: {integrity: sha512-ppZSSLVpPrwHccvC6nQVZaSHlFsvCQyjnvirnVjbKSHuE5N24Yl8F3UwYUUR1UEPaFObGD2tSvVKbvR+uT1Nrg==}
    engines: {node: '>=12'}
    cpu: [loong64]
    os: [linux]
    requiresBuild: true
    dev: true
    optional: true

  /@esbuild/linux-mips64el@0.19.11:
    resolution: {integrity: sha512-B5x9j0OgjG+v1dF2DkH34lr+7Gmv0kzX6/V0afF41FkPMMqaQ77pH7CrhWeR22aEeHKaeZVtZ6yFwlxOKPVFyg==}
    engines: {node: '>=12'}
    cpu: [mips64el]
    os: [linux]
    requiresBuild: true
    dev: true
    optional: true

  /@esbuild/linux-ppc64@0.19.11:
    resolution: {integrity: sha512-MHrZYLeCG8vXblMetWyttkdVRjQlQUb/oMgBNurVEnhj4YWOr4G5lmBfZjHYQHHN0g6yDmCAQRR8MUHldvvRDA==}
    engines: {node: '>=12'}
    cpu: [ppc64]
    os: [linux]
    requiresBuild: true
    dev: true
    optional: true

  /@esbuild/linux-riscv64@0.19.11:
    resolution: {integrity: sha512-f3DY++t94uVg141dozDu4CCUkYW+09rWtaWfnb3bqe4w5NqmZd6nPVBm+qbz7WaHZCoqXqHz5p6CM6qv3qnSSQ==}
    engines: {node: '>=12'}
    cpu: [riscv64]
    os: [linux]
    requiresBuild: true
    dev: true
    optional: true

  /@esbuild/linux-s390x@0.19.11:
    resolution: {integrity: sha512-A5xdUoyWJHMMlcSMcPGVLzYzpcY8QP1RtYzX5/bS4dvjBGVxdhuiYyFwp7z74ocV7WDc0n1harxmpq2ePOjI0Q==}
    engines: {node: '>=12'}
    cpu: [s390x]
    os: [linux]
    requiresBuild: true
    dev: true
    optional: true

  /@esbuild/linux-x64@0.19.11:
    resolution: {integrity: sha512-grbyMlVCvJSfxFQUndw5mCtWs5LO1gUlwP4CDi4iJBbVpZcqLVT29FxgGuBJGSzyOxotFG4LoO5X+M1350zmPA==}
    engines: {node: '>=12'}
    cpu: [x64]
    os: [linux]
    requiresBuild: true
    dev: true
    optional: true

  /@esbuild/netbsd-x64@0.19.11:
    resolution: {integrity: sha512-13jvrQZJc3P230OhU8xgwUnDeuC/9egsjTkXN49b3GcS5BKvJqZn86aGM8W9pd14Kd+u7HuFBMVtrNGhh6fHEQ==}
    engines: {node: '>=12'}
    cpu: [x64]
    os: [netbsd]
    requiresBuild: true
    dev: true
    optional: true

  /@esbuild/openbsd-x64@0.19.11:
    resolution: {integrity: sha512-ysyOGZuTp6SNKPE11INDUeFVVQFrhcNDVUgSQVDzqsqX38DjhPEPATpid04LCoUr2WXhQTEZ8ct/EgJCUDpyNw==}
    engines: {node: '>=12'}
    cpu: [x64]
    os: [openbsd]
    requiresBuild: true
    dev: true
    optional: true

  /@esbuild/sunos-x64@0.19.11:
    resolution: {integrity: sha512-Hf+Sad9nVwvtxy4DXCZQqLpgmRTQqyFyhT3bZ4F2XlJCjxGmRFF0Shwn9rzhOYRB61w9VMXUkxlBy56dk9JJiQ==}
    engines: {node: '>=12'}
    cpu: [x64]
    os: [sunos]
    requiresBuild: true
    dev: true
    optional: true

  /@esbuild/win32-arm64@0.19.11:
    resolution: {integrity: sha512-0P58Sbi0LctOMOQbpEOvOL44Ne0sqbS0XWHMvvrg6NE5jQ1xguCSSw9jQeUk2lfrXYsKDdOe6K+oZiwKPilYPQ==}
    engines: {node: '>=12'}
    cpu: [arm64]
    os: [win32]
    requiresBuild: true
    dev: true
    optional: true

  /@esbuild/win32-ia32@0.19.11:
    resolution: {integrity: sha512-6YOrWS+sDJDmshdBIQU+Uoyh7pQKrdykdefC1avn76ss5c+RN6gut3LZA4E2cH5xUEp5/cA0+YxRaVtRAb0xBg==}
    engines: {node: '>=12'}
    cpu: [ia32]
    os: [win32]
    requiresBuild: true
    dev: true
    optional: true

  /@esbuild/win32-x64@0.19.11:
    resolution: {integrity: sha512-vfkhltrjCAb603XaFhqhAF4LGDi2M4OrCRrFusyQ+iTLQ/o60QQXxc9cZC/FFpihBI9N1Grn6SMKVJ4KP7Fuiw==}
    engines: {node: '>=12'}
    cpu: [x64]
    os: [win32]
    requiresBuild: true
    dev: true
    optional: true

  /@eslint-community/eslint-utils@4.4.0(eslint@8.56.0):
    resolution: {integrity: sha512-1/sA4dwrzBAyeUoQ6oxahHKmrZvsnLCg4RfxW3ZFGGmQkSNQPFNLV9CUEFQP1x9EYXHTo5p6xdhZM1Ne9p/AfA==}
    engines: {node: ^12.22.0 || ^14.17.0 || >=16.0.0}
    peerDependencies:
      eslint: ^6.0.0 || ^7.0.0 || >=8.0.0
    dependencies:
      eslint: 8.56.0
      eslint-visitor-keys: 3.4.3
    dev: true

  /@eslint-community/regexpp@4.10.0:
    resolution: {integrity: sha512-Cu96Sd2By9mCNTx2iyKOmq10v22jUVQv0lQnlGNy16oE9589yE+QADPbrMGCkA51cKZSg3Pu/aTJVTGfL/qjUA==}
    engines: {node: ^12.0.0 || ^14.0.0 || >=16.0.0}
    dev: true

  /@eslint/eslintrc@2.1.4:
    resolution: {integrity: sha512-269Z39MS6wVJtsoUl10L60WdkhJVdPG24Q4eZTH3nnF6lpvSShEK3wQjDX9JRWAUPvPh7COouPpU9IrqaZFvtQ==}
    engines: {node: ^12.22.0 || ^14.17.0 || >=16.0.0}
    dependencies:
      ajv: 6.12.6
      debug: 4.3.4
      espree: 9.6.1
      globals: 13.24.0
      ignore: 5.3.0
      import-fresh: 3.3.0
      js-yaml: 4.1.0
      minimatch: 3.1.2
      strip-json-comments: 3.1.1
    transitivePeerDependencies:
      - supports-color
    dev: true

  /@eslint/js@8.56.0:
    resolution: {integrity: sha512-gMsVel9D7f2HLkBma9VbtzZRehRogVRfbr++f06nL2vnCGCNlzOD+/MUov/F4p8myyAHspEhVobgjpX64q5m6A==}
    engines: {node: ^12.22.0 || ^14.17.0 || >=16.0.0}
    dev: true

  /@humanwhocodes/config-array@0.11.13:
    resolution: {integrity: sha512-JSBDMiDKSzQVngfRjOdFXgFfklaXI4K9nLF49Auh21lmBWRLIK3+xTErTWD4KU54pb6coM6ESE7Awz/FNU3zgQ==}
    engines: {node: '>=10.10.0'}
    dependencies:
      '@humanwhocodes/object-schema': 2.0.1
      debug: 4.3.4
      minimatch: 3.1.2
    transitivePeerDependencies:
      - supports-color
    dev: true

  /@humanwhocodes/module-importer@1.0.1:
    resolution: {integrity: sha512-bxveV4V8v5Yb4ncFTT3rPSgZBOpCkjfK0y4oVVVJwIuDVBRMDXrPyXRL988i5ap9m9bnyEEjWfm5WkBmtffLfA==}
    engines: {node: '>=12.22'}
    dev: true

  /@humanwhocodes/object-schema@2.0.1:
    resolution: {integrity: sha512-dvuCeX5fC9dXgJn9t+X5atfmgQAzUOWqS1254Gh0m6i8wKd10ebXkfNKiRK+1GWi/yTvvLDHpoxLr0xxxeslWw==}
    dev: true

  /@iarna/toml@2.2.5:
    resolution: {integrity: sha512-trnsAYxU3xnS1gPHPyU961coFyLkh4gAD/0zQ5mymY4yOZ+CYvsPqUbOFSw0aDM4y0tV7tiFxL/1XfXPNC6IPg==}
    dev: true

  /@isaacs/cliui@8.0.2:
    resolution: {integrity: sha512-O8jcjabXaleOG9DQ0+ARXWZBTfnP4WNAqzuiJK7ll44AmxGKv/J2M4TPjxjY3znBCfvBXFzucm1twdyFybFqEA==}
    engines: {node: '>=12'}
    dependencies:
      string-width: 5.1.2
      string-width-cjs: /string-width@4.2.3
      strip-ansi: 7.1.0
      strip-ansi-cjs: /strip-ansi@6.0.1
      wrap-ansi: 8.1.0
      wrap-ansi-cjs: /wrap-ansi@7.0.0
    dev: true

  /@istanbuljs/schema@0.1.3:
    resolution: {integrity: sha512-ZXRY4jNvVgSVQ8DL3LTcakaAtXwTVUxE81hslsyD2AtoXW/wVob10HkOJ1X/pAlcI7D+2YoZKg5do8G/w6RYgA==}
    engines: {node: '>=8'}
    dev: true

  /@jest/expect-utils@29.7.0:
    resolution: {integrity: sha512-GlsNBWiFQFCVi9QVSx7f5AgMeLxe9YCCs5PuP2O2LdjDAA8Jh9eX7lA1Jq/xdXw3Wb3hyvlFNfZIfcRetSzYcA==}
    engines: {node: ^14.15.0 || ^16.10.0 || >=18.0.0}
    dependencies:
      jest-get-type: 29.6.3
    dev: true

  /@jest/schemas@29.6.3:
    resolution: {integrity: sha512-mo5j5X+jIZmJQveBKeS/clAueipV7KgiX1vMgCxam1RNYiqE1w62n0/tJJnHtjW8ZHcQco5gY85jA3mi0L+nSA==}
    engines: {node: ^14.15.0 || ^16.10.0 || >=18.0.0}
    dependencies:
      '@sinclair/typebox': 0.27.8
    dev: true

  /@jest/types@29.6.3:
    resolution: {integrity: sha512-u3UPsIilWKOM3F9CXtrG8LEJmNxwoCQC/XVj4IKYXvvpx7QIi/Kg1LI5uDmDpKlac62NUtX7eLjRh+jVZcLOzw==}
    engines: {node: ^14.15.0 || ^16.10.0 || >=18.0.0}
    dependencies:
      '@jest/schemas': 29.6.3
      '@types/istanbul-lib-coverage': 2.0.6
      '@types/istanbul-reports': 3.0.4
      '@types/node': 20.10.6
      '@types/yargs': 17.0.32
      chalk: 4.1.2
    dev: true

  /@jridgewell/gen-mapping@0.3.3:
    resolution: {integrity: sha512-HLhSWOLRi875zjjMG/r+Nv0oCW8umGb0BgEhyX3dDX3egwZtB8PqLnjz3yedt8R5StBrzcg4aBpnh8UA9D1BoQ==}
    engines: {node: '>=6.0.0'}
    dependencies:
      '@jridgewell/set-array': 1.1.2
      '@jridgewell/sourcemap-codec': 1.4.15
      '@jridgewell/trace-mapping': 0.3.20
    dev: true

  /@jridgewell/resolve-uri@3.1.1:
    resolution: {integrity: sha512-dSYZh7HhCDtCKm4QakX0xFpsRDqjjtZf/kjI/v3T3Nwt5r8/qz/M19F9ySyOqU94SXBmeG9ttTul+YnR4LOxFA==}
    engines: {node: '>=6.0.0'}
    dev: true

  /@jridgewell/set-array@1.1.2:
    resolution: {integrity: sha512-xnkseuNADM0gt2bs+BvhO0p78Mk762YnZdsuzFV018NoG1Sj1SCQvpSqa7XUaTam5vAGasABV9qXASMKnFMwMw==}
    engines: {node: '>=6.0.0'}
    dev: true

  /@jridgewell/sourcemap-codec@1.4.15:
    resolution: {integrity: sha512-eF2rxCRulEKXHTRiDrDy6erMYWqNw4LPdQ8UQA4huuxaQsVeRPFl2oM8oDGxMFhJUWZf9McpLtJasDDZb/Bpeg==}
    dev: true

  /@jridgewell/trace-mapping@0.3.20:
    resolution: {integrity: sha512-R8LcPeWZol2zR8mmH3JeKQ6QRCFb7XgUhV9ZlGhHLGyg4wpPiPZNQOOWhFZhxKw8u//yTbNGI42Bx/3paXEQ+Q==}
    dependencies:
      '@jridgewell/resolve-uri': 3.1.1
      '@jridgewell/sourcemap-codec': 1.4.15
    dev: true

  /@ljharb/through@2.3.11:
    resolution: {integrity: sha512-ccfcIDlogiXNq5KcbAwbaO7lMh3Tm1i3khMPYpxlK8hH/W53zN81KM9coerRLOnTGu3nfXIniAmQbRI9OxbC0w==}
    engines: {node: '>= 0.4'}
    dependencies:
      call-bind: 1.0.5
    dev: true

  /@nodelib/fs.scandir@2.1.5:
    resolution: {integrity: sha512-vq24Bq3ym5HEQm2NKCr3yXDwjc7vTsEThRDnkp2DK9p1uqLR+DHurm/NOTo0KG7HYHU7eppKZj3MyqYuMBf62g==}
    engines: {node: '>= 8'}
    dependencies:
      '@nodelib/fs.stat': 2.0.5
      run-parallel: 1.2.0
    dev: true

  /@nodelib/fs.stat@2.0.5:
    resolution: {integrity: sha512-RkhPPp2zrqDAQA/2jNhnztcPAlv64XdhIp7a7454A5ovI7Bukxgt7MX7udwAu3zg1DcpPU0rz3VV1SeaqvY4+A==}
    engines: {node: '>= 8'}
    dev: true

  /@nodelib/fs.walk@1.2.8:
    resolution: {integrity: sha512-oGB+UxlgWcgQkgwo8GcEGwemoTFt3FIO9ababBmaGwXIoBKZ+GTy0pP185beGg7Llih/NSHSV2XAs1lnznocSg==}
    engines: {node: '>= 8'}
    dependencies:
      '@nodelib/fs.scandir': 2.1.5
      fastq: 1.16.0
    dev: true

  /@octokit/auth-token@4.0.0:
    resolution: {integrity: sha512-tY/msAuJo6ARbK6SPIxZrPBms3xPbfwBrulZe0Wtr/DIY9lje2HeV1uoebShn6mx7SjCHif6EjMvoREj+gZ+SA==}
    engines: {node: '>= 18'}
    dev: true

  /@octokit/core@5.0.2:
    resolution: {integrity: sha512-cZUy1gUvd4vttMic7C0lwPed8IYXWYp8kHIMatyhY8t8n3Cpw2ILczkV5pGMPqef7v0bLo0pOHrEHarsau2Ydg==}
    engines: {node: '>= 18'}
    dependencies:
      '@octokit/auth-token': 4.0.0
      '@octokit/graphql': 7.0.2
      '@octokit/request': 8.1.6
      '@octokit/request-error': 5.0.1
      '@octokit/types': 12.4.0
      before-after-hook: 2.2.3
      universal-user-agent: 6.0.1
    dev: true

  /@octokit/endpoint@9.0.4:
    resolution: {integrity: sha512-DWPLtr1Kz3tv8L0UvXTDP1fNwM0S+z6EJpRcvH66orY6Eld4XBMCSYsaWp4xIm61jTWxK68BrR7ibO+vSDnZqw==}
    engines: {node: '>= 18'}
    dependencies:
      '@octokit/types': 12.4.0
      universal-user-agent: 6.0.1
    dev: true

  /@octokit/graphql@7.0.2:
    resolution: {integrity: sha512-OJ2iGMtj5Tg3s6RaXH22cJcxXRi7Y3EBqbHTBRq+PQAqfaS8f/236fUrWhfSn8P4jovyzqucxme7/vWSSZBX2Q==}
    engines: {node: '>= 18'}
    dependencies:
      '@octokit/request': 8.1.6
      '@octokit/types': 12.4.0
      universal-user-agent: 6.0.1
    dev: true

  /@octokit/openapi-types@19.1.0:
    resolution: {integrity: sha512-6G+ywGClliGQwRsjvqVYpklIfa7oRPA0vyhPQG/1Feh+B+wU0vGH1JiJ5T25d3g1JZYBHzR2qefLi9x8Gt+cpw==}
    dev: true

  /@octokit/plugin-paginate-rest@9.1.5(@octokit/core@5.0.2):
    resolution: {integrity: sha512-WKTQXxK+bu49qzwv4qKbMMRXej1DU2gq017euWyKVudA6MldaSSQuxtz+vGbhxV4CjxpUxjZu6rM2wfc1FiWVg==}
    engines: {node: '>= 18'}
    peerDependencies:
      '@octokit/core': '>=5'
    dependencies:
      '@octokit/core': 5.0.2
      '@octokit/types': 12.4.0
    dev: true

  /@octokit/plugin-request-log@4.0.0(@octokit/core@5.0.2):
    resolution: {integrity: sha512-2uJI1COtYCq8Z4yNSnM231TgH50bRkheQ9+aH8TnZanB6QilOnx8RMD2qsnamSOXtDj0ilxvevf5fGsBhBBzKA==}
    engines: {node: '>= 18'}
    peerDependencies:
      '@octokit/core': '>=5'
    dependencies:
      '@octokit/core': 5.0.2
    dev: true

  /@octokit/plugin-rest-endpoint-methods@10.2.0(@octokit/core@5.0.2):
    resolution: {integrity: sha512-ePbgBMYtGoRNXDyKGvr9cyHjQ163PbwD0y1MkDJCpkO2YH4OeXX40c4wYHKikHGZcpGPbcRLuy0unPUuafco8Q==}
    engines: {node: '>= 18'}
    peerDependencies:
      '@octokit/core': '>=5'
    dependencies:
      '@octokit/core': 5.0.2
      '@octokit/types': 12.4.0
    dev: true

  /@octokit/request-error@5.0.1:
    resolution: {integrity: sha512-X7pnyTMV7MgtGmiXBwmO6M5kIPrntOXdyKZLigNfQWSEQzVxR4a4vo49vJjTWX70mPndj8KhfT4Dx+2Ng3vnBQ==}
    engines: {node: '>= 18'}
    dependencies:
      '@octokit/types': 12.4.0
      deprecation: 2.3.1
      once: 1.4.0
    dev: true

  /@octokit/request@8.1.6:
    resolution: {integrity: sha512-YhPaGml3ncZC1NfXpP3WZ7iliL1ap6tLkAp6MvbK2fTTPytzVUyUesBBogcdMm86uRYO5rHaM1xIWxigWZ17MQ==}
    engines: {node: '>= 18'}
    dependencies:
      '@octokit/endpoint': 9.0.4
      '@octokit/request-error': 5.0.1
      '@octokit/types': 12.4.0
      universal-user-agent: 6.0.1
    dev: true

  /@octokit/rest@20.0.2:
    resolution: {integrity: sha512-Ux8NDgEraQ/DMAU1PlAohyfBBXDwhnX2j33Z1nJNziqAfHi70PuxkFYIcIt8aIAxtRE7KVuKp8lSR8pA0J5iOQ==}
    engines: {node: '>= 18'}
    dependencies:
      '@octokit/core': 5.0.2
      '@octokit/plugin-paginate-rest': 9.1.5(@octokit/core@5.0.2)
      '@octokit/plugin-request-log': 4.0.0(@octokit/core@5.0.2)
      '@octokit/plugin-rest-endpoint-methods': 10.2.0(@octokit/core@5.0.2)
    dev: true

  /@octokit/types@12.4.0:
    resolution: {integrity: sha512-FLWs/AvZllw/AGVs+nJ+ELCDZZJk+kY0zMen118xhL2zD0s1etIUHm1odgjP7epxYU1ln7SZxEUWYop5bhsdgQ==}
    dependencies:
      '@octokit/openapi-types': 19.1.0
    dev: true

  /@pkgjs/parseargs@0.11.0:
    resolution: {integrity: sha512-+1VkjdD0QBLPodGrJUeqarH8VAIvQODIbwh9XpP5Syisf7YoQgsJKPNFoqqLQlu+VQ/tVSshMR6loPMn8U+dPg==}
    engines: {node: '>=14'}
    requiresBuild: true
    dev: true
    optional: true

  /@pnpm/config.env-replace@1.1.0:
    resolution: {integrity: sha512-htyl8TWnKL7K/ESFa1oW2UB5lVDxuF5DpM7tBi6Hu2LNL3mWkIzNLG6N4zoCUP1lCKNxWy/3iu8mS8MvToGd6w==}
    engines: {node: '>=12.22.0'}
    dev: true

  /@pnpm/network.ca-file@1.0.2:
    resolution: {integrity: sha512-YcPQ8a0jwYU9bTdJDpXjMi7Brhkr1mXsXrUJvjqM2mQDgkRiz8jFaQGOdaLxgjtUfQgZhKy/O3cG/YwmgKaxLA==}
    engines: {node: '>=12.22.0'}
    dependencies:
      graceful-fs: 4.2.10
    dev: true

  /@pnpm/npm-conf@2.2.2:
    resolution: {integrity: sha512-UA91GwWPhFExt3IizW6bOeY/pQ0BkuNwKjk9iQW9KqxluGCrg4VenZ0/L+2Y0+ZOtme72EVvg6v0zo3AMQRCeA==}
    engines: {node: '>=12'}
    dependencies:
      '@pnpm/config.env-replace': 1.1.0
      '@pnpm/network.ca-file': 1.0.2
      config-chain: 1.1.13
    dev: true

  /@puppeteer/browsers@1.4.6(typescript@5.3.3):
    resolution: {integrity: sha512-x4BEjr2SjOPowNeiguzjozQbsc6h437ovD/wu+JpaenxVLm3jkgzHY2xOslMTp50HoTvQreMjiexiGQw1sqZlQ==}
    engines: {node: '>=16.3.0'}
    hasBin: true
    peerDependencies:
      typescript: '>= 4.7.4'
    peerDependenciesMeta:
      typescript:
        optional: true
    dependencies:
      debug: 4.3.4
      extract-zip: 2.0.1
      progress: 2.0.3
      proxy-agent: 6.3.0
      tar-fs: 3.0.4
      typescript: 5.3.3
      unbzip2-stream: 1.4.3
      yargs: 17.7.1
    transitivePeerDependencies:
      - supports-color
    dev: true

  /@puppeteer/browsers@1.9.0:
    resolution: {integrity: sha512-QwguOLy44YBGC8vuPP2nmpX4MUN2FzWbsnvZJtiCzecU3lHmVZkaC1tq6rToi9a200m8RzlVtDyxCS0UIDrxUg==}
    engines: {node: '>=16.3.0'}
    hasBin: true
    dependencies:
      debug: 4.3.4
      extract-zip: 2.0.1
      progress: 2.0.3
      proxy-agent: 6.3.1
      tar-fs: 3.0.4
      unbzip2-stream: 1.4.3
      yargs: 17.7.2
    transitivePeerDependencies:
      - supports-color
    dev: true

  /@rollup/rollup-android-arm-eabi@4.9.2:
    resolution: {integrity: sha512-RKzxFxBHq9ysZ83fn8Iduv3A283K7zPPYuhL/z9CQuyFrjwpErJx0h4aeb/bnJ+q29GRLgJpY66ceQ/Wcsn3wA==}
    cpu: [arm]
    os: [android]
    requiresBuild: true
    dev: true
    optional: true

  /@rollup/rollup-android-arm64@4.9.2:
    resolution: {integrity: sha512-yZ+MUbnwf3SHNWQKJyWh88ii2HbuHCFQnAYTeeO1Nb8SyEiWASEi5dQUygt3ClHWtA9My9RQAYkjvrsZ0WK8Xg==}
    cpu: [arm64]
    os: [android]
    requiresBuild: true
    dev: true
    optional: true

  /@rollup/rollup-darwin-arm64@4.9.2:
    resolution: {integrity: sha512-vqJ/pAUh95FLc/G/3+xPqlSBgilPnauVf2EXOQCZzhZJCXDXt/5A8mH/OzU6iWhb3CNk5hPJrh8pqJUPldN5zw==}
    cpu: [arm64]
    os: [darwin]
    requiresBuild: true
    dev: true
    optional: true

  /@rollup/rollup-darwin-x64@4.9.2:
    resolution: {integrity: sha512-otPHsN5LlvedOprd3SdfrRNhOahhVBwJpepVKUN58L0RnC29vOAej1vMEaVU6DadnpjivVsNTM5eNt0CcwTahw==}
    cpu: [x64]
    os: [darwin]
    requiresBuild: true
    dev: true
    optional: true

  /@rollup/rollup-linux-arm-gnueabihf@4.9.2:
    resolution: {integrity: sha512-ewG5yJSp+zYKBYQLbd1CUA7b1lSfIdo9zJShNTyc2ZP1rcPrqyZcNlsHgs7v1zhgfdS+kW0p5frc0aVqhZCiYQ==}
    cpu: [arm]
    os: [linux]
    requiresBuild: true
    dev: true
    optional: true

  /@rollup/rollup-linux-arm64-gnu@4.9.2:
    resolution: {integrity: sha512-pL6QtV26W52aCWTG1IuFV3FMPL1m4wbsRG+qijIvgFO/VBsiXJjDPE/uiMdHBAO6YcpV4KvpKtd0v3WFbaxBtg==}
    cpu: [arm64]
    os: [linux]
    requiresBuild: true
    dev: true
    optional: true

  /@rollup/rollup-linux-arm64-musl@4.9.2:
    resolution: {integrity: sha512-On+cc5EpOaTwPSNetHXBuqylDW+765G/oqB9xGmWU3npEhCh8xu0xqHGUA+4xwZLqBbIZNcBlKSIYfkBm6ko7g==}
    cpu: [arm64]
    os: [linux]
    requiresBuild: true
    dev: true
    optional: true

  /@rollup/rollup-linux-riscv64-gnu@4.9.2:
    resolution: {integrity: sha512-Wnx/IVMSZ31D/cO9HSsU46FjrPWHqtdF8+0eyZ1zIB5a6hXaZXghUKpRrC4D5DcRTZOjml2oBhXoqfGYyXKipw==}
    cpu: [riscv64]
    os: [linux]
    requiresBuild: true
    dev: true
    optional: true

  /@rollup/rollup-linux-x64-gnu@4.9.2:
    resolution: {integrity: sha512-ym5x1cj4mUAMBummxxRkI4pG5Vht1QMsJexwGP8547TZ0sox9fCLDHw9KCH9c1FO5d9GopvkaJsBIOkTKxksdw==}
    cpu: [x64]
    os: [linux]
    requiresBuild: true
    dev: true
    optional: true

  /@rollup/rollup-linux-x64-musl@4.9.2:
    resolution: {integrity: sha512-m0hYELHGXdYx64D6IDDg/1vOJEaiV8f1G/iO+tejvRCJNSwK4jJ15e38JQy5Q6dGkn1M/9KcyEOwqmlZ2kqaZg==}
    cpu: [x64]
    os: [linux]
    requiresBuild: true
    dev: true
    optional: true

  /@rollup/rollup-win32-arm64-msvc@4.9.2:
    resolution: {integrity: sha512-x1CWburlbN5JjG+juenuNa4KdedBdXLjZMp56nHFSHTOsb/MI2DYiGzLtRGHNMyydPGffGId+VgjOMrcltOksA==}
    cpu: [arm64]
    os: [win32]
    requiresBuild: true
    dev: true
    optional: true

  /@rollup/rollup-win32-ia32-msvc@4.9.2:
    resolution: {integrity: sha512-VVzCB5yXR1QlfsH1Xw1zdzQ4Pxuzv+CPr5qpElpKhVxlxD3CRdfubAG9mJROl6/dmj5gVYDDWk8sC+j9BI9/kQ==}
    cpu: [ia32]
    os: [win32]
    requiresBuild: true
    dev: true
    optional: true

  /@rollup/rollup-win32-x64-msvc@4.9.2:
    resolution: {integrity: sha512-SYRedJi+mweatroB+6TTnJYLts0L0bosg531xnQWtklOI6dezEagx4Q0qDyvRdK+qgdA3YZpjjGuPFtxBmddBA==}
    cpu: [x64]
    os: [win32]
    requiresBuild: true
    dev: true
    optional: true

  /@sinclair/typebox@0.27.8:
    resolution: {integrity: sha512-+Fj43pSMwJs4KRrH/938Uf+uAELIgVBmQzg/q1YG10djyfA3TnrU8N8XzqCh/okZdszqBQTZf96idMfE5lnwTA==}
    dev: true

  /@sindresorhus/is@4.6.0:
    resolution: {integrity: sha512-t09vSN3MdfsyCHoFcTRCH/iUtG7OJ0CsjzB8cjAmKc/va/kIgeDI/TxsigdncE/4be734m0cvIYwNaV4i2XqAw==}
    engines: {node: '>=10'}
    dev: true

  /@sindresorhus/is@5.6.0:
    resolution: {integrity: sha512-TV7t8GKYaJWsn00tFDqBw8+Uqmr8A0fRU1tvTQhyZzGv0sJCGRQL3JGMI3ucuKo3XIZdUP+Lx7/gh2t3lewy7g==}
    engines: {node: '>=14.16'}
    dev: true

  /@sindresorhus/merge-streams@1.0.0:
    resolution: {integrity: sha512-rUV5WyJrJLoloD4NDN1V1+LDMDWOa4OTsT4yYJwQNpTU6FWxkxHpL7eu4w+DmiH8x/EAM1otkPE1+LaspIbplw==}
    engines: {node: '>=18'}
    dev: true

  /@szmarczak/http-timer@4.0.6:
    resolution: {integrity: sha512-4BAffykYOgO+5nzBWYwE3W90sBgLJoUPRWWcL8wlyiM8IB8ipJz3UMJ9KXQd1RKQXpKp8Tutn80HZtWsu2u76w==}
    engines: {node: '>=10'}
    dependencies:
      defer-to-connect: 2.0.1
    dev: true

  /@szmarczak/http-timer@5.0.1:
    resolution: {integrity: sha512-+PmQX0PiAYPMeVYe237LJAYvOMYW1j2rH5YROyS3b4CTVJum34HfRvKvAzozHAQG0TnHNdUfY9nCeUyRAs//cw==}
    engines: {node: '>=14.16'}
    dependencies:
      defer-to-connect: 2.0.1
    dev: true

  /@testing-library/dom@8.20.1:
    resolution: {integrity: sha512-/DiOQ5xBxgdYRC8LNk7U+RWat0S3qRLeIw3ZIkMQ9kkVlRmwD/Eg8k8CqIpD6GW7u20JIUOfMKbxtiLutpjQ4g==}
    engines: {node: '>=12'}
    dependencies:
      '@babel/code-frame': 7.23.5
      '@babel/runtime': 7.23.7
      '@types/aria-query': 5.0.4
      aria-query: 5.1.3
      chalk: 4.1.2
      dom-accessibility-api: 0.5.16
      lz-string: 1.5.0
      pretty-format: 27.5.1
    dev: true

  /@testing-library/webdriverio@3.2.1(webdriverio@8.27.0):
    resolution: {integrity: sha512-mgMyCiwW+4zCidmlab9lwcO+UBz+PzlWnz9idDQ4ZS1SIHVSfJwvRLMWi+s3vNGFmc8duQxTiUHf1alW/Z48Og==}
    peerDependencies:
      webdriverio: '*'
    dependencies:
      '@babel/runtime': 7.23.7
      '@testing-library/dom': 8.20.1
      simmerjs: 0.5.6
      webdriverio: 8.27.0(typescript@5.3.3)
    dev: true

  /@tootallnate/quickjs-emscripten@0.23.0:
    resolution: {integrity: sha512-C5Mc6rdnsaJDjO3UpGW/CQTHtCKaYlScZTly4JIu97Jxo/odCiH0ITnDXSJPTOrEKk/ycSZ0AOgTmkDtkOsvIA==}
    dev: true

  /@types/aria-query@5.0.4:
    resolution: {integrity: sha512-rfT93uj5s0PRL7EzccGMs3brplhcrghnDoV26NqKhCAS1hVo+WdNsPvE/yb6ilfr5hi2MEk6d5EWJTKdxg8jVw==}
    dev: true

  /@types/cacheable-request@6.0.3:
    resolution: {integrity: sha512-IQ3EbTzGxIigb1I3qPZc1rWJnH0BmSKv5QYTalEwweFvyBDLSAe24zP0le/hyi7ecGfZVlIVAg4BZqb8WBwKqw==}
    dependencies:
      '@types/http-cache-semantics': 4.0.4
      '@types/keyv': 3.1.4
      '@types/node': 20.10.6
      '@types/responselike': 1.0.3
    dev: true

  /@types/debug@4.1.12:
    resolution: {integrity: sha512-vIChWdVG3LG1SMxEvI/AK+FWJthlrqlTu7fbrlywTkkaONwk/UAGaULXRlf8vkzFBLVm0zkMdCquhL5aOjhXPQ==}
    dependencies:
      '@types/ms': 0.7.34
    dev: true

  /@types/eslint-config-prettier@6.11.3:
    resolution: {integrity: sha512-3wXCiM8croUnhg9LdtZUJQwNcQYGWxxdOWDjPe1ykCqJFPVpzAKfs/2dgSoCtAvdPeaponcWPI7mPcGGp9dkKQ==}
    dev: true

  /@types/http-cache-semantics@4.0.4:
    resolution: {integrity: sha512-1m0bIFVc7eJWyve9S0RnuRgcQqF/Xd5QsUZAZeQFr1Q3/p9JWoQQEqmVy+DPTNpGXwhgIetAoYF8JSc33q29QA==}
    dev: true

  /@types/istanbul-lib-coverage@2.0.6:
    resolution: {integrity: sha512-2QF/t/auWm0lsy8XtKVPG19v3sSOQlJe/YHZgfjb/KBBHOGSV+J2q/S671rcq9uTBrLAXmZpqJiaQbMT+zNU1w==}
    dev: true

  /@types/istanbul-lib-report@3.0.3:
    resolution: {integrity: sha512-NQn7AHQnk/RSLOxrBbGyJM/aVQ+pjj5HCgasFxc0K/KhoATfQ/47AyUl15I2yBUpihjmas+a+VJBOqecrFH+uA==}
    dependencies:
      '@types/istanbul-lib-coverage': 2.0.6
    dev: true

  /@types/istanbul-reports@3.0.4:
    resolution: {integrity: sha512-pk2B1NWalF9toCRu6gjBzR69syFjP4Od8WRAX+0mmf9lAjCRicLOWc+ZrxZHx/0XRjotgkF9t6iaMJ+aXcOdZQ==}
    dependencies:
      '@types/istanbul-lib-report': 3.0.3
    dev: true

  /@types/json-schema@7.0.15:
    resolution: {integrity: sha512-5+fP8P8MFNC+AyZCDxrB2pkZFPGzqQWUzpSeuuVLvm8VMcorNYavBqoFcxK8bQz4Qsbn4oUEEem4wDLfcysGHA==}
    dev: true

  /@types/keyv@3.1.4:
    resolution: {integrity: sha512-BQ5aZNSCpj7D6K2ksrRCTmKRLEpnPvWDiLPfoGyhZ++8YtiK9d/3DBKPJgry359X/P1PfruyYwvnvwFjuEiEIg==}
    dependencies:
      '@types/node': 20.10.6
    dev: true

  /@types/mocha@10.0.6:
    resolution: {integrity: sha512-dJvrYWxP/UcXm36Qn36fxhUKu8A/xMRXVT2cliFF1Z7UA9liG5Psj3ezNSZw+5puH2czDXRLcXQxf8JbJt0ejg==}
    dev: true

  /@types/ms@0.7.34:
    resolution: {integrity: sha512-nG96G3Wp6acyAgJqGasjODb+acrI7KltPiRxzHPXnP3NgI28bpQDRv53olbqGXbfcgF5aiiHmO3xpwEpS5Ld9g==}
    dev: true

  /@types/node@18.19.4:
    resolution: {integrity: sha512-xNzlUhzoHotIsnFoXmJB+yWmBvFZgKCI9TtPIEdYIMM1KWfwuY8zh7wvc1u1OAXlC7dlf6mZVx/s+Y5KfFz19A==}
    dependencies:
      undici-types: 5.26.5
    dev: true

  /@types/node@20.10.6:
    resolution: {integrity: sha512-Vac8H+NlRNNlAmDfGUP7b5h/KA+AtWIzuXy0E6OyP8f1tCLYAtPvKRRDJjAPqhpCb0t6U2j7/xqAuLEebW2kiw==}
    dependencies:
      undici-types: 5.26.5
    dev: true

  /@types/normalize-package-data@2.4.4:
    resolution: {integrity: sha512-37i+OaWTh9qeK4LSHPsyRC7NahnGotNuZvjLSgcPzblpHB3rrCJxAOgI5gCdKm7coonsaX1Of0ILiTcnZjbfxA==}

  /@types/responselike@1.0.3:
    resolution: {integrity: sha512-H/+L+UkTV33uf49PH5pCAUBVPNj2nDBXTN+qS1dOwyyg24l3CcicicCA7ca+HMvJBZcFgl5r8e+RR6elsb4Lyw==}
    dependencies:
      '@types/node': 20.10.6
    dev: true

  /@types/semver@7.5.6:
    resolution: {integrity: sha512-dn1l8LaMea/IjDoHNd9J52uBbInB796CDffS6VdIxvqYCPSG0V0DzHp76GpaWnlhg88uYyPbXCDIowa86ybd5A==}
    dev: true

  /@types/stack-utils@2.0.3:
    resolution: {integrity: sha512-9aEbYZ3TbYMznPdcdr3SmIrLXwC/AKZXQeCf9Pgao5CKb8CyHuEX5jzWPTkvregvhRJHcpRO6BFoGW9ycaOkYw==}
    dev: true

  /@types/which@2.0.2:
    resolution: {integrity: sha512-113D3mDkZDjo+EeUEHCFy0qniNc1ZpecGiAU7WSo7YDoSzolZIQKpYFHrPpjkB2nuyahcKfrmLXeQlh7gqJYdw==}
    dev: true

  /@types/ws@8.5.10:
    resolution: {integrity: sha512-vmQSUcfalpIq0R9q7uTo2lXs6eGIpt9wtnLdMv9LVpIjCA/+ufZRozlVoVelIYixx1ugCBKDhn89vnsEGOCx9A==}
    dependencies:
      '@types/node': 20.10.6
    dev: true

  /@types/yargs-parser@21.0.3:
    resolution: {integrity: sha512-I4q9QU9MQv4oEOz4tAHJtNz1cwuLxn2F3xcc2iV5WdqLPpUnj30aUuxt1mAxYTG+oe8CZMV/+6rU4S4gRDzqtQ==}
    dev: true

  /@types/yargs@17.0.32:
    resolution: {integrity: sha512-xQ67Yc/laOG5uMfX/093MRlGGCIBzZMarVa+gfNKJxWAIgykYpVGkBdbqEzGDDfCrVUj6Hiff4mTZ5BA6TmAog==}
    dependencies:
      '@types/yargs-parser': 21.0.3
    dev: true

  /@types/yauzl@2.10.3:
    resolution: {integrity: sha512-oJoftv0LSuaDZE3Le4DbKX+KS9G36NzOeSap90UIK0yMA/NhKJhqlSGtNDORNRaIbQfzjXDrQa0ytJ6mNRGz/Q==}
    requiresBuild: true
    dependencies:
      '@types/node': 20.10.6
    dev: true
    optional: true

  /@typescript-eslint/eslint-plugin@6.17.0(@typescript-eslint/parser@6.17.0)(eslint@8.56.0)(typescript@5.3.3):
    resolution: {integrity: sha512-Vih/4xLXmY7V490dGwBQJTpIZxH4ZFH6eCVmQ4RFkB+wmaCTDAx4dtgoWwMNGKLkqRY1L6rPqzEbjorRnDo4rQ==}
    engines: {node: ^16.0.0 || >=18.0.0}
    peerDependencies:
      '@typescript-eslint/parser': ^6.0.0 || ^6.0.0-alpha
      eslint: ^7.0.0 || ^8.0.0
      typescript: '*'
    peerDependenciesMeta:
      typescript:
        optional: true
    dependencies:
      '@eslint-community/regexpp': 4.10.0
      '@typescript-eslint/parser': 6.17.0(eslint@8.56.0)(typescript@5.3.3)
      '@typescript-eslint/scope-manager': 6.17.0
      '@typescript-eslint/type-utils': 6.17.0(eslint@8.56.0)(typescript@5.3.3)
      '@typescript-eslint/utils': 6.17.0(eslint@8.56.0)(typescript@5.3.3)
      '@typescript-eslint/visitor-keys': 6.17.0
      debug: 4.3.4
      eslint: 8.56.0
      graphemer: 1.4.0
      ignore: 5.3.0
      natural-compare: 1.4.0
      semver: 7.5.4
      ts-api-utils: 1.0.3(typescript@5.3.3)
      typescript: 5.3.3
    transitivePeerDependencies:
      - supports-color
    dev: true

  /@typescript-eslint/parser@6.17.0(eslint@8.56.0)(typescript@5.3.3):
    resolution: {integrity: sha512-C4bBaX2orvhK+LlwrY8oWGmSl4WolCfYm513gEccdWZj0CwGadbIADb0FtVEcI+WzUyjyoBj2JRP8g25E6IB8A==}
    engines: {node: ^16.0.0 || >=18.0.0}
    peerDependencies:
      eslint: ^7.0.0 || ^8.0.0
      typescript: '*'
    peerDependenciesMeta:
      typescript:
        optional: true
    dependencies:
      '@typescript-eslint/scope-manager': 6.17.0
      '@typescript-eslint/types': 6.17.0
      '@typescript-eslint/typescript-estree': 6.17.0(typescript@5.3.3)
      '@typescript-eslint/visitor-keys': 6.17.0
      debug: 4.3.4
      eslint: 8.56.0
      typescript: 5.3.3
    transitivePeerDependencies:
      - supports-color
    dev: true

  /@typescript-eslint/scope-manager@6.17.0:
    resolution: {integrity: sha512-RX7a8lwgOi7am0k17NUO0+ZmMOX4PpjLtLRgLmT1d3lBYdWH4ssBUbwdmc5pdRX8rXon8v9x8vaoOSpkHfcXGA==}
    engines: {node: ^16.0.0 || >=18.0.0}
    dependencies:
      '@typescript-eslint/types': 6.17.0
      '@typescript-eslint/visitor-keys': 6.17.0
    dev: true

<<<<<<< HEAD
=======
  /@typescript-eslint/scope-manager@6.17.0:
    resolution: {integrity: sha512-RX7a8lwgOi7am0k17NUO0+ZmMOX4PpjLtLRgLmT1d3lBYdWH4ssBUbwdmc5pdRX8rXon8v9x8vaoOSpkHfcXGA==}
    engines: {node: ^16.0.0 || >=18.0.0}
    dependencies:
      '@typescript-eslint/types': 6.17.0
      '@typescript-eslint/visitor-keys': 6.17.0
    dev: true

>>>>>>> 4f7dace4
  /@typescript-eslint/type-utils@6.17.0(eslint@8.56.0)(typescript@5.3.3):
    resolution: {integrity: sha512-hDXcWmnbtn4P2B37ka3nil3yi3VCQO2QEB9gBiHJmQp5wmyQWqnjA85+ZcE8c4FqnaB6lBwMrPkgd4aBYz3iNg==}
    engines: {node: ^16.0.0 || >=18.0.0}
    peerDependencies:
      eslint: ^7.0.0 || ^8.0.0
      typescript: '*'
    peerDependenciesMeta:
      typescript:
        optional: true
    dependencies:
      '@typescript-eslint/typescript-estree': 6.17.0(typescript@5.3.3)
      '@typescript-eslint/utils': 6.17.0(eslint@8.56.0)(typescript@5.3.3)
      debug: 4.3.4
      eslint: 8.56.0
      ts-api-utils: 1.0.3(typescript@5.3.3)
      typescript: 5.3.3
    transitivePeerDependencies:
      - supports-color
    dev: true

  /@typescript-eslint/types@6.17.0:
    resolution: {integrity: sha512-qRKs9tvc3a4RBcL/9PXtKSehI/q8wuU9xYJxe97WFxnzH8NWWtcW3ffNS+EWg8uPvIerhjsEZ+rHtDqOCiH57A==}
    engines: {node: ^16.0.0 || >=18.0.0}
    dev: true

<<<<<<< HEAD
  /@typescript-eslint/typescript-estree@6.17.0(typescript@5.3.3):
    resolution: {integrity: sha512-gVQe+SLdNPfjlJn5VNGhlOhrXz4cajwFd5kAgWtZ9dCZf4XJf8xmgCTLIqec7aha3JwgLI2CK6GY1043FRxZwg==}
=======
  /@typescript-eslint/types@6.17.0:
    resolution: {integrity: sha512-qRKs9tvc3a4RBcL/9PXtKSehI/q8wuU9xYJxe97WFxnzH8NWWtcW3ffNS+EWg8uPvIerhjsEZ+rHtDqOCiH57A==}
    engines: {node: ^16.0.0 || >=18.0.0}
    dev: true

  /@typescript-eslint/typescript-estree@6.16.0(typescript@5.3.3):
    resolution: {integrity: sha512-VTWZuixh/vr7nih6CfrdpmFNLEnoVBF1skfjdyGnNwXOH1SLeHItGdZDHhhAIzd3ACazyY2Fg76zuzOVTaknGA==}
>>>>>>> 4f7dace4
    engines: {node: ^16.0.0 || >=18.0.0}
    peerDependencies:
      typescript: '*'
    peerDependenciesMeta:
      typescript:
        optional: true
    dependencies:
      '@typescript-eslint/types': 6.17.0
      '@typescript-eslint/visitor-keys': 6.17.0
      debug: 4.3.4
      globby: 11.1.0
      is-glob: 4.0.3
      minimatch: 9.0.3
      semver: 7.5.4
      ts-api-utils: 1.0.3(typescript@5.3.3)
      typescript: 5.3.3
    transitivePeerDependencies:
      - supports-color
    dev: true

<<<<<<< HEAD
  /@typescript-eslint/utils@6.17.0(eslint@8.56.0)(typescript@5.3.3):
    resolution: {integrity: sha512-LofsSPjN/ITNkzV47hxas2JCsNCEnGhVvocfyOcLzT9c/tSZE7SfhS/iWtzP1lKNOEfLhRTZz6xqI8N2RzweSQ==}
=======
  /@typescript-eslint/typescript-estree@6.17.0(typescript@5.3.3):
    resolution: {integrity: sha512-gVQe+SLdNPfjlJn5VNGhlOhrXz4cajwFd5kAgWtZ9dCZf4XJf8xmgCTLIqec7aha3JwgLI2CK6GY1043FRxZwg==}
    engines: {node: ^16.0.0 || >=18.0.0}
    peerDependencies:
      typescript: '*'
    peerDependenciesMeta:
      typescript:
        optional: true
    dependencies:
      '@typescript-eslint/types': 6.17.0
      '@typescript-eslint/visitor-keys': 6.17.0
      debug: 4.3.4
      globby: 11.1.0
      is-glob: 4.0.3
      minimatch: 9.0.3
      semver: 7.5.4
      ts-api-utils: 1.0.3(typescript@5.3.3)
      typescript: 5.3.3
    transitivePeerDependencies:
      - supports-color
    dev: true

  /@typescript-eslint/utils@6.16.0(eslint@8.56.0)(typescript@5.3.3):
    resolution: {integrity: sha512-T83QPKrBm6n//q9mv7oiSvy/Xq/7Hyw9SzSEhMHJwznEmQayfBM87+oAlkNAMEO7/MjIwKyOHgBJbxB0s7gx2A==}
>>>>>>> 4f7dace4
    engines: {node: ^16.0.0 || >=18.0.0}
    peerDependencies:
      eslint: ^7.0.0 || ^8.0.0
    dependencies:
      '@eslint-community/eslint-utils': 4.4.0(eslint@8.56.0)
      '@types/json-schema': 7.0.15
      '@types/semver': 7.5.6
      '@typescript-eslint/scope-manager': 6.17.0
      '@typescript-eslint/types': 6.17.0
      '@typescript-eslint/typescript-estree': 6.17.0(typescript@5.3.3)
      eslint: 8.56.0
      semver: 7.5.4
    transitivePeerDependencies:
      - supports-color
      - typescript
    dev: true

<<<<<<< HEAD
  /@typescript-eslint/visitor-keys@6.17.0:
    resolution: {integrity: sha512-H6VwB/k3IuIeQOyYczyyKN8wH6ed8EwliaYHLxOIhyF0dYEIsN8+Bk3GE19qafeMKyZJJHP8+O1HiFhFLUNKSg==}
=======
  /@typescript-eslint/utils@6.17.0(eslint@8.56.0)(typescript@5.3.3):
    resolution: {integrity: sha512-LofsSPjN/ITNkzV47hxas2JCsNCEnGhVvocfyOcLzT9c/tSZE7SfhS/iWtzP1lKNOEfLhRTZz6xqI8N2RzweSQ==}
    engines: {node: ^16.0.0 || >=18.0.0}
    peerDependencies:
      eslint: ^7.0.0 || ^8.0.0
    dependencies:
      '@eslint-community/eslint-utils': 4.4.0(eslint@8.56.0)
      '@types/json-schema': 7.0.15
      '@types/semver': 7.5.6
      '@typescript-eslint/scope-manager': 6.17.0
      '@typescript-eslint/types': 6.17.0
      '@typescript-eslint/typescript-estree': 6.17.0(typescript@5.3.3)
      eslint: 8.56.0
      semver: 7.5.4
    transitivePeerDependencies:
      - supports-color
      - typescript
    dev: true

  /@typescript-eslint/visitor-keys@6.16.0:
    resolution: {integrity: sha512-QSFQLruk7fhs91a/Ep/LqRdbJCZ1Rq03rqBdKT5Ky17Sz8zRLUksqIe9DW0pKtg/Z35/ztbLQ6qpOCN6rOC11A==}
>>>>>>> 4f7dace4
    engines: {node: ^16.0.0 || >=18.0.0}
    dependencies:
      '@typescript-eslint/types': 6.17.0
      eslint-visitor-keys: 3.4.3
    dev: true

  /@typescript-eslint/visitor-keys@6.17.0:
    resolution: {integrity: sha512-H6VwB/k3IuIeQOyYczyyKN8wH6ed8EwliaYHLxOIhyF0dYEIsN8+Bk3GE19qafeMKyZJJHP8+O1HiFhFLUNKSg==}
    engines: {node: ^16.0.0 || >=18.0.0}
    dependencies:
      '@typescript-eslint/types': 6.17.0
      eslint-visitor-keys: 3.4.3
    dev: true

  /@ungap/structured-clone@1.2.0:
    resolution: {integrity: sha512-zuVdFrMJiuCDQUMCzQaD6KL28MjnqqN8XnAqiEq9PNm/hCPTSGfrXCOfwj1ow4LFb/tNymJPwsNbVePc1xFqrQ==}
    dev: true

  /@vitest/coverage-v8@1.1.1(vitest@1.1.1):
    resolution: {integrity: sha512-TCXSh6sA92t7D5p7HJ64sPCi+szP8E3NiKTsR3YR8vVEVZB9yclQu2btktCthxahKBl7PwheP5OuejYg13xccg==}
    peerDependencies:
      vitest: ^1.0.0
    dependencies:
      '@ampproject/remapping': 2.2.1
      '@bcoe/v8-coverage': 0.2.3
      debug: 4.3.4
      istanbul-lib-coverage: 3.2.2
      istanbul-lib-report: 3.0.1
      istanbul-lib-source-maps: 4.0.1
      istanbul-reports: 3.1.6
      magic-string: 0.30.5
      magicast: 0.3.2
      picocolors: 1.0.0
      std-env: 3.7.0
      test-exclude: 6.0.0
      v8-to-istanbul: 9.2.0
      vitest: 1.1.1(@types/node@20.10.6)(jsdom@23.0.1)
    transitivePeerDependencies:
      - supports-color
    dev: true

  /@vitest/expect@1.1.1:
    resolution: {integrity: sha512-Qpw01C2Hyb3085jBkOJLQ7HRX0Ncnh2qV4p+xWmmhcIUlMykUF69zsnZ1vPmAjZpomw9+5tWEGOQ0GTfR8U+kA==}
    dependencies:
      '@vitest/spy': 1.1.1
      '@vitest/utils': 1.1.1
      chai: 4.3.10
    dev: true

  /@vitest/runner@1.1.1:
    resolution: {integrity: sha512-8HokyJo1SnSi3uPFKfWm/Oq1qDwLC4QDcVsqpXIXwsRPAg3gIDh8EbZ1ri8cmQkBxdOu62aOF9B4xcqJhvt4xQ==}
    dependencies:
      '@vitest/utils': 1.1.1
      p-limit: 5.0.0
      pathe: 1.1.1
    dev: true

  /@vitest/snapshot@1.1.1:
    resolution: {integrity: sha512-WnMHjv4VdHLbFGgCdVVvyRkRPnOKN75JJg+LLTdr6ah7YnL75W+7CTIMdzPEPzaDxA8r5yvSVlc1d8lH3yE28w==}
    dependencies:
      magic-string: 0.30.5
      pathe: 1.1.1
      pretty-format: 29.7.0
    dev: true

  /@vitest/spy@1.1.1:
    resolution: {integrity: sha512-hDU2KkOTfFp4WFFPWwHFauddwcKuGQ7gF6Un/ZZkCogoAiTMN7/7YKvUDbywPZZ754iCQGjdUmXN3t4k0jm1IQ==}
    dependencies:
      tinyspy: 2.2.0

  /@vitest/utils@1.1.1:
    resolution: {integrity: sha512-E9LedH093vST/JuBSyHLFMpxJKW3dLhe/flUSPFedoyj4wKiFX7Jm8gYLtOIiin59dgrssfmFv0BJ1u8P/LC/A==}
    dependencies:
      diff-sequences: 29.6.3
      loupe: 2.3.7
      pretty-format: 29.7.0
    dev: true

  /@wdio/cli@8.27.1(typescript@5.3.3):
    resolution: {integrity: sha512-RY9o4h0iN6UGpU31X5c9mu/TK2FlHtKtDaRJYunm5ycZvGahQcN+naYpea1ftDr4IpI2gGGlHxvEeHkJF7urDQ==}
    engines: {node: ^16.13 || >=18}
    hasBin: true
    dependencies:
      '@types/node': 20.10.6
      '@wdio/config': 8.27.0
      '@wdio/globals': 8.27.0(typescript@5.3.3)
      '@wdio/logger': 8.24.12
      '@wdio/protocols': 8.24.12
      '@wdio/types': 8.27.0
      '@wdio/utils': 8.27.0
      async-exit-hook: 2.0.1
      chalk: 5.3.0
      chokidar: 3.5.3
      cli-spinners: 2.9.2
      dotenv: 16.3.1
      ejs: 3.1.9
      execa: 8.0.1
      import-meta-resolve: 4.0.0
      inquirer: 9.2.12
      lodash.flattendeep: 4.4.0
      lodash.pickby: 4.6.0
      lodash.union: 4.6.0
      read-pkg-up: 10.1.0
      recursive-readdir: 2.2.3
      webdriverio: 8.27.0(typescript@5.3.3)
      yargs: 17.7.2
    transitivePeerDependencies:
      - bufferutil
      - devtools
      - encoding
      - supports-color
      - typescript
      - utf-8-validate
    dev: true

  /@wdio/config@8.27.0:
    resolution: {integrity: sha512-zYM5daeiBVVAbQj0ASymAt0RUsocLVIwKiUHNa8gg/1GsZnztGjetXExSp1gXlxtMVM5xWUSKjh6ceFK79gWDQ==}
    engines: {node: ^16.13 || >=18}
    dependencies:
      '@wdio/logger': 8.24.12
      '@wdio/types': 8.27.0
      '@wdio/utils': 8.27.0
      decamelize: 6.0.0
      deepmerge-ts: 5.1.0
      glob: 10.3.10
      import-meta-resolve: 4.0.0
    transitivePeerDependencies:
      - supports-color
    dev: true

  /@wdio/globals@8.27.0(typescript@5.3.3):
    resolution: {integrity: sha512-HUPOIsrmxfF0LhU68lVsNGQGZkW/bWOvcCd8WxeaggTAH9JyxasxxfwzeCceAuhAvwtlwoMXITOpjAXO2mj38Q==}
    engines: {node: ^16.13 || >=18}
    optionalDependencies:
      expect-webdriverio: 4.7.2(typescript@5.3.3)
      webdriverio: 8.27.0(typescript@5.3.3)
    transitivePeerDependencies:
      - bufferutil
      - devtools
      - encoding
      - supports-color
      - typescript
      - utf-8-validate
    dev: true

  /@wdio/logger@8.24.12:
    resolution: {integrity: sha512-QisOiVIWKTUCf1H7S+DOtC+gruhlpimQrUXfWMTeeh672PvAJYnTpOJDWA+BtXfsikkUYFAzAaq8SeMJk8rqKg==}
    engines: {node: ^16.13 || >=18}
    dependencies:
      chalk: 5.3.0
      loglevel: 1.8.1
      loglevel-plugin-prefix: 0.8.4
      strip-ansi: 7.1.0

  /@wdio/protocols@8.24.12:
    resolution: {integrity: sha512-QnVj3FkapmVD3h2zoZk+ZQ8gevSj9D9MiIQIy8eOnY4FAneYZ9R9GvoW+mgNcCZO8S8++S/jZHetR8n+8Q808g==}
    dev: true

  /@wdio/repl@8.24.12:
    resolution: {integrity: sha512-321F3sWafnlw93uRTSjEBVuvWCxTkWNDs7ektQS15drrroL3TMeFOynu4rDrIz0jXD9Vas0HCD2Tq/P0uxFLdw==}
    engines: {node: ^16.13 || >=18}
    dependencies:
      '@types/node': 20.10.6
    dev: true

  /@wdio/types@8.27.0:
    resolution: {integrity: sha512-LbP9FKh8r0uW9/dKhTIUCC1Su8PsP9TmzGKXkWt6/IMacgJiB/zW3u1CgyaLw9lG0UiQORHGoeJX9zB2HZAh4w==}
    engines: {node: ^16.13 || >=18}
    dependencies:
      '@types/node': 20.10.6
    dev: true

  /@wdio/utils@8.27.0:
    resolution: {integrity: sha512-4BY+JBQssVn003P5lA289uDMie3LtGinHze5btkcW9timB6VaU+EeZS4eKTPC0pziizLhteVvXYxv3YTpeeRfA==}
    engines: {node: ^16.13 || >=18}
    dependencies:
      '@puppeteer/browsers': 1.9.0
      '@wdio/logger': 8.24.12
      '@wdio/types': 8.27.0
      decamelize: 6.0.0
      deepmerge-ts: 5.1.0
      edgedriver: 5.3.9
      geckodriver: 4.3.0
      get-port: 7.0.0
      import-meta-resolve: 4.0.0
      locate-app: 2.2.4
      safaridriver: 0.1.1
      split2: 4.2.0
      wait-port: 1.1.0
    transitivePeerDependencies:
      - supports-color
    dev: true

  /acorn-jsx@5.3.2(acorn@8.11.3):
    resolution: {integrity: sha512-rq9s+JNhf0IChjtDXxllJ7g41oZk5SlXtp0LHwyA5cejwn7vKmKp4pPri6YEePv2PU65sAsegbXtIinmDFDXgQ==}
    peerDependencies:
      acorn: ^6.0.0 || ^7.0.0 || ^8.0.0
    dependencies:
      acorn: 8.11.3
    dev: true

  /acorn-walk@8.3.1:
    resolution: {integrity: sha512-TgUZgYvqZprrl7YldZNoa9OciCAyZR+Ejm9eXzKCmjsF5IKp/wgQ7Z/ZpjpGTIUPwrHQIcYeI8qDh4PsEwxMbw==}
    engines: {node: '>=0.4.0'}
    dev: true

  /acorn@8.11.3:
    resolution: {integrity: sha512-Y9rRfJG5jcKOE0CLisYbojUjIrIEE7AGMzA/Sm4BslANhbS+cDMpgBdcPT91oJ7OuJ9hYJBx59RjbhxVnrF8Xg==}
    engines: {node: '>=0.4.0'}
    hasBin: true
    dev: true

  /agent-base@7.1.0:
    resolution: {integrity: sha512-o/zjMZRhJxny7OyEF+Op8X+efiELC7k7yOjMzgfzVqOzXqkBkWI79YoTdOtsuWd5BWhAGAuOY/Xa6xpiaWXiNg==}
    engines: {node: '>= 14'}
    dependencies:
      debug: 4.3.4
    transitivePeerDependencies:
      - supports-color
    dev: true

  /ajv@6.12.6:
    resolution: {integrity: sha512-j3fVLgvTo527anyYyJOGTYJbG+vnnQYvE0m5mmkc1TK+nxAppkCLMIL0aZ4dblVCNoGShhm+kzE4ZUykBoMg4g==}
    dependencies:
      fast-deep-equal: 3.1.3
      fast-json-stable-stringify: 2.1.0
      json-schema-traverse: 0.4.1
      uri-js: 4.4.1
    dev: true

  /ansi-align@3.0.1:
    resolution: {integrity: sha512-IOfwwBF5iczOjp/WeY4YxyjqAFMQoZufdQWDd19SEExbVLNXqvpzSJ/M7Za4/sCPmQ0+GRquoA7bGcINcxew6w==}
    dependencies:
      string-width: 4.2.3
    dev: true

  /ansi-escapes@4.3.2:
    resolution: {integrity: sha512-gKXj5ALrKWQLsYG9jlTRmR/xKluxHV+Z9QEwNIgCfM1/uwPMCuzVVnh5mwTd+OuBZcwSIMbqssNWRm1lE51QaQ==}
    engines: {node: '>=8'}
    dependencies:
      type-fest: 0.21.3
    dev: true

  /ansi-escapes@6.2.0:
    resolution: {integrity: sha512-kzRaCqXnpzWs+3z5ABPQiVke+iq0KXkHo8xiWV4RPTi5Yli0l97BEQuhXV1s7+aSU/fu1kUuxgS4MsQ0fRuygw==}
    engines: {node: '>=14.16'}
    dependencies:
      type-fest: 3.13.1
    dev: true

  /ansi-regex@5.0.1:
    resolution: {integrity: sha512-quJQXlTSUGL2LH9SUXo8VwsY4soanhgo6LNSm84E1LBcE8s3O0wpdiRzyR9z/ZZJMlMWv37qOOb9pdJlMUEKFQ==}
    engines: {node: '>=8'}
    dev: true

  /ansi-regex@6.0.1:
    resolution: {integrity: sha512-n5M855fKb2SsfMIiFFoVrABHJC8QtHwVx+mHWP3QcEqBHYienj5dHSgjbxtC0WEZXYt4wcD6zrQElDPhFuZgfA==}
    engines: {node: '>=12'}

  /ansi-styles@3.2.1:
    resolution: {integrity: sha512-VT0ZI6kZRdTh8YyJw3SMbYm/u+NqfsAxEpWO0Pf9sq8/e94WxxOpPKx9FR1FlyCtOVDNOQ+8ntlqFxiRc+r5qA==}
    engines: {node: '>=4'}
    dependencies:
      color-convert: 1.9.3

  /ansi-styles@4.3.0:
    resolution: {integrity: sha512-zbB9rCJAT1rbjiVDb2hqKFHNYLxgtk8NURxZ3IZwD3F6NtxbXZQCnnSi1Lkx+IDohdPlFp222wVALIheZJQSEg==}
    engines: {node: '>=8'}
    dependencies:
      color-convert: 2.0.1
    dev: true

  /ansi-styles@5.2.0:
    resolution: {integrity: sha512-Cxwpt2SfTzTtXcfOlzGEee8O+c+MmUgGrNiBcXnuWxuFJHe6a5Hz7qwhwe5OgaSYI0IJvkLqWX1ASG+cJOkEiA==}
    engines: {node: '>=10'}
    dev: true

  /ansi-styles@6.2.1:
    resolution: {integrity: sha512-bN798gFfQX+viw3R7yrGWRqnrN2oRkEkUjjl4JNn4E8GxxbjtG3FbrEIIY3l8/hrwUwIeCZvi4QuOTP4MErVug==}
    engines: {node: '>=12'}
    dev: true

  /anymatch@3.1.3:
    resolution: {integrity: sha512-KMReFUr0B4t+D+OBkjR3KYqvocp2XaSzO55UcB6mgQMd3KbcE+mWTyvVV7D/zsdEbNnV6acZUutkiHQXvTr1Rw==}
    engines: {node: '>= 8'}
    dependencies:
      normalize-path: 3.0.0
      picomatch: 2.3.1
    dev: true

  /archiver-utils@4.0.1:
    resolution: {integrity: sha512-Q4Q99idbvzmgCTEAAhi32BkOyq8iVI5EwdO0PmBDSGIzzjYNdcFn7Q7k3OzbLy4kLUPXfJtG6fO2RjftXbobBg==}
    engines: {node: '>= 12.0.0'}
    dependencies:
      glob: 8.1.0
      graceful-fs: 4.2.11
      lazystream: 1.0.1
      lodash: 4.17.21
      normalize-path: 3.0.0
      readable-stream: 3.6.2
    dev: true

  /archiver@6.0.1:
    resolution: {integrity: sha512-CXGy4poOLBKptiZH//VlWdFuUC1RESbdZjGjILwBuZ73P7WkAUN0htfSfBq/7k6FRFlpu7bg4JOkj1vU9G6jcQ==}
    engines: {node: '>= 12.0.0'}
    dependencies:
      archiver-utils: 4.0.1
      async: 3.2.5
      buffer-crc32: 0.2.13
      readable-stream: 3.6.2
      readdir-glob: 1.1.3
      tar-stream: 3.1.6
      zip-stream: 5.0.1
    dev: true

  /argparse@2.0.1:
    resolution: {integrity: sha512-8+9WqebbFzpX9OR+Wa6O29asIogeRMzcGtAINdpMHHyAg10f05aSFVBbcEqGf/PXw1EjAZ+q2/bEBg3DvurK3Q==}
    dev: true

  /aria-query@5.1.3:
    resolution: {integrity: sha512-R5iJ5lkuHybztUfuOAznmboyjWq8O6sqNqtK7CLOqdydi54VNbORp49mb14KbWgG1QD3JFO9hJdZ+y4KutfdOQ==}
    dependencies:
      deep-equal: 2.2.3
    dev: true

  /aria-query@5.3.0:
    resolution: {integrity: sha512-b0P0sZPKtyu8HkeRAfCq0IfURZK+SuwMjY1UXGBU27wpAiTwQAIlq56IbIO+ytk/JjS1fMR14ee5WBBfKi5J6A==}
    dependencies:
      dequal: 2.0.3
    dev: true

  /array-buffer-byte-length@1.0.0:
    resolution: {integrity: sha512-LPuwb2P+NrQw3XhxGc36+XSvuBPopovXYTR9Ew++Du9Yb/bx5AzBfrIsBoj0EZUifjQU+sHL21sseZ3jerWO/A==}
    dependencies:
      call-bind: 1.0.5
      is-array-buffer: 3.0.2
    dev: true

  /array-union@2.1.0:
    resolution: {integrity: sha512-HGyxoOTYUyCM6stUe6EJgnd4EoewAI7zMdfqO+kGjnlZmBDz/cR5pf8r/cR4Wq60sL/p0IkcjUEEPwS3GFrIyw==}
    engines: {node: '>=8'}
    dev: true

  /array.prototype.map@1.0.6:
    resolution: {integrity: sha512-nK1psgF2cXqP3wSyCSq0Hc7zwNq3sfljQqaG27r/7a7ooNUnn5nGq6yYWyks9jMO5EoFQ0ax80hSg6oXSRNXaw==}
    engines: {node: '>= 0.4'}
    dependencies:
      call-bind: 1.0.5
      define-properties: 1.2.1
      es-abstract: 1.22.3
      es-array-method-boxes-properly: 1.0.0
      is-string: 1.0.7
    dev: true

  /arraybuffer.prototype.slice@1.0.2:
    resolution: {integrity: sha512-yMBKppFur/fbHu9/6USUe03bZ4knMYiwFBcyiaXB8Go0qNehwX6inYPzK9U0NeQvGxKthcmHcaR8P5MStSRBAw==}
    engines: {node: '>= 0.4'}
    dependencies:
      array-buffer-byte-length: 1.0.0
      call-bind: 1.0.5
      define-properties: 1.2.1
      es-abstract: 1.22.3
      get-intrinsic: 1.2.2
      is-array-buffer: 3.0.2
      is-shared-array-buffer: 1.0.2
    dev: true

  /assertion-error@1.1.0:
    resolution: {integrity: sha512-jgsaNduz+ndvGyFt3uSuWqvy4lCnIJiovtouQN5JZHOKCS2QuhEdbcQHFhVksz2N2U9hXJo8odG7ETyWlEeuDw==}
    dev: true

  /ast-types@0.13.4:
    resolution: {integrity: sha512-x1FCFnFifvYDDzTaLII71vG5uvDwgtmDTEVWAxrgeiR8VjMONcCXJx7E+USjDtHlwFmt9MysbqgF9b9Vjr6w+w==}
    engines: {node: '>=4'}
    dependencies:
      tslib: 2.6.2
    dev: true

  /async-exit-hook@2.0.1:
    resolution: {integrity: sha512-NW2cX8m1Q7KPA7a5M2ULQeZ2wR5qI5PAbw5L0UOMxdioVk9PMZ0h1TmyZEkPYrCvYjDlFICusOu1dlEKAAeXBw==}
    engines: {node: '>=0.12.0'}
    dev: true

  /async-retry@1.3.3:
    resolution: {integrity: sha512-wfr/jstw9xNi/0teMHrRW7dsz3Lt5ARhYNZ2ewpadnhaIp5mbALhOAP+EAdsC7t4Z6wqsDVv9+W6gm1Dk9mEyw==}
    dependencies:
      retry: 0.13.1
    dev: true

  /async@3.2.5:
    resolution: {integrity: sha512-baNZyqaaLhyLVKm/DlvdW051MSgO6b8eVfIezl9E5PqWxFgzLm/wQntEW4zOytVburDEr0JlALEpdOFwvErLsg==}
    dev: true

  /asynckit@0.4.0:
    resolution: {integrity: sha512-Oei9OH4tRh0YqU3GxhX79dM/mwVgvbZJaSNaRk+bshkj0S5cfHcgYakreBjrHwatXKbz+IoIdYLxrKim2MjW0Q==}
    dev: true

  /available-typed-arrays@1.0.5:
    resolution: {integrity: sha512-DMD0KiN46eipeziST1LPP/STfDU0sufISXmjSgvVsoU2tqxctQeASejWcfNtxYKqETM1UxQ8sp2OrSBWpHY6sw==}
    engines: {node: '>= 0.4'}
    dev: true

  /b4a@1.6.4:
    resolution: {integrity: sha512-fpWrvyVHEKyeEvbKZTVOeZF3VSKKWtJxFIxX/jaVPf+cLbGUSitjb49pHLqPV2BUNNZ0LcoeEGfE/YCpyDYHIw==}
    dev: true

  /balanced-match@1.0.2:
    resolution: {integrity: sha512-3oSeUO0TMV67hN1AmbXsK4yaqU7tjiHlbxRDZOpH0KW9+CeX4bRAaX0Anxt0tx2MrpRpWwQaPwIlISEJhYU5Pw==}
    dev: true

  /base64-js@1.5.1:
    resolution: {integrity: sha512-AKpaYlHn8t4SVbOHCy+b5+KKgvR4vrsD8vbvrbiQJps7fKDTkjkDry6ji0rUJjC0kzbNePLwzxq8iypo41qeWA==}
    dev: true

  /basic-ftp@5.0.4:
    resolution: {integrity: sha512-8PzkB0arJFV4jJWSGOYR+OEic6aeKMu/osRhBULN6RY0ykby6LKhbmuQ5ublvaas5BOwboah5D87nrHyuh8PPA==}
    engines: {node: '>=10.0.0'}
    dev: true

  /before-after-hook@2.2.3:
    resolution: {integrity: sha512-NzUnlZexiaH/46WDhANlyR2bXRopNg4F/zuSA3OpZnllCUgRaOF2znDioDWrmbNVsuZk6l9pMquQB38cfBZwkQ==}
    dev: true

  /big-integer@1.6.52:
    resolution: {integrity: sha512-QxD8cf2eVqJOOz63z6JIN9BzvVs/dlySa5HGSBH5xtR8dPteIRQnBxxKqkNTiT6jbDTF6jAfrd4oMcND9RGbQg==}
    engines: {node: '>=0.6'}
    dev: true

  /binary-extensions@2.2.0:
    resolution: {integrity: sha512-jDctJ/IVQbZoJykoeHbhXpOlNBqGNcwXJKJog42E5HDPUwQTSdjCHdihjj0DlnheQ7blbT6dHOafNAiS8ooQKA==}
    engines: {node: '>=8'}
    dev: true

  /binary@0.3.0:
    resolution: {integrity: sha512-D4H1y5KYwpJgK8wk1Cue5LLPgmwHKYSChkbspQg5JtVuR5ulGckxfR62H3AE9UDkdMC8yyXlqYihuz3Aqg2XZg==}
    dependencies:
      buffers: 0.1.1
      chainsaw: 0.1.0
    dev: true

  /bl@4.1.0:
    resolution: {integrity: sha512-1W07cM9gS6DcLperZfFSj+bWLtaPGSOHWhPiGzXmvVJbRLdG82sH/Kn8EtW1VqWVA54AKf2h5k5BbnIbwF3h6w==}
    dependencies:
      buffer: 5.7.1
      inherits: 2.0.4
      readable-stream: 3.6.2
    dev: true

  /bl@5.1.0:
    resolution: {integrity: sha512-tv1ZJHLfTDnXE6tMHv73YgSJaWR2AFuPwMntBe7XL/GBFHnT0CLnsHMogfk5+GzCDC5ZWarSCYaIGATZt9dNsQ==}
    dependencies:
      buffer: 6.0.3
      inherits: 2.0.4
      readable-stream: 3.6.2
    dev: true

  /bluebird@3.4.7:
    resolution: {integrity: sha512-iD3898SR7sWVRHbiQv+sHUtHnMvC1o3nW5rAcqnq3uOn07DSAppZYUkIGslDz6gXC7HfunPe7YVBgoEJASPcHA==}
    dev: true

  /boolean@3.2.0:
    resolution: {integrity: sha512-d0II/GO9uf9lfUHH2BQsjxzRJZBdsjgsBiW4BvhWk/3qoKwQFjIDVN19PfX8F2D/r9PCMTtLWjYVCFrpeYUzsw==}
    requiresBuild: true
    dev: true
    optional: true

  /boxen@7.1.1:
    resolution: {integrity: sha512-2hCgjEmP8YLWQ130n2FerGv7rYpfBmnmp9Uy2Le1vge6X3gZIfSmEzP5QTDElFxcvVcXlEn8Aq6MU/PZygIOog==}
    engines: {node: '>=14.16'}
    dependencies:
      ansi-align: 3.0.1
      camelcase: 7.0.1
      chalk: 5.3.0
      cli-boxes: 3.0.0
      string-width: 5.1.2
      type-fest: 2.19.0
      widest-line: 4.0.1
      wrap-ansi: 8.1.0
    dev: true

  /bplist-parser@0.2.0:
    resolution: {integrity: sha512-z0M+byMThzQmD9NILRniCUXYsYpjwnlO8N5uCFaCqIOpqRsJCrQL9NK3JsD67CN5a08nF5oIL2bD6loTdHOuKw==}
    engines: {node: '>= 5.10.0'}
    dependencies:
      big-integer: 1.6.52
    dev: true

  /brace-expansion@1.1.11:
    resolution: {integrity: sha512-iCuPHDFgrHX7H2vEI/5xpz07zSHB00TpugqhmYtVmMO6518mCuRMoOYFldEBl0g187ufozdaHgWKcYFb61qGiA==}
    dependencies:
      balanced-match: 1.0.2
      concat-map: 0.0.1
    dev: true

  /brace-expansion@2.0.1:
    resolution: {integrity: sha512-XnAIvQ8eM+kC6aULx6wuQiwVsnzsi9d3WxzV3FpWTGA19F621kwdbsAcFKXgKUHZWsy+mY6iL1sHTxWEFCytDA==}
    dependencies:
      balanced-match: 1.0.2
    dev: true

  /braces@3.0.2:
    resolution: {integrity: sha512-b8um+L1RzM3WDSzvhm6gIz1yfTbBt6YTlcEKAvsmqCZZFw46z626lVj9j1yEPW33H5H+lBQpZMP1k8l+78Ha0A==}
    engines: {node: '>=8'}
    dependencies:
      fill-range: 7.0.1
    dev: true

  /buffer-crc32@0.2.13:
    resolution: {integrity: sha512-VO9Ht/+p3SN7SKWqcrgEzjGbRSJYTx+Q1pTQC0wrWqHx0vpJraQ6GtHx8tvcg1rlK1byhU5gccxgOgj7B0TDkQ==}
    dev: true

  /buffer-indexof-polyfill@1.0.2:
    resolution: {integrity: sha512-I7wzHwA3t1/lwXQh+A5PbNvJxgfo5r3xulgpYDB5zckTu/Z9oUK9biouBKQUjEqzaz3HnAT6TYoovmE+GqSf7A==}
    engines: {node: '>=0.10'}
    dev: true

  /buffer@5.7.1:
    resolution: {integrity: sha512-EHcyIPBQ4BSGlvjB16k5KgAJ27CIsHY/2JBmCRReo48y9rQ3MaUzWX3KVlBa4U7MyX02HdVj0K7C3WaB3ju7FQ==}
    dependencies:
      base64-js: 1.5.1
      ieee754: 1.2.1
    dev: true

  /buffer@6.0.3:
    resolution: {integrity: sha512-FTiCpNxtwiZZHEZbcbTIcZjERVICn9yq/pDFkTl95/AxzD1naBctN7YO68riM/gLSDY7sdrMby8hofADYuuqOA==}
    dependencies:
      base64-js: 1.5.1
      ieee754: 1.2.1
    dev: true

  /buffers@0.1.1:
    resolution: {integrity: sha512-9q/rDEGSb/Qsvv2qvzIzdluL5k7AaJOTrw23z9reQthrbF7is4CtlT0DXyO1oei2DCp4uojjzQ7igaSHp1kAEQ==}
    engines: {node: '>=0.2.0'}
    dev: true

  /bundle-name@3.0.0:
    resolution: {integrity: sha512-PKA4BeSvBpQKQ8iPOGCSiell+N8P+Tf1DlwqmYhpe2gAhKPHn8EYOxVT+ShuGmhg8lN8XiSlS80yiExKXrURlw==}
    engines: {node: '>=12'}
    dependencies:
      run-applescript: 5.0.0
    dev: true

  /cac@6.7.14:
    resolution: {integrity: sha512-b6Ilus+c3RrdDk+JhLKUAQfzzgLEPy6wcXqS7f/xe1EETvsDP6GORG7SFuOs6cID5YkqchW/LXZbX5bc8j7ZcQ==}
    engines: {node: '>=8'}
    dev: true

  /cacheable-lookup@5.0.4:
    resolution: {integrity: sha512-2/kNscPhpcxrOigMZzbiWF7dz8ilhb/nIHU3EyZiXWXpeq/au8qJ8VhdftMkty3n7Gj6HIGalQG8oiBNB3AJgA==}
    engines: {node: '>=10.6.0'}
    dev: true

  /cacheable-lookup@7.0.0:
    resolution: {integrity: sha512-+qJyx4xiKra8mZrcwhjMRMUhD5NR1R8esPkzIYxX96JiecFoxAXFuz/GpR3+ev4PE1WamHip78wV0vcmPQtp8w==}
    engines: {node: '>=14.16'}
    dev: true

  /cacheable-request@10.2.14:
    resolution: {integrity: sha512-zkDT5WAF4hSSoUgyfg5tFIxz8XQK+25W/TLVojJTMKBaxevLBBtLxgqguAuVQB8PVW79FVjHcU+GJ9tVbDZ9mQ==}
    engines: {node: '>=14.16'}
    dependencies:
      '@types/http-cache-semantics': 4.0.4
      get-stream: 6.0.1
      http-cache-semantics: 4.1.1
      keyv: 4.5.4
      mimic-response: 4.0.0
      normalize-url: 8.0.0
      responselike: 3.0.0
    dev: true

  /cacheable-request@7.0.4:
    resolution: {integrity: sha512-v+p6ongsrp0yTGbJXjgxPow2+DL93DASP4kXCDKb8/bwRtt9OEF3whggkkDkGNzgcWy2XaF4a8nZglC7uElscg==}
    engines: {node: '>=8'}
    dependencies:
      clone-response: 1.0.3
      get-stream: 5.2.0
      http-cache-semantics: 4.1.1
      keyv: 4.5.4
      lowercase-keys: 2.0.0
      normalize-url: 6.1.0
      responselike: 2.0.1
    dev: true

  /call-bind@1.0.5:
    resolution: {integrity: sha512-C3nQxfFZxFRVoJoGKKI8y3MOEo129NQ+FgQ08iye+Mk4zNZZGdjfs06bVTr+DBSlA66Q2VEcMki/cUCP4SercQ==}
    dependencies:
      function-bind: 1.1.2
      get-intrinsic: 1.2.2
      set-function-length: 1.1.1
    dev: true

  /callsites@3.1.0:
    resolution: {integrity: sha512-P8BjAsXvZS+VIDUI11hHCQEv74YT67YUi5JJFNWIqL235sBmjX4+qx9Muvls5ivyNENctx46xQLQ3aTuE7ssaQ==}
    engines: {node: '>=6'}
    dev: true

  /camelcase@7.0.1:
    resolution: {integrity: sha512-xlx1yCK2Oc1APsPXDL2LdlNP6+uu8OCDdhOBSVT279M/S+y75O30C2VuD8T2ogdePBBl7PfPF4504tnLgX3zfw==}
    engines: {node: '>=14.16'}
    dev: true

  /chai@4.3.10:
    resolution: {integrity: sha512-0UXG04VuVbruMUYbJ6JctvH0YnC/4q3/AkT18q4NaITo91CUm0liMS9VqzT9vZhVQ/1eqPanMWjBM+Juhfb/9g==}
    engines: {node: '>=4'}
    dependencies:
      assertion-error: 1.1.0
      check-error: 1.0.3
      deep-eql: 4.1.3
      get-func-name: 2.0.2
      loupe: 2.3.7
      pathval: 1.1.1
      type-detect: 4.0.8
    dev: true

  /chainsaw@0.1.0:
    resolution: {integrity: sha512-75kWfWt6MEKNC8xYXIdRpDehRYY/tNSgwKaJq+dbbDcxORuVrrQ+SEHoWsniVn9XPYfP4gmdWIeDk/4YNp1rNQ==}
    dependencies:
      traverse: 0.3.9
    dev: true

  /chalk@2.4.2:
    resolution: {integrity: sha512-Mti+f9lpJNcwF4tWV8/OrTTtF1gZi+f8FqlyAdouralcFWFQWF2+NgCHShjkCb+IFBLq9buZwE1xckQU4peSuQ==}
    engines: {node: '>=4'}
    dependencies:
      ansi-styles: 3.2.1
      escape-string-regexp: 1.0.5
      supports-color: 5.5.0

  /chalk@4.1.2:
    resolution: {integrity: sha512-oKnbhFyRIXpUuez8iBMmyEa4nbj4IOQyuhc/wy9kY7/WVPcwIO9VA668Pu8RkO7+0G76SLROeyw9CpQ061i4mA==}
    engines: {node: '>=10'}
    dependencies:
      ansi-styles: 4.3.0
      supports-color: 7.2.0
    dev: true

  /chalk@5.3.0:
    resolution: {integrity: sha512-dLitG79d+GV1Nb/VYcCDFivJeK1hiukt9QjRNVOsUtTy1rR1YJsmpGGTZ3qJos+uw7WmWF4wUwBd9jxjocFC2w==}
    engines: {node: ^12.17.0 || ^14.13 || >=16.0.0}

  /chardet@0.7.0:
    resolution: {integrity: sha512-mT8iDcrh03qDGRRmoA2hmBJnxpllMR+0/0qlzjqZES6NdiWDcZkCNAk4rPFZ9Q85r27unkiNNg8ZOiwZXBHwcA==}
    dev: true

  /check-error@1.0.3:
    resolution: {integrity: sha512-iKEoDYaRmd1mxM90a2OEfWhjsjPpYPuQ+lMYsoxB126+t8fw7ySEO48nmDg5COTjxDI65/Y2OWpeEHk3ZOe8zg==}
    dependencies:
      get-func-name: 2.0.2
    dev: true

  /chokidar@3.5.3:
    resolution: {integrity: sha512-Dr3sfKRP6oTcjf2JmUmFJfeVMvXBdegxB0iVQ5eb2V10uFJUCAS8OByZdVAyVb8xXNz3GjjTgj9kLWsZTqE6kw==}
    engines: {node: '>= 8.10.0'}
    dependencies:
      anymatch: 3.1.3
      braces: 3.0.2
      glob-parent: 5.1.2
      is-binary-path: 2.1.0
      is-glob: 4.0.3
      normalize-path: 3.0.0
      readdirp: 3.6.0
    optionalDependencies:
      fsevents: 2.3.3
    dev: true

  /chromium-bidi@0.4.16(devtools-protocol@0.0.1147663):
    resolution: {integrity: sha512-7ZbXdWERxRxSwo3txsBjjmc/NLxqb1Bk30mRb0BMS4YIaiV6zvKZqL/UAH+DdqcDYayDWk2n/y8klkBDODrPvA==}
    peerDependencies:
      devtools-protocol: '*'
    dependencies:
      devtools-protocol: 0.0.1147663
      mitt: 3.0.0
    dev: true

  /ci-info@3.9.0:
    resolution: {integrity: sha512-NIxF55hv4nSqQswkAeiOi1r83xy8JldOFDTWiug55KBu9Jnblncd2U6ViHmYgHf01TPZS77NJBhBMKdWj9HQMQ==}
    engines: {node: '>=8'}
    dev: true

  /cli-boxes@3.0.0:
    resolution: {integrity: sha512-/lzGpEWL/8PfI0BmBOPRwp0c/wFNX1RdUML3jK/RcSBA9T8mZDdQpqYBKtCFTOfQbwPqWEOpjqW+Fnayc0969g==}
    engines: {node: '>=10'}
    dev: true

  /cli-cursor@3.1.0:
    resolution: {integrity: sha512-I/zHAwsKf9FqGoXM4WWRACob9+SNukZTd94DWF57E4toouRulbCxcUh6RKUEOQlYTHJnzkPMySvPNaaSLNfLZw==}
    engines: {node: '>=8'}
    dependencies:
      restore-cursor: 3.1.0
    dev: true

  /cli-cursor@4.0.0:
    resolution: {integrity: sha512-VGtlMu3x/4DOtIUwEkRezxUZ2lBacNJCHash0N0WeZDBS+7Ux1dm3XWAgWYxLJFMMdOeXMHXorshEFhbMSGelg==}
    engines: {node: ^12.20.0 || ^14.13.1 || >=16.0.0}
    dependencies:
      restore-cursor: 4.0.0
    dev: true

  /cli-spinners@2.9.2:
    resolution: {integrity: sha512-ywqV+5MmyL4E7ybXgKys4DugZbX0FC6LnwrhjuykIjnK9k8OQacQ7axGKnjDXWNhns0xot3bZI5h55H8yo9cJg==}
    engines: {node: '>=6'}
    dev: true

  /cli-truncate@4.0.0:
    resolution: {integrity: sha512-nPdaFdQ0h/GEigbPClz11D0v/ZJEwxmeVZGeMo3Z5StPtUTkA9o1lD6QwoirYiSDzbcwn2XcjwmCp68W1IS4TA==}
    engines: {node: '>=18'}
    dependencies:
      slice-ansi: 5.0.0
      string-width: 7.0.0
    dev: true

  /cli-width@4.1.0:
    resolution: {integrity: sha512-ouuZd4/dm2Sw5Gmqy6bGyNNNe1qt9RpmxveLSO7KcgsTnU7RXfsw+/bukWGo1abgBiMAic068rclZsO4IWmmxQ==}
    engines: {node: '>= 12'}
    dev: true

  /cliui@8.0.1:
    resolution: {integrity: sha512-BSeNnyus75C4//NQ9gQt1/csTXyo/8Sb+afLAkzAptFuMsod9HFokGNudZpi/oQV73hnVK+sR+5PVRMd+Dr7YQ==}
    engines: {node: '>=12'}
    dependencies:
      string-width: 4.2.3
      strip-ansi: 6.0.1
      wrap-ansi: 7.0.0
    dev: true

  /clone-response@1.0.3:
    resolution: {integrity: sha512-ROoL94jJH2dUVML2Y/5PEDNaSHgeOdSDicUyS7izcF63G6sTc/FTjLub4b8Il9S8S0beOfYt0TaA5qvFK+w0wA==}
    dependencies:
      mimic-response: 1.0.1
    dev: true

  /clone@1.0.4:
    resolution: {integrity: sha512-JQHZ2QMW6l3aH/j6xCqQThY/9OH4D/9ls34cgkUBiEeocRTU04tHfKPBsUK1PqZCUQM7GiA0IIXJSuXHI64Kbg==}
    engines: {node: '>=0.8'}
    dev: true

  /color-convert@1.9.3:
    resolution: {integrity: sha512-QfAUtd+vFdAtFQcC8CCyYt1fYWxSqAiK2cSD6zDB8N3cpsEBAvRxp9zOGg6G/SHHJYAT88/az/IuDGALsNVbGg==}
    dependencies:
      color-name: 1.1.3

  /color-convert@2.0.1:
    resolution: {integrity: sha512-RRECPsj7iu/xb5oKYcsFHSppFNnsj/52OVTRKb4zP5onXwVF3zVmmToNcOfGC+CRDpfK/U584fMg38ZHCaElKQ==}
    engines: {node: '>=7.0.0'}
    dependencies:
      color-name: 1.1.4
    dev: true

  /color-name@1.1.3:
    resolution: {integrity: sha512-72fSenhMw2HZMTVHeCA9KCmpEIbzWiQsjN+BHcBbS9vr1mtt+vJjPdksIBNUmKAW8TFUDPJK5SUU3QhE9NEXDw==}

  /color-name@1.1.4:
    resolution: {integrity: sha512-dOy+3AuW3a2wNbZHIuMZpTcgjGuLU/uBL/ubcZF9OXbDo8ff4O8yVp5Bf0efS8uEoYo5q4Fx7dY9OgQGXgAsQA==}
    dev: true

  /colorette@2.0.20:
    resolution: {integrity: sha512-IfEDxwoWIjkeXL1eXcDiow4UbKjhLdq6/EuSVR9GMN7KVH3r9gQ83e73hsz1Nd1T3ijd5xv1wcWRYO+D6kCI2w==}
    dev: true

  /combined-stream@1.0.8:
    resolution: {integrity: sha512-FQN4MRfuJeHf7cBbBMJFXhKSDq+2kAArBlmRBvcvFE5BB1HZKXtSFASDhdlz9zOYwxh8lDdnvmMOe/+5cdoEdg==}
    engines: {node: '>= 0.8'}
    dependencies:
      delayed-stream: 1.0.0
    dev: true

  /commander@11.1.0:
    resolution: {integrity: sha512-yPVavfyCcRhmorC7rWlkHn15b4wDVgVmBA7kV4QVBsF7kv/9TKJAbAXVTxvTnwP8HHKjRCJDClKbciiYS7p0DQ==}
    engines: {node: '>=16'}
    dev: true

  /commander@9.5.0:
    resolution: {integrity: sha512-KRs7WVDKg86PWiuAqhDrAQnTXZKraVcCc6vFdL14qrZ/DcWwuRo7VoiYXalXO7S5GKpqYiVEwCbgFDfxNHKJBQ==}
    engines: {node: ^12.20.0 || >=14}
    dev: true

  /compare-versions@6.1.0:
    resolution: {integrity: sha512-LNZQXhqUvqUTotpZ00qLSaify3b4VFD588aRr8MKFw4CMUr98ytzCW5wDH5qx/DEY5kCDXcbcRuCqL0szEf2tg==}
    dev: false

  /compress-commons@5.0.1:
    resolution: {integrity: sha512-MPh//1cERdLtqwO3pOFLeXtpuai0Y2WCd5AhtKxznqM7WtaMYaOEMSgn45d9D10sIHSfIKE603HlOp8OPGrvag==}
    engines: {node: '>= 12.0.0'}
    dependencies:
      crc-32: 1.2.2
      crc32-stream: 5.0.0
      normalize-path: 3.0.0
      readable-stream: 3.6.2
    dev: true

  /concat-map@0.0.1:
    resolution: {integrity: sha512-/Srv4dswyQNBfohGpz9o6Yb3Gz3SrUDqBH5rTuhGR7ahtlbYKnVxw2bCFMRljaA7EXHaXZ8wsHdodFvbkhKmqg==}
    dev: true

  /config-chain@1.1.13:
    resolution: {integrity: sha512-qj+f8APARXHrM0hraqXYb2/bOVSV4PvJQlNZ/DVj0QrmNM2q2euizkeuVckQ57J+W0mRH6Hvi+k50M4Jul2VRQ==}
    dependencies:
      ini: 1.3.8
      proto-list: 1.2.4
    dev: true

  /configstore@6.0.0:
    resolution: {integrity: sha512-cD31W1v3GqUlQvbBCGcXmd2Nj9SvLDOP1oQ0YFuLETufzSPaKp11rYBsSOm7rCsW3OnIRAFM3OxRhceaXNYHkA==}
    engines: {node: '>=12'}
    dependencies:
      dot-prop: 6.0.1
      graceful-fs: 4.2.11
      unique-string: 3.0.0
      write-file-atomic: 3.0.3
      xdg-basedir: 5.1.0
    dev: true

  /convert-source-map@2.0.0:
    resolution: {integrity: sha512-Kvp459HrV2FEJ1CAsi1Ku+MY3kasH19TFykTz2xWmMeq6bk2NU3XXvfJ+Q61m0xktWwt+1HSYf3JZsTms3aRJg==}
    dev: true

  /core-util-is@1.0.3:
    resolution: {integrity: sha512-ZQBvi1DcpJ4GDqanjucZ2Hj3wEO5pZDS89BWbkcrvdxksJorwUDDZamX9ldFkp9aw2lmBDLgkObEA4DWNJ9FYQ==}
    dev: true

  /cosmiconfig@8.3.6(typescript@5.3.3):
    resolution: {integrity: sha512-kcZ6+W5QzcJ3P1Mt+83OUv/oHFqZHIx8DuxG6eZ5RGMERoLqp4BuGjhHLYGK+Kf5XVkQvqBSmAy/nGWN3qDgEA==}
    engines: {node: '>=14'}
    peerDependencies:
      typescript: '>=4.9.5'
    peerDependenciesMeta:
      typescript:
        optional: true
    dependencies:
      import-fresh: 3.3.0
      js-yaml: 4.1.0
      parse-json: 5.2.0
      path-type: 4.0.0
      typescript: 5.3.3
    dev: true

  /crc-32@1.2.2:
    resolution: {integrity: sha512-ROmzCKrTnOwybPcJApAA6WBWij23HVfGVNKqqrZpuyZOHqK2CwHSvpGuyt/UNNvaIjEd8X5IFGp4Mh+Ie1IHJQ==}
    engines: {node: '>=0.8'}
    hasBin: true
    dev: true

  /crc32-stream@5.0.0:
    resolution: {integrity: sha512-B0EPa1UK+qnpBZpG+7FgPCu0J2ETLpXq09o9BkLkEAhdB6Z61Qo4pJ3JYu0c+Qi+/SAL7QThqnzS06pmSSyZaw==}
    engines: {node: '>= 12.0.0'}
    dependencies:
      crc-32: 1.2.2
      readable-stream: 3.6.2
    dev: true

  /cross-env@7.0.3:
    resolution: {integrity: sha512-+/HKd6EgcQCJGh2PSjZuUitQBQynKor4wrFbRg4DtAgS1aWO+gU52xpH7M9ScGgXSYmAVS9bIJ8EzuaGw0oNAw==}
    engines: {node: '>=10.14', npm: '>=6', yarn: '>=1'}
    hasBin: true
    dependencies:
      cross-spawn: 7.0.3
    dev: true

  /cross-fetch@4.0.0:
    resolution: {integrity: sha512-e4a5N8lVvuLgAWgnCrLr2PP0YyDOTHa9H/Rj54dirp61qXnNq46m82bRhNqIA5VccJtWBvPTFRV3TtvHUKPB1g==}
    dependencies:
      node-fetch: 2.7.0
    transitivePeerDependencies:
      - encoding
    dev: true

  /cross-spawn@7.0.3:
    resolution: {integrity: sha512-iRDPJKUPVEND7dHPO8rkbOnPpyDygcDFtWjpeWNCgy8WP2rXcxXL8TskReQl6OrB2G7+UJrags1q15Fudc7G6w==}
    engines: {node: '>= 8'}
    dependencies:
      path-key: 3.1.1
      shebang-command: 2.0.0
      which: 2.0.2
    dev: true

  /crypto-random-string@4.0.0:
    resolution: {integrity: sha512-x8dy3RnvYdlUcPOjkEHqozhiwzKNSq7GcPuXFbnyMOCHxX8V3OgIg/pYuabl2sbUPfIJaeAQB7PMOK8DFIdoRA==}
    engines: {node: '>=12'}
    dependencies:
      type-fest: 1.4.0
    dev: true

  /css-shorthand-properties@1.1.1:
    resolution: {integrity: sha512-Md+Juc7M3uOdbAFwOYlTrccIZ7oCFuzrhKYQjdeUEW/sE1hv17Jp/Bws+ReOPpGVBTYCBoYo+G17V5Qo8QQ75A==}
    dev: true

  /css-value@0.0.1:
    resolution: {integrity: sha512-FUV3xaJ63buRLgHrLQVlVgQnQdR4yqdLGaDu7g8CQcWjInDfM9plBTPI9FRfpahju1UBSaMckeb2/46ApS/V1Q==}
    dev: true

  /cssstyle@3.0.0:
    resolution: {integrity: sha512-N4u2ABATi3Qplzf0hWbVCdjenim8F3ojEXpBDF5hBpjzW182MjNGLqfmQ0SkSPeQ+V86ZXgeH8aXj6kayd4jgg==}
    engines: {node: '>=14'}
    dependencies:
      rrweb-cssom: 0.6.0
    dev: true

  /data-uri-to-buffer@4.0.1:
    resolution: {integrity: sha512-0R9ikRb668HB7QDxT1vkpuUBtqc53YyAwMwGeUFKRojY/NWKvdZ+9UYtRfGmhqNbRkTSVpMbmyhXipFFv2cb/A==}
    engines: {node: '>= 12'}

  /data-uri-to-buffer@6.0.1:
    resolution: {integrity: sha512-MZd3VlchQkp8rdend6vrx7MmVDJzSNTBvghvKjirLkD+WTChA3KUf0jkE68Q4UyctNqI11zZO9/x2Yx+ub5Cvg==}
    engines: {node: '>= 14'}
    dev: true

  /data-urls@5.0.0:
    resolution: {integrity: sha512-ZYP5VBHshaDAiVZxjbRVcFJpc+4xGgT0bK3vzy1HLN8jTO975HEbuYzZJcHoQEY5K1a0z8YayJkyVETa08eNTg==}
    engines: {node: '>=18'}
    dependencies:
      whatwg-mimetype: 4.0.0
      whatwg-url: 14.0.0
    dev: true

  /debug@4.3.4:
    resolution: {integrity: sha512-PRWFHuSU3eDtQJPvnNY7Jcket1j0t5OuOsFzPPzsekD52Zl8qUfFIPEiswXqIvHWGVHOgX+7G/vCNNhehwxfkQ==}
    engines: {node: '>=6.0'}
    peerDependencies:
      supports-color: '*'
    peerDependenciesMeta:
      supports-color:
        optional: true
    dependencies:
      ms: 2.1.2

  /decamelize@6.0.0:
    resolution: {integrity: sha512-Fv96DCsdOgB6mdGl67MT5JaTNKRzrzill5OH5s8bjYJXVlcXyPYGyPsUkWyGV5p1TXI5esYIYMMeDJL0hEIwaA==}
    engines: {node: ^12.20.0 || ^14.13.1 || >=16.0.0}
    dev: true

  /decimal.js@10.4.3:
    resolution: {integrity: sha512-VBBaLc1MgL5XpzgIP7ny5Z6Nx3UrRkIViUkPUdtl9aya5amy3De1gsUUSB1g3+3sExYNjCAsAznmukyxCb1GRA==}
    dev: true

  /decompress-response@6.0.0:
    resolution: {integrity: sha512-aW35yZM6Bb/4oJlZncMH2LCoZtJXTRxES17vE3hoRiowU2kWHaJKFkSBDnDR+cm9J+9QhXmREyIfv0pji9ejCQ==}
    engines: {node: '>=10'}
    dependencies:
      mimic-response: 3.1.0
    dev: true

  /deep-eql@4.1.3:
    resolution: {integrity: sha512-WaEtAOpRA1MQ0eohqZjpGD8zdI0Ovsm8mmFhaDN8dvDZzyoUMcYDnf5Y6iu7HTXxf8JDS23qWa4a+hKCDyOPzw==}
    engines: {node: '>=6'}
    dependencies:
      type-detect: 4.0.8
    dev: true

  /deep-equal@2.2.3:
    resolution: {integrity: sha512-ZIwpnevOurS8bpT4192sqAowWM76JDKSHYzMLty3BZGSswgq6pBaH3DhCSW5xVAZICZyKdOBPjwww5wfgT/6PA==}
    engines: {node: '>= 0.4'}
    dependencies:
      array-buffer-byte-length: 1.0.0
      call-bind: 1.0.5
      es-get-iterator: 1.1.3
      get-intrinsic: 1.2.2
      is-arguments: 1.1.1
      is-array-buffer: 3.0.2
      is-date-object: 1.0.5
      is-regex: 1.1.4
      is-shared-array-buffer: 1.0.2
      isarray: 2.0.5
      object-is: 1.1.5
      object-keys: 1.1.1
      object.assign: 4.1.5
      regexp.prototype.flags: 1.5.1
      side-channel: 1.0.4
      which-boxed-primitive: 1.0.2
      which-collection: 1.0.1
      which-typed-array: 1.1.13
    dev: true

  /deep-extend@0.6.0:
    resolution: {integrity: sha512-LOHxIOaPYdHlJRtCQfDIVZtfw/ufM8+rVj649RIHzcm/vGwQRXFt6OPqIFWsm2XEMrNIEtWR64sY1LEKD2vAOA==}
    engines: {node: '>=4.0.0'}
    dev: true

  /deep-is@0.1.4:
    resolution: {integrity: sha512-oIPzksmTg4/MriiaYGO+okXDT7ztn/w3Eptv/+gSIdMdKsJo0u4CfYNFJPy+4SKMuCqGw2wxnA+URMg3t8a/bQ==}
    dev: true

  /deepmerge-ts@5.1.0:
    resolution: {integrity: sha512-eS8dRJOckyo9maw9Tu5O5RUi/4inFLrnoLkBe3cPfDMx3WZioXtmOew4TXQaxq7Rhl4xjDtR7c6x8nNTxOvbFw==}
    engines: {node: '>=16.0.0'}
    dev: true

  /default-browser-id@3.0.0:
    resolution: {integrity: sha512-OZ1y3y0SqSICtE8DE4S8YOE9UZOJ8wO16fKWVP5J1Qz42kV9jcnMVFrEE/noXb/ss3Q4pZIH79kxofzyNNtUNA==}
    engines: {node: '>=12'}
    dependencies:
      bplist-parser: 0.2.0
      untildify: 4.0.0
    dev: true

  /default-browser@4.0.0:
    resolution: {integrity: sha512-wX5pXO1+BrhMkSbROFsyxUm0i/cJEScyNhA4PPxc41ICuv05ZZB/MX28s8aZx6xjmatvebIapF6hLEKEcpneUA==}
    engines: {node: '>=14.16'}
    dependencies:
      bundle-name: 3.0.0
      default-browser-id: 3.0.0
      execa: 7.2.0
      titleize: 3.0.0
    dev: true

  /defaults@1.0.4:
    resolution: {integrity: sha512-eFuaLoy/Rxalv2kr+lqMlUnrDWV+3j4pljOIJgLIhI058IQfWJ7vXhyEIHu+HtC738klGALYxOKDO0bQP3tg8A==}
    dependencies:
      clone: 1.0.4
    dev: true

  /defer-to-connect@2.0.1:
    resolution: {integrity: sha512-4tvttepXG1VaYGrRibk5EwJd1t4udunSOVMdLSAL6mId1ix438oPwPZMALY41FCijukO1L0twNcGsdzS7dHgDg==}
    engines: {node: '>=10'}
    dev: true

  /define-data-property@1.1.1:
    resolution: {integrity: sha512-E7uGkTzkk1d0ByLeSc6ZsFS79Axg+m1P/VsgYsxHgiuc3tFSj+MjMIwe90FC4lOAZzNBdY7kkO2P2wKdsQ1vgQ==}
    engines: {node: '>= 0.4'}
    dependencies:
      get-intrinsic: 1.2.2
      gopd: 1.0.1
      has-property-descriptors: 1.0.1
    dev: true

  /define-lazy-prop@3.0.0:
    resolution: {integrity: sha512-N+MeXYoqr3pOgn8xfyRPREN7gHakLYjhsHhWGT3fWAiL4IkAt0iDw14QiiEm2bE30c5XX5q0FtAA3CK5f9/BUg==}
    engines: {node: '>=12'}
    dev: true

  /define-properties@1.2.1:
    resolution: {integrity: sha512-8QmQKqEASLd5nx0U1B1okLElbUuuttJ/AnYmRXbbbGDWh6uS208EjD4Xqq/I9wK7u0v6O08XhTWnt5XtEbR6Dg==}
    engines: {node: '>= 0.4'}
    dependencies:
      define-data-property: 1.1.1
      has-property-descriptors: 1.0.1
      object-keys: 1.1.1
    dev: true

  /degenerator@5.0.1:
    resolution: {integrity: sha512-TllpMR/t0M5sqCXfj85i4XaAzxmS5tVA16dqvdkMwGmzI+dXLXnw3J+3Vdv7VKw+ThlTMboK6i9rnZ6Nntj5CQ==}
    engines: {node: '>= 14'}
    dependencies:
      ast-types: 0.13.4
      escodegen: 2.1.0
      esprima: 4.0.1
    dev: true

  /delayed-stream@1.0.0:
    resolution: {integrity: sha512-ZySD7Nf91aLB0RxL4KGrKHBXl7Eds1DAmEdcoVawXnLD7SDhpNgtuII2aAkg7a7QS41jxPSZ17p4VdGnMHk3MQ==}
    engines: {node: '>=0.4.0'}
    dev: true

  /deprecation@2.3.1:
    resolution: {integrity: sha512-xmHIy4F3scKVwMsQ4WnVaS8bHOx0DmVwRywosKhaILI0ywMDWPtBSku2HNxRvF7jtwDRsoEwYQSfbxj8b7RlJQ==}
    dev: true

  /dequal@2.0.3:
    resolution: {integrity: sha512-0je+qPKHEMohvfRTCEo3CrPG6cAzAYgmzKyxRiYSSDkS6eGJdyVJm7WaYA5ECaAD9wLB2T4EEeymA5aFVcYXCA==}
    engines: {node: '>=6'}
    dev: true

  /detect-node@2.1.0:
    resolution: {integrity: sha512-T0NIuQpnTvFDATNuHN5roPwSBG83rFsuO+MXXH9/3N1eFbn4wcPjttvjMLEPWJ0RGUYgQE7cGgS3tNxbqCGM7g==}
    requiresBuild: true
    dev: true
    optional: true

  /devtools-protocol@0.0.1147663:
    resolution: {integrity: sha512-hyWmRrexdhbZ1tcJUGpO95ivbRhWXz++F4Ko+n21AY5PNln2ovoJw+8ZMNDTtip+CNFQfrtLVh/w4009dXO/eQ==}
<<<<<<< HEAD
=======
    requiresBuild: true
>>>>>>> 4f7dace4
    dev: true

  /devtools-protocol@0.0.1237913:
    resolution: {integrity: sha512-Pxtmz2ZIqBkpU82HaIdsvCQBG94yTC4xajrEsWx9p38QKEfBCJktSazsHkrjf9j3dVVNPhg5LR21F6KWeXpjiQ==}
    dev: true

  /diff-sequences@29.6.3:
    resolution: {integrity: sha512-EjePK1srD3P08o2j4f0ExnylqRs5B9tJjcp9t1krH2qRi8CCdsYfwe9JgSLurFBWwq4uOlipzfk5fHNvwFKr8Q==}
    engines: {node: ^14.15.0 || ^16.10.0 || >=18.0.0}
    dev: true

  /dir-glob@3.0.1:
    resolution: {integrity: sha512-WkrWp9GR4KXfKGYzOLmTuGVi1UWFfws377n9cc55/tb6DuqyF6pcQ5AbiHEshaDpY9v6oaSr2XCDidGmMwdzIA==}
    engines: {node: '>=8'}
    dependencies:
      path-type: 4.0.0
    dev: true

  /doctrine@3.0.0:
    resolution: {integrity: sha512-yS+Q5i3hBf7GBkd4KG8a7eBNNWNGLTaEwwYWUijIYM7zrlYDM0BFXHjjPWlWZ1Rg7UaddZeIDmi9jF3HmqiQ2w==}
    engines: {node: '>=6.0.0'}
    dependencies:
      esutils: 2.0.3
    dev: true

  /dom-accessibility-api@0.5.16:
    resolution: {integrity: sha512-X7BJ2yElsnOJ30pZF4uIIDfBEVgF4XEBxL9Bxhy6dnrm5hkzqmsWHGTiHqRiITNhMyFLyAiWndIJP7Z1NTteDg==}
    dev: true

  /dot-prop@6.0.1:
    resolution: {integrity: sha512-tE7ztYzXHIeyvc7N+hR3oi7FIbf/NIjVP9hmAt3yMXzrQ072/fpjGLx2GxNxGxUl5V73MEqYzioOMoVhGMJ5cA==}
    engines: {node: '>=10'}
    dependencies:
      is-obj: 2.0.0
    dev: true

  /dotenv@16.3.1:
    resolution: {integrity: sha512-IPzF4w4/Rd94bA9imS68tZBaYyBWSCE47V1RGuMrB94iyTOIEwRmVL2x/4An+6mETpLrKJ5hQkB8W4kFAadeIQ==}
    engines: {node: '>=12'}
    dev: true

  /duplexer2@0.1.4:
    resolution: {integrity: sha512-asLFVfWWtJ90ZyOUHMqk7/S2w2guQKxUI2itj3d92ADHhxUSbCMGi1f1cBcJ7xM1To+pE/Khbwo1yuNbMEPKeA==}
    dependencies:
      readable-stream: 2.3.8
    dev: true

  /eastasianwidth@0.2.0:
    resolution: {integrity: sha512-I88TYZWc9XiYHRQ4/3c5rjjfgkjhLyW2luGIheGERbNQ6OY7yTybanSpDXZa8y7VUP9YmDcYa+eyq4ca7iLqWA==}
    dev: true

  /edge-paths@3.0.5:
    resolution: {integrity: sha512-sB7vSrDnFa4ezWQk9nZ/n0FdpdUuC6R1EOrlU3DL+bovcNFK28rqu2emmAUjujYEJTWIgQGqgVVWUZXMnc8iWg==}
    engines: {node: '>=14.0.0'}
    dependencies:
      '@types/which': 2.0.2
      which: 2.0.2
    dev: true

  /edgedriver@5.3.9:
    resolution: {integrity: sha512-G0wNgFMFRDnFfKaXG2R6HiyVHqhKwdQ3EgoxW3wPlns2wKqem7F+HgkWBcevN7Vz0nN4AXtskID7/6jsYDXcKw==}
    hasBin: true
    requiresBuild: true
    dependencies:
      '@wdio/logger': 8.24.12
      decamelize: 6.0.0
      edge-paths: 3.0.5
      node-fetch: 3.3.2
      unzipper: 0.10.14
      which: 4.0.0
    dev: true

  /ejs@3.1.9:
    resolution: {integrity: sha512-rC+QVNMJWv+MtPgkt0y+0rVEIdbtxVADApW9JXrUVlzHetgcyczP/E7DJmWJ4fJCZF2cPcBk0laWO9ZHMG3DmQ==}
    engines: {node: '>=0.10.0'}
    hasBin: true
    dependencies:
      jake: 10.8.7
    dev: true

  /electron-to-chromium@1.4.616:
    resolution: {integrity: sha512-1n7zWYh8eS0L9Uy+GskE0lkBUNK83cXTVJI0pU3mGprFsbfSdAc15VTFbo+A+Bq4pwstmL30AVcEU3Fo463lNg==}
    dev: false

  /electron@28.1.0:
    resolution: {integrity: sha512-82Y7o4PSWPn1o/aVwYPsgmBw6Gyf2lVHpaBu3Ef8LrLWXxytg7ZRZr/RtDqEMOzQp3+mcuy3huH84MyjdmP50Q==}
    engines: {node: '>= 12.20.55'}
    hasBin: true
    requiresBuild: true
    dependencies:
      '@electron/get': 2.0.3
      '@types/node': 18.19.4
      extract-zip: 2.0.1
    transitivePeerDependencies:
      - supports-color
    dev: true

  /emoji-regex@10.3.0:
    resolution: {integrity: sha512-QpLs9D9v9kArv4lfDEgg1X/gN5XLnf/A6l9cs8SPZLRZR3ZkY9+kwIQTxm+fsSej5UMYGE8fdoaZVIBlqG0XTw==}
    dev: true

  /emoji-regex@8.0.0:
    resolution: {integrity: sha512-MSjYzcWNOA0ewAHpz0MxpYFvwg6yjy1NG3xteoqz644VCo/RPgnr1/GGt+ic3iJTzQ8Eu3TdM14SawnVUmGE6A==}
    dev: true

  /emoji-regex@9.2.2:
    resolution: {integrity: sha512-L18DaJsXSUk2+42pv8mLs5jJT2hqFkFE4j21wOmgbUqsZ2hL72NsUU785g9RXgo3s0ZNgVl42TiHp3ZtOv/Vyg==}
    dev: true

  /end-of-stream@1.4.4:
    resolution: {integrity: sha512-+uw1inIHVPQoaVuHzRyXd21icM+cnt4CzD5rW+NC1wjOUSTOs+Te7FOv7AhN7vS9x/oIyhLP5PR1H+phQAHu5Q==}
    dependencies:
      once: 1.4.0
    dev: true

  /entities@4.5.0:
    resolution: {integrity: sha512-V0hjH4dGPh9Ao5p0MoRY6BVqtwCjhz6vI5LT8AJ55H+4g9/4vbHx1I54fS0XuclLhDHArPQCiMjDxjaL8fPxhw==}
    engines: {node: '>=0.12'}
    dev: true

  /env-paths@2.2.1:
    resolution: {integrity: sha512-+h1lkLKhZMTYjog1VEpJNG7NZJWcuc2DDk/qsqSTRRCOXiLjeQ1d1/udrUGhqMxUgAlwKNZ0cf2uqan5GLuS2A==}
    engines: {node: '>=6'}
    dev: true

  /error-ex@1.3.2:
    resolution: {integrity: sha512-7dFHNmqeFSEt2ZBsCriorKnn3Z2pj+fd9kmI6QoWw4//DL+icEBfc0U7qJCisqrTsKTjw4fNFy2pW9OqStD84g==}
    dependencies:
      is-arrayish: 0.2.1
    dev: true

  /es-abstract@1.22.3:
    resolution: {integrity: sha512-eiiY8HQeYfYH2Con2berK+To6GrK2RxbPawDkGq4UiCQQfZHb6wX9qQqkbpPqaxQFcl8d9QzZqo0tGE0VcrdwA==}
    engines: {node: '>= 0.4'}
    dependencies:
      array-buffer-byte-length: 1.0.0
      arraybuffer.prototype.slice: 1.0.2
      available-typed-arrays: 1.0.5
      call-bind: 1.0.5
      es-set-tostringtag: 2.0.2
      es-to-primitive: 1.2.1
      function.prototype.name: 1.1.6
      get-intrinsic: 1.2.2
      get-symbol-description: 1.0.0
      globalthis: 1.0.3
      gopd: 1.0.1
      has-property-descriptors: 1.0.1
      has-proto: 1.0.1
      has-symbols: 1.0.3
      hasown: 2.0.0
      internal-slot: 1.0.6
      is-array-buffer: 3.0.2
      is-callable: 1.2.7
      is-negative-zero: 2.0.2
      is-regex: 1.1.4
      is-shared-array-buffer: 1.0.2
      is-string: 1.0.7
      is-typed-array: 1.1.12
      is-weakref: 1.0.2
      object-inspect: 1.13.1
      object-keys: 1.1.1
      object.assign: 4.1.5
      regexp.prototype.flags: 1.5.1
      safe-array-concat: 1.0.1
      safe-regex-test: 1.0.0
      string.prototype.trim: 1.2.8
      string.prototype.trimend: 1.0.7
      string.prototype.trimstart: 1.0.7
      typed-array-buffer: 1.0.0
      typed-array-byte-length: 1.0.0
      typed-array-byte-offset: 1.0.0
      typed-array-length: 1.0.4
      unbox-primitive: 1.0.2
      which-typed-array: 1.1.13
    dev: true

  /es-array-method-boxes-properly@1.0.0:
    resolution: {integrity: sha512-wd6JXUmyHmt8T5a2xreUwKcGPq6f1f+WwIJkijUqiGcJz1qqnZgP6XIK+QyIWU5lT7imeNxUll48bziG+TSYcA==}
    dev: true

  /es-get-iterator@1.1.3:
    resolution: {integrity: sha512-sPZmqHBe6JIiTfN5q2pEi//TwxmAFHwj/XEuYjTuse78i8KxaqMTTzxPoFKuzRpDpTJ+0NAbpfenkmH2rePtuw==}
    dependencies:
      call-bind: 1.0.5
      get-intrinsic: 1.2.2
      has-symbols: 1.0.3
      is-arguments: 1.1.1
      is-map: 2.0.2
      is-set: 2.0.2
      is-string: 1.0.7
      isarray: 2.0.5
      stop-iteration-iterator: 1.0.0
    dev: true

  /es-set-tostringtag@2.0.2:
    resolution: {integrity: sha512-BuDyupZt65P9D2D2vA/zqcI3G5xRsklm5N3xCwuiy+/vKy8i0ifdsQP1sLgO4tZDSCaQUSnmC48khknGMV3D2Q==}
    engines: {node: '>= 0.4'}
    dependencies:
      get-intrinsic: 1.2.2
      has-tostringtag: 1.0.0
      hasown: 2.0.0
    dev: true

  /es-to-primitive@1.2.1:
    resolution: {integrity: sha512-QCOllgZJtaUo9miYBcLChTUaHNjJF3PYs1VidD7AwiEj1kYxKeQTctLAezAOH5ZKRH0g2IgPn6KwB4IT8iRpvA==}
    engines: {node: '>= 0.4'}
    dependencies:
      is-callable: 1.2.7
      is-date-object: 1.0.5
      is-symbol: 1.0.4
    dev: true

  /es6-error@4.1.1:
    resolution: {integrity: sha512-Um/+FxMr9CISWh0bi5Zv0iOD+4cFh5qLeks1qhAopKVAJw3drgKbKySikp7wGhDL0HPeaja0P5ULZrxLkniUVg==}
    requiresBuild: true
    dev: true
    optional: true

  /esbuild@0.19.11:
    resolution: {integrity: sha512-HJ96Hev2hX/6i5cDVwcqiJBBtuo9+FeIJOtZ9W1kA5M6AMJRHUZlpYZ1/SbEwtO0ioNAW8rUooVpC/WehY2SfA==}
    engines: {node: '>=12'}
    hasBin: true
    requiresBuild: true
    optionalDependencies:
      '@esbuild/aix-ppc64': 0.19.11
      '@esbuild/android-arm': 0.19.11
      '@esbuild/android-arm64': 0.19.11
      '@esbuild/android-x64': 0.19.11
      '@esbuild/darwin-arm64': 0.19.11
      '@esbuild/darwin-x64': 0.19.11
      '@esbuild/freebsd-arm64': 0.19.11
      '@esbuild/freebsd-x64': 0.19.11
      '@esbuild/linux-arm': 0.19.11
      '@esbuild/linux-arm64': 0.19.11
      '@esbuild/linux-ia32': 0.19.11
      '@esbuild/linux-loong64': 0.19.11
      '@esbuild/linux-mips64el': 0.19.11
      '@esbuild/linux-ppc64': 0.19.11
      '@esbuild/linux-riscv64': 0.19.11
      '@esbuild/linux-s390x': 0.19.11
      '@esbuild/linux-x64': 0.19.11
      '@esbuild/netbsd-x64': 0.19.11
      '@esbuild/openbsd-x64': 0.19.11
      '@esbuild/sunos-x64': 0.19.11
      '@esbuild/win32-arm64': 0.19.11
      '@esbuild/win32-ia32': 0.19.11
      '@esbuild/win32-x64': 0.19.11
    dev: true

  /escalade@3.1.1:
    resolution: {integrity: sha512-k0er2gUkLf8O0zKJiAhmkTnJlTvINGv7ygDNPbeIsX/TJjGJZHuh9B2UxbsaEkmlEo9MfhrSzmhIlhRlI2GXnw==}
    engines: {node: '>=6'}
    dev: true

  /escape-goat@4.0.0:
    resolution: {integrity: sha512-2Sd4ShcWxbx6OY1IHyla/CVNwvg7XwZVoXZHcSu9w9SReNP1EzzD5T8NWKIR38fIqEns9kDWKUQTXXAmlDrdPg==}
    engines: {node: '>=12'}
    dev: true

  /escape-string-regexp@1.0.5:
    resolution: {integrity: sha512-vbRorB5FUQWvla16U8R/qgaFIya2qGzwDrNmCZuYKrbdSUMG6I1ZCGQRefkRVhuOkIGVne7BQ35DSfo1qvJqFg==}
    engines: {node: '>=0.8.0'}

  /escape-string-regexp@2.0.0:
    resolution: {integrity: sha512-UpzcLCXolUWcNu5HtVMHYdXJjArjsF9C0aNnquZYY4uW/Vu0miy5YoWvbV345HauVvcAUnpRuhMMcqTcGOY2+w==}
    engines: {node: '>=8'}
    dev: true

  /escape-string-regexp@4.0.0:
    resolution: {integrity: sha512-TtpcNJ3XAzx3Gq8sWRzJaVajRs0uVxA2YAkdb1jm2YkPz4G6egUFAyA3n5vtEIZefPk5Wa4UXbKuS5fKkJWdgA==}
    engines: {node: '>=10'}
    dev: true

  /escape-string-regexp@5.0.0:
    resolution: {integrity: sha512-/veY75JbMK4j1yjvuUxuVsiS/hr/4iHs9FTT6cgTexxdE0Ly/glccBAkloH/DofkjRbZU3bnoj38mOmhkZ0lHw==}
    engines: {node: '>=12'}
    dev: true

  /escodegen@2.1.0:
    resolution: {integrity: sha512-2NlIDTwUWJN0mRPQOdtQBzbUHvdGY2P1VXSyU83Q3xKxM7WHX2Ql8dKq782Q9TgQUNOLEzEYu9bzLNj1q88I5w==}
    engines: {node: '>=6.0'}
    hasBin: true
    dependencies:
      esprima: 4.0.1
      estraverse: 5.3.0
      esutils: 2.0.3
    optionalDependencies:
      source-map: 0.6.1
    dev: true

  /eslint-config-prettier@9.1.0(eslint@8.56.0):
    resolution: {integrity: sha512-NSWl5BFQWEPi1j4TjVNItzYV7dZXZ+wP6I6ZhrBGpChQhZRUaElihE9uRRkcbRnNb76UMKDF3r+WTmNcGPKsqw==}
    hasBin: true
    peerDependencies:
      eslint: '>=7.0.0'
    dependencies:
      eslint: 8.56.0
    dev: true

  /eslint-plugin-vitest@0.3.20(@typescript-eslint/eslint-plugin@6.17.0)(eslint@8.56.0)(typescript@5.3.3)(vitest@1.1.1):
    resolution: {integrity: sha512-O05k4j9TGMOkkghj9dRgpeLDyOSiVIxQWgNDPfhYPm5ioJsehcYV/zkRLekQs+c8+RBCVXucSED3fYOyy2EoWA==}
    engines: {node: ^18.0.0 || >= 20.0.0}
    peerDependencies:
      '@typescript-eslint/eslint-plugin': '*'
      eslint: '>=8.0.0'
      vitest: '*'
    peerDependenciesMeta:
      '@typescript-eslint/eslint-plugin':
        optional: true
      vitest:
        optional: true
    dependencies:
      '@typescript-eslint/eslint-plugin': 6.17.0(@typescript-eslint/parser@6.17.0)(eslint@8.56.0)(typescript@5.3.3)
<<<<<<< HEAD
      '@typescript-eslint/utils': 6.17.0(eslint@8.56.0)(typescript@5.3.3)
=======
      '@typescript-eslint/utils': 6.16.0(eslint@8.56.0)(typescript@5.3.3)
>>>>>>> 4f7dace4
      eslint: 8.56.0
      vitest: 1.1.1(@types/node@20.10.6)(jsdom@23.0.1)
    transitivePeerDependencies:
      - supports-color
      - typescript
    dev: true

  /eslint-plugin-wdio@8.24.12:
    resolution: {integrity: sha512-OmzGteXFOQnJDdkTNnTfksaVa18WlFCyeLjZXHvDpkbomLWAg9wc296Pr0wnTCagqNj8qfEHpy+N2XVew5VCMA==}
    engines: {node: ^16.13 || >=18}
    dev: true

  /eslint-scope@7.2.2:
    resolution: {integrity: sha512-dOt21O7lTMhDM+X9mB4GX+DZrZtCUJPL/wlcTqxyrx5IvO0IYtILdtrQGQp+8n5S0gwSVmOf9NQrjMOgfQZlIg==}
    engines: {node: ^12.22.0 || ^14.17.0 || >=16.0.0}
    dependencies:
      esrecurse: 4.3.0
      estraverse: 5.3.0
    dev: true

  /eslint-visitor-keys@3.4.3:
    resolution: {integrity: sha512-wpc+LXeiyiisxPlEkUzU6svyS1frIO3Mgxj1fdy7Pm8Ygzguax2N3Fa/D/ag1WqbOprdI+uY6wMUl8/a2G+iag==}
    engines: {node: ^12.22.0 || ^14.17.0 || >=16.0.0}
    dev: true

  /eslint@8.56.0:
    resolution: {integrity: sha512-Go19xM6T9puCOWntie1/P997aXxFsOi37JIHRWI514Hc6ZnaHGKY9xFhrU65RT6CcBEzZoGG1e6Nq+DT04ZtZQ==}
    engines: {node: ^12.22.0 || ^14.17.0 || >=16.0.0}
    hasBin: true
    dependencies:
      '@eslint-community/eslint-utils': 4.4.0(eslint@8.56.0)
      '@eslint-community/regexpp': 4.10.0
      '@eslint/eslintrc': 2.1.4
      '@eslint/js': 8.56.0
      '@humanwhocodes/config-array': 0.11.13
      '@humanwhocodes/module-importer': 1.0.1
      '@nodelib/fs.walk': 1.2.8
      '@ungap/structured-clone': 1.2.0
      ajv: 6.12.6
      chalk: 4.1.2
      cross-spawn: 7.0.3
      debug: 4.3.4
      doctrine: 3.0.0
      escape-string-regexp: 4.0.0
      eslint-scope: 7.2.2
      eslint-visitor-keys: 3.4.3
      espree: 9.6.1
      esquery: 1.5.0
      esutils: 2.0.3
      fast-deep-equal: 3.1.3
      file-entry-cache: 6.0.1
      find-up: 5.0.0
      glob-parent: 6.0.2
      globals: 13.24.0
      graphemer: 1.4.0
      ignore: 5.3.0
      imurmurhash: 0.1.4
      is-glob: 4.0.3
      is-path-inside: 3.0.3
      js-yaml: 4.1.0
      json-stable-stringify-without-jsonify: 1.0.1
      levn: 0.4.1
      lodash.merge: 4.6.2
      minimatch: 3.1.2
      natural-compare: 1.4.0
      optionator: 0.9.3
      strip-ansi: 6.0.1
      text-table: 0.2.0
    transitivePeerDependencies:
      - supports-color
    dev: true

  /espree@9.6.1:
    resolution: {integrity: sha512-oruZaFkjorTpF32kDSI5/75ViwGeZginGGy2NoOSg3Q9bnwlnmDm4HLnkl0RE3n+njDXR037aY1+x58Z/zFdwQ==}
    engines: {node: ^12.22.0 || ^14.17.0 || >=16.0.0}
    dependencies:
      acorn: 8.11.3
      acorn-jsx: 5.3.2(acorn@8.11.3)
      eslint-visitor-keys: 3.4.3
    dev: true

  /esprima@4.0.1:
    resolution: {integrity: sha512-eGuFFw7Upda+g4p+QHvnW0RyTX/SVeJBDM/gCtMARO0cLuT2HcEKnTPvhjV6aGeqrCB/sbNop0Kszm0jsaWU4A==}
    engines: {node: '>=4'}
    hasBin: true
    dev: true

  /esquery@1.5.0:
    resolution: {integrity: sha512-YQLXUplAwJgCydQ78IMJywZCceoqk1oH01OERdSAJc/7U2AylwjhSCLDEtqwg811idIS/9fIU5GjG73IgjKMVg==}
    engines: {node: '>=0.10'}
    dependencies:
      estraverse: 5.3.0
    dev: true

  /esrecurse@4.3.0:
    resolution: {integrity: sha512-KmfKL3b6G+RXvP8N1vr3Tq1kL/oCFgn2NYXEtqP8/L3pKapUA4G8cFVaoF3SU323CD4XypR/ffioHmkti6/Tag==}
    engines: {node: '>=4.0'}
    dependencies:
      estraverse: 5.3.0
    dev: true

  /estraverse@5.3.0:
    resolution: {integrity: sha512-MMdARuVEQziNTeJD8DgMqmhwR11BRQ/cBP+pLtYdSTnf3MIO8fFeiINEbX36ZdNlfU/7A9f3gUw49B3oQsvwBA==}
    engines: {node: '>=4.0'}
    dev: true

  /esutils@2.0.3:
    resolution: {integrity: sha512-kVscqXk4OCp68SZ0dkgEKVi6/8ij300KBWTJq32P/dYeWTSwK41WyTxalN1eRmA5Z9UU/LX9D7FWSmV9SAYx6g==}
    engines: {node: '>=0.10.0'}
    dev: true

  /eventemitter3@5.0.1:
    resolution: {integrity: sha512-GWkBvjiSZK87ELrYOSESUYeVIc9mvLLf/nXalMOS5dYrgZq9o5OVkbZAVM06CVxYsCwH9BDZFPlQTlPA1j4ahA==}
    dev: true

  /execa@5.1.1:
    resolution: {integrity: sha512-8uSpZZocAZRBAPIEINJj3Lo9HyGitllczc27Eh5YYojjMFMn8yHMDMaUHE2Jqfq05D/wucwI4JGURyXt1vchyg==}
    engines: {node: '>=10'}
    dependencies:
      cross-spawn: 7.0.3
      get-stream: 6.0.1
      human-signals: 2.1.0
      is-stream: 2.0.1
      merge-stream: 2.0.0
      npm-run-path: 4.0.1
      onetime: 5.1.2
      signal-exit: 3.0.7
      strip-final-newline: 2.0.0
    dev: true

  /execa@7.2.0:
    resolution: {integrity: sha512-UduyVP7TLB5IcAQl+OzLyLcS/l32W/GLg+AhHJ+ow40FOk2U3SAllPwR44v4vmdFwIWqpdwxxpQbF1n5ta9seA==}
    engines: {node: ^14.18.0 || ^16.14.0 || >=18.0.0}
    dependencies:
      cross-spawn: 7.0.3
      get-stream: 6.0.1
      human-signals: 4.3.1
      is-stream: 3.0.0
      merge-stream: 2.0.0
      npm-run-path: 5.2.0
      onetime: 6.0.0
      signal-exit: 3.0.7
      strip-final-newline: 3.0.0
    dev: true

  /execa@8.0.1:
    resolution: {integrity: sha512-VyhnebXciFV2DESc+p6B+y0LjSm0krU4OgJN44qFAhBY0TJ+1V61tYD2+wHusZ6F9n5K+vl8k0sTy7PEfV4qpg==}
    engines: {node: '>=16.17'}
    dependencies:
      cross-spawn: 7.0.3
      get-stream: 8.0.1
      human-signals: 5.0.0
      is-stream: 3.0.0
      merge-stream: 2.0.0
      npm-run-path: 5.2.0
      onetime: 6.0.0
      signal-exit: 4.1.0
      strip-final-newline: 3.0.0
    dev: true

  /expect-webdriverio@4.7.2(typescript@5.3.3):
    resolution: {integrity: sha512-aR/L0NrleB7lZCdJK9yNijuJajmNKo+DDaUheSY0Sqiopwg2X2B+kAnuWYSc2XCL0IdPTN3JcplXj+IOGQN51g==}
    engines: {node: '>=16 || >=18 || >=20'}
    dependencies:
      expect: 29.7.0
      jest-matcher-utils: 29.7.0
      lodash.isequal: 4.5.0
    optionalDependencies:
      '@wdio/globals': 8.27.0(typescript@5.3.3)
      '@wdio/logger': 8.24.12
      webdriverio: 8.27.0(typescript@5.3.3)
    transitivePeerDependencies:
      - bufferutil
      - devtools
      - encoding
      - supports-color
      - typescript
      - utf-8-validate
    dev: true

  /expect@29.7.0:
    resolution: {integrity: sha512-2Zks0hf1VLFYI1kbh0I5jP3KHHyCHpkfyHBzsSXRFgl/Bg9mWYfMW8oD+PdMPlEwy5HNsR9JutYy6pMeOh61nw==}
    engines: {node: ^14.15.0 || ^16.10.0 || >=18.0.0}
    dependencies:
      '@jest/expect-utils': 29.7.0
      jest-get-type: 29.6.3
      jest-matcher-utils: 29.7.0
      jest-message-util: 29.7.0
      jest-util: 29.7.0
    dev: true

  /external-editor@3.1.0:
    resolution: {integrity: sha512-hMQ4CX1p1izmuLYyZqLMO/qGNw10wSv9QDCPfzXfyFrOaCSSoRfqE1Kf1s5an66J5JZC62NewG+mK49jOCtQew==}
    engines: {node: '>=4'}
    dependencies:
      chardet: 0.7.0
      iconv-lite: 0.4.24
      tmp: 0.0.33
    dev: true

  /extract-zip@2.0.1:
    resolution: {integrity: sha512-GDhU9ntwuKyGXdZBUgTIe+vXnWj0fppUEtMDL0+idd5Sta8TGpHssn/eusA9mrPr9qNDym6SxAYZjNvCn/9RBg==}
    engines: {node: '>= 10.17.0'}
    hasBin: true
    dependencies:
      debug: 4.3.4
      get-stream: 5.2.0
      yauzl: 2.10.0
    optionalDependencies:
      '@types/yauzl': 2.10.3
    transitivePeerDependencies:
      - supports-color
    dev: true

  /fast-copy@3.0.1:
    resolution: {integrity: sha512-Knr7NOtK3HWRYGtHoJrjkaWepqT8thIVGAwt0p0aUs1zqkAzXZV4vo9fFNwyb5fcqK1GKYFYxldQdIDVKhUAfA==}
    dev: true

  /fast-deep-equal@2.0.1:
    resolution: {integrity: sha512-bCK/2Z4zLidyB4ReuIsvALH6w31YfAQDmXMqMx6FyfHqvBxtjC0eRumeSu4Bs3XtXwpyIywtSTrVT99BxY1f9w==}
    dev: true

  /fast-deep-equal@3.1.3:
    resolution: {integrity: sha512-f3qQ9oQy9j2AhBe/H9VC91wLmKBCCU/gDOnKNAYG5hswO7BLKj09Hc5HYNz9cGI++xlpDCIgDaitVs03ATR84Q==}
    dev: true

  /fast-fifo@1.3.2:
    resolution: {integrity: sha512-/d9sfos4yxzpwkDkuN7k2SqFKtYNmCTzgfEpz82x34IM9/zc8KGxQoXg1liNC/izpRM/MBdt44Nmx41ZWqk+FQ==}
    dev: true

  /fast-glob@3.3.2:
    resolution: {integrity: sha512-oX2ruAFQwf/Orj8m737Y5adxDQO0LAB7/S5MnxCdTNDd4p6BsyIVsv9JQsATbTSq8KHRpLwIHbVlUNatxd+1Ow==}
    engines: {node: '>=8.6.0'}
    dependencies:
      '@nodelib/fs.stat': 2.0.5
      '@nodelib/fs.walk': 1.2.8
      glob-parent: 5.1.2
      merge2: 1.4.1
      micromatch: 4.0.5
    dev: true

  /fast-json-stable-stringify@2.1.0:
    resolution: {integrity: sha512-lhd/wF+Lk98HZoTCtlVraHtfh5XYijIjalXck7saUtuanSDyLMxnHhSXEDJqHxD7msR8D0uCmqlkwjCV8xvwHw==}
    dev: true

  /fast-levenshtein@2.0.6:
    resolution: {integrity: sha512-DCXu6Ifhqcks7TZKY3Hxp3y6qphY5SJZmrWMDrKcERSOXWQdMhU9Ig/PYrzyw/ul9jOIyh0N4M0tbC5hodg8dw==}
    dev: true

  /fastq@1.16.0:
    resolution: {integrity: sha512-ifCoaXsDrsdkWTtiNJX5uzHDsrck5TzfKKDcuFFTIrrc/BS076qgEIfoIy1VeZqViznfKiysPYTh/QeHtnIsYA==}
    dependencies:
      reusify: 1.0.4
    dev: true

  /fd-slicer@1.1.0:
    resolution: {integrity: sha512-cE1qsB/VwyQozZ+q1dGxR8LBYNZeofhEdUNGSMbQD3Gw2lAzX9Zb3uIU6Ebc/Fmyjo9AWWfnn0AUCHqtevs/8g==}
    dependencies:
      pend: 1.2.0
    dev: true

  /fetch-blob@3.2.0:
    resolution: {integrity: sha512-7yAQpD2UMJzLi1Dqv7qFYnPbaPx7ZfFK6PiIxQ4PfkGPyNyl2Ugx+a/umUonmKqjhM4DnfbMvdX6otXq83soQQ==}
    engines: {node: ^12.20 || >= 14.13}
    dependencies:
      node-domexception: 1.0.0
      web-streams-polyfill: 3.2.1

  /figures@5.0.0:
    resolution: {integrity: sha512-ej8ksPF4x6e5wvK9yevct0UCXh8TTFlWGVLlgjZuoBH1HwjIfKE/IdL5mq89sFA7zELi1VhKpmtDnrs7zWyeyg==}
    engines: {node: '>=14'}
    dependencies:
      escape-string-regexp: 5.0.0
      is-unicode-supported: 1.3.0
    dev: true

  /file-entry-cache@6.0.1:
    resolution: {integrity: sha512-7Gps/XWymbLk2QLYK4NzpMOrYjMhdIxXuIvy2QBsLE6ljuodKvdkWs/cpyJJ3CVIVpH0Oi1Hvg1ovbMzLdFBBg==}
    engines: {node: ^10.12.0 || >=12.0.0}
    dependencies:
      flat-cache: 3.2.0
    dev: true

  /filelist@1.0.4:
    resolution: {integrity: sha512-w1cEuf3S+DrLCQL7ET6kz+gmlJdbq9J7yXCSjK/OZCPA+qEN1WyF4ZAf0YYJa4/shHJra2t/d/r8SV4Ji+x+8Q==}
    dependencies:
      minimatch: 5.1.6
    dev: true

  /fill-range@7.0.1:
    resolution: {integrity: sha512-qOo9F+dMUmC2Lcb4BbVvnKJxTPjCm+RRpe4gDuGrzkL7mEVl/djYSu2OdQ2Pa302N4oqkSg9ir6jaLWJ2USVpQ==}
    engines: {node: '>=8'}
    dependencies:
      to-regex-range: 5.0.1
    dev: true

  /find-up-simple@1.0.0:
    resolution: {integrity: sha512-q7Us7kcjj2VMePAa02hDAF6d+MzsdsAWEwYyOpwUtlerRBkOEPBCRZrAV4XfcSN8fHAgaD0hP7miwoay6DCprw==}
    engines: {node: '>=18'}
    dev: false

  /find-up@5.0.0:
    resolution: {integrity: sha512-78/PXT1wlLLDgTzDs7sjq9hzz0vXD+zn+7wypEe4fXQxCmdmqfGsEPQxmiCSQI3ajFV91bVSsvNtrJRiW6nGng==}
    engines: {node: '>=10'}
    dependencies:
      locate-path: 6.0.0
      path-exists: 4.0.0
    dev: true

  /find-up@6.3.0:
    resolution: {integrity: sha512-v2ZsoEuVHYy8ZIlYqwPe/39Cy+cFDzp4dXPaxNvkEuouymu+2Jbz0PxpKarJHYJTmv2HWT3O382qY8l4jMWthw==}
    engines: {node: ^12.20.0 || ^14.13.1 || >=16.0.0}
    dependencies:
      locate-path: 7.2.0
      path-exists: 5.0.0
    dev: true

  /find-versions@5.1.0:
    resolution: {integrity: sha512-+iwzCJ7C5v5KgcBuueqVoNiHVoQpwiUK5XFLjf0affFTep+Wcw93tPvmb8tqujDNmzhBDPddnWV/qgWSXgq+Hg==}
    engines: {node: '>=12'}
    dependencies:
      semver-regex: 4.0.5
    dev: false

  /flat-cache@3.2.0:
    resolution: {integrity: sha512-CYcENa+FtcUKLmhhqyctpclsq7QF38pKjZHsGNiSQF5r4FtoKDWabFDl3hzaEQMvT1LHEysw5twgLvpYYb4vbw==}
    engines: {node: ^10.12.0 || >=12.0.0}
    dependencies:
      flatted: 3.2.9
      keyv: 4.5.4
      rimraf: 3.0.2
    dev: true

  /flatted@3.2.9:
    resolution: {integrity: sha512-36yxDn5H7OFZQla0/jFJmbIKTdZAQHngCedGxiMmpNfEZM0sdEeT+WczLQrjK6D7o2aiyLYDnkw0R3JK0Qv1RQ==}
    dev: true

  /for-each@0.3.3:
    resolution: {integrity: sha512-jqYfLp7mo9vIyQf8ykW2v7A+2N4QjeCeI5+Dz9XraiO1ign81wjiH7Fb9vSOWvQfNtmSa4H2RoQTrrXivdUZmw==}
    dependencies:
      is-callable: 1.2.7
    dev: true

  /foreground-child@3.1.1:
    resolution: {integrity: sha512-TMKDUnIte6bfb5nWv7V/caI169OHgvwjb7V4WkeUvbQQdjr5rWKqHFiKWb/fcOwB+CzBT+qbWjvj+DVwRskpIg==}
    engines: {node: '>=14'}
    dependencies:
      cross-spawn: 7.0.3
      signal-exit: 4.1.0
    dev: true

  /form-data-encoder@2.1.4:
    resolution: {integrity: sha512-yDYSgNMraqvnxiEXO4hi88+YZxaHC6QKzb5N84iRCTDeRO7ZALpir/lVmf/uXUhnwUr2O4HU8s/n6x+yNjQkHw==}
    engines: {node: '>= 14.17'}
    dev: true

  /form-data@4.0.0:
    resolution: {integrity: sha512-ETEklSGi5t0QMZuiXoA/Q6vcnxcLQP5vdugSpuAyi6SVGi2clPPp+xgEhuMaHC+zGgn31Kd235W35f7Hykkaww==}
    engines: {node: '>= 6'}
    dependencies:
      asynckit: 0.4.0
      combined-stream: 1.0.8
      mime-types: 2.1.35
    dev: true

  /formdata-polyfill@4.0.10:
    resolution: {integrity: sha512-buewHzMvYL29jdeQTVILecSaZKnt/RJWjoZCF5OW60Z67/GmSLBkOFM7qh1PI3zFNtJbaZL5eQu1vLfazOwj4g==}
    engines: {node: '>=12.20.0'}
    dependencies:
      fetch-blob: 3.2.0

  /fs-extra@8.1.0:
    resolution: {integrity: sha512-yhlQgA6mnOJUKOsRUFsgJdQCvkKhcz8tlZG5HBQfReYZy46OwLcY+Zia0mtdHsOo9y/hP+CxMN0TU9QxoOtG4g==}
    engines: {node: '>=6 <7 || >=8'}
    dependencies:
      graceful-fs: 4.2.11
      jsonfile: 4.0.0
      universalify: 0.1.2
    dev: true

  /fs.realpath@1.0.0:
    resolution: {integrity: sha512-OO0pH2lK6a0hZnAdau5ItzHPI6pUlvI7jMVnxUQRtw4owF2wk8lOSabtGDCTP4Ggrg2MbGnWO9X8K1t4+fGMDw==}
    dev: true

  /fsevents@2.3.3:
    resolution: {integrity: sha512-5xoDfX+fL7faATnagmWPpbFtwh/R77WmMMqqHGS65C3vvB0YHrgF+B1YmZ3441tMj5n63k0212XNoJwzlhffQw==}
    engines: {node: ^8.16.0 || ^10.6.0 || >=11.0.0}
    os: [darwin]
    requiresBuild: true
    dev: true
    optional: true

  /fstream@1.0.12:
    resolution: {integrity: sha512-WvJ193OHa0GHPEL+AycEJgxvBEwyfRkN1vhjca23OaPVMCaLCXTd5qAu82AjTcgP1UJmytkOKb63Ypde7raDIg==}
    engines: {node: '>=0.6'}
    dependencies:
      graceful-fs: 4.2.11
      inherits: 2.0.4
      mkdirp: 0.5.6
      rimraf: 2.7.1
    dev: true

  /function-bind@1.1.2:
    resolution: {integrity: sha512-7XHNxH7qX9xG5mIwxkhumTox/MIRNcOgDrxWsMt2pAr23WHp6MrRlN7FBSFpCpr+oVO0F744iUgR82nJMfG2SA==}

  /function.prototype.name@1.1.6:
    resolution: {integrity: sha512-Z5kx79swU5P27WEayXM1tBi5Ze/lbIyiNgU3qyXUOf9b2rgXYyF9Dy9Cx+IQv/Lc8WCG6L82zwUPpSS9hGehIg==}
    engines: {node: '>= 0.4'}
    dependencies:
      call-bind: 1.0.5
      define-properties: 1.2.1
      es-abstract: 1.22.3
      functions-have-names: 1.2.3
    dev: true

  /functions-have-names@1.2.3:
    resolution: {integrity: sha512-xckBUXyTIqT97tq2x2AMb+g163b5JFysYk0x4qxNFwbfQkmNZoiRHb6sPzI9/QV33WeuvVYBUIiD4NzNIyqaRQ==}
    dev: true

  /geckodriver@4.3.0:
    resolution: {integrity: sha512-QfpvxFsMORwKpvnLslkHCr3NTCczHAvkte6+pQGsiUZXKBe6mO4TTb727b+9KMVSK6XZqhR6ZwImKdP+F5vS6A==}
    engines: {node: ^16.13 || >=18 || >=20}
    hasBin: true
    requiresBuild: true
    dependencies:
      '@wdio/logger': 8.24.12
      decamelize: 6.0.0
      http-proxy-agent: 7.0.0
      https-proxy-agent: 7.0.2
      node-fetch: 3.3.2
      tar-fs: 3.0.4
      unzipper: 0.10.14
      which: 4.0.0
    transitivePeerDependencies:
      - supports-color
    dev: true

  /get-caller-file@2.0.5:
    resolution: {integrity: sha512-DyFP3BM/3YHTQOCUL/w0OZHR0lpKeGrxotcHWcqNEdnltqFwXVfhEBQ94eIo34AfQpo0rGki4cyIiftY06h2Fg==}
    engines: {node: 6.* || 8.* || >= 10.*}
    dev: true

  /get-east-asian-width@1.2.0:
    resolution: {integrity: sha512-2nk+7SIVb14QrgXFHcm84tD4bKQz0RxPuMT8Ag5KPOq7J5fEmAg0UbXdTOSHqNuHSU28k55qnceesxXRZGzKWA==}
    engines: {node: '>=18'}
    dev: true

  /get-func-name@2.0.2:
    resolution: {integrity: sha512-8vXOvuE167CtIc3OyItco7N/dpRtBbYOsPsXCz7X/PMnlGjYjSGuZJgM1Y7mmew7BKf9BqvLX2tnOVy1BBUsxQ==}
    dev: true

  /get-intrinsic@1.2.2:
    resolution: {integrity: sha512-0gSo4ml/0j98Y3lngkFEot/zhiCeWsbYIlZ+uZOVgzLyLaUw7wxUL+nCTP0XJvJg1AXulJRI3UJi8GsbDuxdGA==}
    dependencies:
      function-bind: 1.1.2
      has-proto: 1.0.1
      has-symbols: 1.0.3
      hasown: 2.0.0
    dev: true

  /get-port@7.0.0:
    resolution: {integrity: sha512-mDHFgApoQd+azgMdwylJrv2DX47ywGq1i5VFJE7fZ0dttNq3iQMfsU4IvEgBHojA3KqEudyu7Vq+oN8kNaNkWw==}
    engines: {node: '>=16'}
    dev: true

  /get-stream@5.2.0:
    resolution: {integrity: sha512-nBF+F1rAZVCu/p7rjzgA+Yb4lfYXrpl7a6VmJrU8wF9I1CKvP/QwPNZHnOlwbTkY6dvtFIzFMSyQXbLoTQPRpA==}
    engines: {node: '>=8'}
    dependencies:
      pump: 3.0.0
    dev: true

  /get-stream@6.0.1:
    resolution: {integrity: sha512-ts6Wi+2j3jQjqi70w5AlN8DFnkSwC+MqmxEzdEALB2qXZYV3X/b1CTfgPLGJNMeAWxdPfU8FO1ms3NUfaHCPYg==}
    engines: {node: '>=10'}
    dev: true

  /get-stream@8.0.1:
    resolution: {integrity: sha512-VaUJspBffn/LMCJVoMvSAdmscJyS1auj5Zulnn5UoYcY531UWmdwhRWkcGKnGU93m5HSXP9LP2usOryrBtQowA==}
    engines: {node: '>=16'}
    dev: true

  /get-symbol-description@1.0.0:
    resolution: {integrity: sha512-2EmdH1YvIQiZpltCNgkuiUnyukzxM/R6NDJX31Ke3BG1Nq5b0S2PhX59UKi9vZpPDQVdqn+1IcaAwnzTT5vCjw==}
    engines: {node: '>= 0.4'}
    dependencies:
      call-bind: 1.0.5
      get-intrinsic: 1.2.2
    dev: true

  /get-uri@6.0.2:
    resolution: {integrity: sha512-5KLucCJobh8vBY1K07EFV4+cPZH3mrV9YeAruUseCQKHB58SGjjT2l9/eA9LD082IiuMjSlFJEcdJ27TXvbZNw==}
    engines: {node: '>= 14'}
    dependencies:
      basic-ftp: 5.0.4
      data-uri-to-buffer: 6.0.1
      debug: 4.3.4
      fs-extra: 8.1.0
    transitivePeerDependencies:
      - supports-color
    dev: true

  /git-up@7.0.0:
    resolution: {integrity: sha512-ONdIrbBCFusq1Oy0sC71F5azx8bVkvtZtMJAsv+a6lz5YAmbNnLD6HAB4gptHZVLPR8S2/kVN6Gab7lryq5+lQ==}
    dependencies:
      is-ssh: 1.4.0
      parse-url: 8.1.0
    dev: true

  /git-url-parse@13.1.1:
    resolution: {integrity: sha512-PCFJyeSSdtnbfhSNRw9Wk96dDCNx+sogTe4YNXeXSJxt7xz5hvXekuRn9JX7m+Mf4OscCu8h+mtAl3+h5Fo8lQ==}
    dependencies:
      git-up: 7.0.0
    dev: true

  /glob-parent@5.1.2:
    resolution: {integrity: sha512-AOIgSQCepiJYwP3ARnGx+5VnTu2HBYdzbGP45eLw1vr3zB3vZLeyed1sC9hnbcOc9/SrMyM5RPQrkGz4aS9Zow==}
    engines: {node: '>= 6'}
    dependencies:
      is-glob: 4.0.3
    dev: true

  /glob-parent@6.0.2:
    resolution: {integrity: sha512-XxwI8EOhVQgWp6iDL+3b0r86f4d6AX6zSU55HfB4ydCEuXLXc5FcYeOu+nnGftS4TEju/11rt4KJPTMgbfmv4A==}
    engines: {node: '>=10.13.0'}
    dependencies:
      is-glob: 4.0.3
    dev: true

  /glob@10.3.10:
    resolution: {integrity: sha512-fa46+tv1Ak0UPK1TOy/pZrIybNNt4HCv7SDzwyfiOZkvZLEbjsZkJBPtDHVshZjbecAoAGSC20MjLDG/qr679g==}
    engines: {node: '>=16 || 14 >=14.17'}
    hasBin: true
    dependencies:
      foreground-child: 3.1.1
      jackspeak: 2.3.6
      minimatch: 9.0.3
      minipass: 7.0.4
      path-scurry: 1.10.1
    dev: true

  /glob@7.2.3:
    resolution: {integrity: sha512-nFR0zLpU2YCaRxwoCJvL6UvCH2JFyFVIvwTLsIf21AuHlMskA1hhTdk+LlYJtOlYt9v6dvszD2BGRqBL+iQK9Q==}
    dependencies:
      fs.realpath: 1.0.0
      inflight: 1.0.6
      inherits: 2.0.4
      minimatch: 3.1.2
      once: 1.4.0
      path-is-absolute: 1.0.1
    dev: true

  /glob@8.1.0:
    resolution: {integrity: sha512-r8hpEjiQEYlF2QU0df3dS+nxxSIreXQS1qRhMJM0Q5NDdR386C7jb7Hwwod8Fgiuex+k0GFjgft18yvxm5XoCQ==}
    engines: {node: '>=12'}
    dependencies:
      fs.realpath: 1.0.0
      inflight: 1.0.6
      inherits: 2.0.4
      minimatch: 5.1.6
      once: 1.4.0
    dev: true

  /global-agent@3.0.0:
    resolution: {integrity: sha512-PT6XReJ+D07JvGoxQMkT6qji/jVNfX/h364XHZOWeRzy64sSFr+xJ5OX7LI3b4MPQzdL4H8Y8M0xzPpsVMwA8Q==}
    engines: {node: '>=10.0'}
    requiresBuild: true
    dependencies:
      boolean: 3.2.0
      es6-error: 4.1.1
      matcher: 3.0.0
      roarr: 2.15.4
      semver: 7.5.4
      serialize-error: 7.0.1
    dev: true
    optional: true

  /global-dirs@3.0.1:
    resolution: {integrity: sha512-NBcGGFbBA9s1VzD41QXDG+3++t9Mn5t1FpLdhESY6oKY4gYTFpX4wO3sqGUa0Srjtbfj3szX0RnemmrVRUdULA==}
    engines: {node: '>=10'}
    dependencies:
      ini: 2.0.0
    dev: true

  /globals@13.24.0:
    resolution: {integrity: sha512-AhO5QUcj8llrbG09iWhPU2B204J1xnPeL8kQmVorSsy+Sjj1sk8gIyh6cUocGmH4L0UuhAJy+hJMRA4mgA4mFQ==}
    engines: {node: '>=8'}
    dependencies:
      type-fest: 0.20.2
    dev: true

  /globalthis@1.0.3:
    resolution: {integrity: sha512-sFdI5LyBiNTHjRd7cGPWapiHWMOXKyuBNX/cWJ3NfzrZQVa8GI/8cofCl74AOVqq9W5kNmguTIzJ/1s2gyI9wA==}
    engines: {node: '>= 0.4'}
    dependencies:
      define-properties: 1.2.1
    dev: true

  /globby@11.1.0:
    resolution: {integrity: sha512-jhIXaOzy1sb8IyocaruWSn1TjmnBVs8Ayhcy83rmxNJ8q2uWKCAj3CnJY+KpGSXCueAPc0i05kVvVKtP1t9S3g==}
    engines: {node: '>=10'}
    dependencies:
      array-union: 2.1.0
      dir-glob: 3.0.1
      fast-glob: 3.3.2
      ignore: 5.3.0
      merge2: 1.4.1
      slash: 3.0.0
    dev: true

  /globby@14.0.0:
    resolution: {integrity: sha512-/1WM/LNHRAOH9lZta77uGbq0dAEQM+XjNesWwhlERDVenqothRbnzTrL3/LrIoEPPjeUHC3vrS6TwoyxeHs7MQ==}
    engines: {node: '>=18'}
    dependencies:
      '@sindresorhus/merge-streams': 1.0.0
      fast-glob: 3.3.2
      ignore: 5.3.0
      path-type: 5.0.0
      slash: 5.1.0
      unicorn-magic: 0.1.0
    dev: true

  /gopd@1.0.1:
    resolution: {integrity: sha512-d65bNlIadxvpb/A2abVdlqKqV563juRnZ1Wtk6s1sIR8uNsXR70xqIzVqxVf1eTqDunwT2MkczEeaezCKTZhwA==}
    dependencies:
      get-intrinsic: 1.2.2
    dev: true

  /got@11.8.6:
    resolution: {integrity: sha512-6tfZ91bOr7bOXnK7PRDCGBLa1H4U080YHNaAQ2KsMGlLEzRbk44nsZF2E1IeRc3vtJHPVbKCYgdFbaGO2ljd8g==}
    engines: {node: '>=10.19.0'}
    dependencies:
      '@sindresorhus/is': 4.6.0
      '@szmarczak/http-timer': 4.0.6
      '@types/cacheable-request': 6.0.3
      '@types/responselike': 1.0.3
      cacheable-lookup: 5.0.4
      cacheable-request: 7.0.4
      decompress-response: 6.0.0
      http2-wrapper: 1.0.3
      lowercase-keys: 2.0.0
      p-cancelable: 2.1.1
      responselike: 2.0.1
    dev: true

  /got@12.6.1:
    resolution: {integrity: sha512-mThBblvlAF1d4O5oqyvN+ZxLAYwIJK7bpMxgYqPD9okW0C3qm5FFn7k811QrcuEBwaogR3ngOFoCfs6mRv7teQ==}
    engines: {node: '>=14.16'}
    dependencies:
      '@sindresorhus/is': 5.6.0
      '@szmarczak/http-timer': 5.0.1
      cacheable-lookup: 7.0.0
      cacheable-request: 10.2.14
      decompress-response: 6.0.0
      form-data-encoder: 2.1.4
      get-stream: 6.0.1
      http2-wrapper: 2.2.1
      lowercase-keys: 3.0.0
      p-cancelable: 3.0.0
      responselike: 3.0.0
    dev: true

  /got@13.0.0:
    resolution: {integrity: sha512-XfBk1CxOOScDcMr9O1yKkNaQyy865NbYs+F7dr4H0LZMVgCj2Le59k6PqbNHoL5ToeaEQUYh6c6yMfVcc6SJxA==}
    engines: {node: '>=16'}
    dependencies:
      '@sindresorhus/is': 5.6.0
      '@szmarczak/http-timer': 5.0.1
      cacheable-lookup: 7.0.0
      cacheable-request: 10.2.14
      decompress-response: 6.0.0
      form-data-encoder: 2.1.4
      get-stream: 6.0.1
      http2-wrapper: 2.2.1
      lowercase-keys: 3.0.0
      p-cancelable: 3.0.0
      responselike: 3.0.0
    dev: true

  /graceful-fs@4.2.10:
    resolution: {integrity: sha512-9ByhssR2fPVsNZj478qUUbKfmL0+t5BDVyjShtyZZLiK7ZDAArFFfopyOTj0M05wE2tJPisA4iTnnXl2YoPvOA==}
    dev: true

  /graceful-fs@4.2.11:
    resolution: {integrity: sha512-RbJ5/jmFcNNCcDV5o9eTnBLJ/HszWV0P73bc+Ff4nS/rJj+YaS6IGyiOL0VoBYX+l1Wrl3k63h/KrH+nhJ0XvQ==}
    dev: true

  /grapheme-splitter@1.0.4:
    resolution: {integrity: sha512-bzh50DW9kTPM00T8y4o8vQg89Di9oLJVLW/KaOGIXJWP/iqCN6WKYkbNOF04vFLJhwcpYUh9ydh/+5vpOqV4YQ==}
    dev: true

  /graphemer@1.4.0:
    resolution: {integrity: sha512-EtKwoO6kxCL9WO5xipiHTZlSzBm7WLT627TqC/uVRd0HKmq8NXyebnNYxDoBi7wt8eTWrUrKXCOVaFq9x1kgag==}
    dev: true

  /has-bigints@1.0.2:
    resolution: {integrity: sha512-tSvCKtBr9lkF0Ex0aQiP9N+OpV4zi2r/Nee5VkRDbaqv35RLYMzbwQfFSZZH0kR+Rd6302UJZ2p/bJCEoR3VoQ==}
    dev: true

  /has-flag@3.0.0:
    resolution: {integrity: sha512-sKJf1+ceQBr4SMkvQnBDNDtf4TXpVhVGateu0t918bl30FnbE2m4vNLX+VWe/dpjlb+HugGYzW7uQXH98HPEYw==}
    engines: {node: '>=4'}

  /has-flag@4.0.0:
    resolution: {integrity: sha512-EykJT/Q1KjTWctppgIAgfSO0tKVuZUjhgMr17kqTumMl6Afv3EISleU7qZUzoXDFTAHTDC4NOoG/ZxU3EvlMPQ==}
    engines: {node: '>=8'}
    dev: true

  /has-property-descriptors@1.0.1:
    resolution: {integrity: sha512-VsX8eaIewvas0xnvinAe9bw4WfIeODpGYikiWYLH+dma0Jw6KHYqWiWfhQlgOVK8D6PvjubK5Uc4P0iIhIcNVg==}
    dependencies:
      get-intrinsic: 1.2.2
    dev: true

  /has-proto@1.0.1:
    resolution: {integrity: sha512-7qE+iP+O+bgF9clE5+UoBFzE65mlBiVj3tKCrlNQ0Ogwm0BjpT/gK4SlLYDMybDh5I3TCTKnPPa0oMG7JDYrhg==}
    engines: {node: '>= 0.4'}
    dev: true

  /has-symbols@1.0.3:
    resolution: {integrity: sha512-l3LCuF6MgDNwTDKkdYGEihYjt5pRPbEg46rtlmnSPlUbgmB8LOIrKJbYYFBSbnPaJexMKtiPO8hmeRjRz2Td+A==}
    engines: {node: '>= 0.4'}
    dev: true

  /has-tostringtag@1.0.0:
    resolution: {integrity: sha512-kFjcSNhnlGV1kyoGk7OXKSawH5JOb/LzUc5w9B02hOTO0dfFRjbHQKvg1d6cf3HbeUmtU9VbbV3qzZ2Teh97WQ==}
    engines: {node: '>= 0.4'}
    dependencies:
      has-symbols: 1.0.3
    dev: true

  /hasown@2.0.0:
    resolution: {integrity: sha512-vUptKVTpIJhcczKBbgnS+RtcuYMB8+oNzPK2/Hp3hanz8JmpATdmmgLgSaadVREkDm+e2giHwY3ZRkyjSIDDFA==}
    engines: {node: '>= 0.4'}
    dependencies:
      function-bind: 1.1.2

  /hosted-git-info@7.0.1:
    resolution: {integrity: sha512-+K84LB1DYwMHoHSgaOY/Jfhw3ucPmSET5v98Ke/HdNSw4a0UktWzyW1mjhjpuxxTqOOsfWT/7iVshHmVZ4IpOA==}
    engines: {node: ^16.14.0 || >=18.0.0}
    dependencies:
      lru-cache: 10.1.0

  /html-encoding-sniffer@4.0.0:
    resolution: {integrity: sha512-Y22oTqIU4uuPgEemfz7NDJz6OeKf12Lsu+QC+s3BVpda64lTiMYCyGwg5ki4vFxkMwQdeZDl2adZoqUgdFuTgQ==}
    engines: {node: '>=18'}
    dependencies:
      whatwg-encoding: 3.1.1
    dev: true

  /html-escaper@2.0.2:
    resolution: {integrity: sha512-H2iMtd0I4Mt5eYiapRdIDjp+XzelXQ0tFE4JS7YFwFevXXMmOp9myNrUvCg0D6ws8iqkRPBfKHgbwig1SmlLfg==}
    dev: true

  /http-cache-semantics@4.1.1:
    resolution: {integrity: sha512-er295DKPVsV82j5kw1Gjt+ADA/XYHsajl82cGNQG2eyoPkvgUhX+nDIyelzhIWbbsXP39EHcI6l5tYs2FYqYXQ==}
    dev: true

  /http-proxy-agent@7.0.0:
    resolution: {integrity: sha512-+ZT+iBxVUQ1asugqnD6oWoRiS25AkjNfG085dKJGtGxkdwLQrMKU5wJr2bOOFAXzKcTuqq+7fZlTMgG3SRfIYQ==}
    engines: {node: '>= 14'}
    dependencies:
      agent-base: 7.1.0
      debug: 4.3.4
    transitivePeerDependencies:
      - supports-color
    dev: true

  /http2-wrapper@1.0.3:
    resolution: {integrity: sha512-V+23sDMr12Wnz7iTcDeJr3O6AIxlnvT/bmaAAAP/Xda35C90p9599p0F1eHR/N1KILWSoWVAiOMFjBBXaXSMxg==}
    engines: {node: '>=10.19.0'}
    dependencies:
      quick-lru: 5.1.1
      resolve-alpn: 1.2.1
    dev: true

  /http2-wrapper@2.2.1:
    resolution: {integrity: sha512-V5nVw1PAOgfI3Lmeaj2Exmeg7fenjhRUgz1lPSezy1CuhPYbgQtbQj4jZfEAEMlaL+vupsvhjqCyjzob0yxsmQ==}
    engines: {node: '>=10.19.0'}
    dependencies:
      quick-lru: 5.1.1
      resolve-alpn: 1.2.1
    dev: true

  /https-proxy-agent@7.0.2:
    resolution: {integrity: sha512-NmLNjm6ucYwtcUmL7JQC1ZQ57LmHP4lT15FQ8D61nak1rO6DH+fz5qNK2Ap5UN4ZapYICE3/0KodcLYSPsPbaA==}
    engines: {node: '>= 14'}
    dependencies:
      agent-base: 7.1.0
      debug: 4.3.4
    transitivePeerDependencies:
      - supports-color
    dev: true

  /human-signals@2.1.0:
    resolution: {integrity: sha512-B4FFZ6q/T2jhhksgkbEW3HBvWIfDW85snkQgawt07S7J5QXTk6BkNV+0yAeZrM5QpMAdYlocGoljn0sJ/WQkFw==}
    engines: {node: '>=10.17.0'}
    dev: true

  /human-signals@4.3.1:
    resolution: {integrity: sha512-nZXjEF2nbo7lIw3mgYjItAfgQXog3OjJogSbKa2CQIIvSGWcKgeJnQlNXip6NglNzYH45nSRiEVimMvYL8DDqQ==}
    engines: {node: '>=14.18.0'}
    dev: true

  /human-signals@5.0.0:
    resolution: {integrity: sha512-AXcZb6vzzrFAUE61HnN4mpLqd/cSIwNQjtNWR0euPm6y0iqx3G4gOXaIDdtdDwZmhwe82LA6+zinmW4UBWVePQ==}
    engines: {node: '>=16.17.0'}
    dev: true

  /husky@8.0.3:
    resolution: {integrity: sha512-+dQSyqPh4x1hlO1swXBiNb2HzTDN1I2IGLQx1GrBuiqFJfoMrnZWwVmatvSiO+Iz8fBUnf+lekwNo4c2LlXItg==}
    engines: {node: '>=14'}
    hasBin: true
    dev: true

  /iconv-lite@0.4.24:
    resolution: {integrity: sha512-v3MXnZAcvnywkTUEZomIActle7RXXeedOR31wwl7VlyoXO4Qi9arvSenNQWne1TcRwhCL1HwLI21bEqdpj8/rA==}
    engines: {node: '>=0.10.0'}
    dependencies:
      safer-buffer: 2.1.2
    dev: true

  /iconv-lite@0.6.3:
    resolution: {integrity: sha512-4fCk79wshMdzMp2rH06qWrJE4iolqLhCUH+OiuIgU++RB0+94NlDL81atO7GX55uUKueo0txHNtvEyI6D7WdMw==}
    engines: {node: '>=0.10.0'}
    dependencies:
      safer-buffer: 2.1.2
    dev: true

  /ieee754@1.2.1:
    resolution: {integrity: sha512-dcyqhDvX1C46lXZcVqCpK+FtMRQVdIMN6/Df5js2zouUsqG7I6sFxitIC+7KYK29KdXOLHdu9zL4sFnoVQnqaA==}
    dev: true

  /ignore@5.3.0:
    resolution: {integrity: sha512-g7dmpshy+gD7mh88OC9NwSGTKoc3kyLAZQRU1mt53Aw/vnvfXnbC+F/7F7QoYVKbV+KNvJx8wArewKy1vXMtlg==}
    engines: {node: '>= 4'}
    dev: true

  /import-fresh@3.3.0:
    resolution: {integrity: sha512-veYYhQa+D1QBKznvhUHxb8faxlrwUnxseDAbAp457E0wLNio2bOSKnjYDhMj+YiAq61xrMGhQk9iXVk5FzgQMw==}
    engines: {node: '>=6'}
    dependencies:
      parent-module: 1.0.1
      resolve-from: 4.0.0
    dev: true

  /import-lazy@4.0.0:
    resolution: {integrity: sha512-rKtvo6a868b5Hu3heneU+L4yEQ4jYKLtjpnPeUdK7h0yzXGmyBTypknlkCvHFBqfX9YlorEiMM6Dnq/5atfHkw==}
    engines: {node: '>=8'}
    dev: true

  /import-meta-resolve@4.0.0:
    resolution: {integrity: sha512-okYUR7ZQPH+efeuMJGlq4f8ubUgO50kByRPyt/Cy1Io4PSRsPjxME+YlVaCOx+NIToW7hCsZNFJyTPFFKepRSA==}
    dev: true

  /imurmurhash@0.1.4:
    resolution: {integrity: sha512-JmXMZ6wuvDmLiHEml9ykzqO6lwFbof0GG4IkcGaENdCRDDmMVnny7s5HsIgHCbaq0w2MyPhDqkhTUgS2LU2PHA==}
    engines: {node: '>=0.8.19'}
    dev: true

  /index-to-position@0.1.2:
    resolution: {integrity: sha512-MWDKS3AS1bGCHLBA2VLImJz42f7bJh8wQsTGCzI3j519/CASStoDONUBVz2I/VID0MpiX3SGSnbOD2xUalbE5g==}
    engines: {node: '>=18'}
    dev: false

  /inflight@1.0.6:
    resolution: {integrity: sha512-k92I/b08q4wvFscXCLvqfsHCrjrF7yiXsQuIVvVE7N82W3+aqpzuUdBbfhWcy/FZR3/4IgflMgKLOsvPDrGCJA==}
    dependencies:
      once: 1.4.0
      wrappy: 1.0.2
    dev: true

  /inherits@2.0.4:
    resolution: {integrity: sha512-k/vGaX4/Yla3WzyMCvTQOXYeIHvqOKtnqBduzTHpzpQZzAskKMhZ2K+EnBiSM9zGSoIFeMpXKxa4dYeZIQqewQ==}
    dev: true

  /ini@1.3.8:
    resolution: {integrity: sha512-JV/yugV2uzW5iMRSiZAyDtQd+nxtUnjeLt0acNdw98kKLrvuRVyB80tsREOE7yvGVgalhZ6RNXCmEHkUKBKxew==}
    dev: true

  /ini@2.0.0:
    resolution: {integrity: sha512-7PnF4oN3CvZF23ADhA5wRaYEQpJ8qygSkbtTXWBeXWXmEVRXK+1ITciHWwHhsjv1TmW0MgacIv6hEi5pX5NQdA==}
    engines: {node: '>=10'}
    dev: true

  /inquirer@9.2.12:
    resolution: {integrity: sha512-mg3Fh9g2zfuVWJn6lhST0O7x4n03k7G8Tx5nvikJkbq8/CK47WDVm+UznF0G6s5Zi0KcyUisr6DU8T67N5U+1Q==}
    engines: {node: '>=14.18.0'}
    dependencies:
      '@ljharb/through': 2.3.11
      ansi-escapes: 4.3.2
      chalk: 5.3.0
      cli-cursor: 3.1.0
      cli-width: 4.1.0
      external-editor: 3.1.0
      figures: 5.0.0
      lodash: 4.17.21
      mute-stream: 1.0.0
      ora: 5.4.1
      run-async: 3.0.0
      rxjs: 7.8.1
      string-width: 4.2.3
      strip-ansi: 6.0.1
      wrap-ansi: 6.2.0
    dev: true

  /internal-slot@1.0.6:
    resolution: {integrity: sha512-Xj6dv+PsbtwyPpEflsejS+oIZxmMlV44zAhG479uYu89MsjcYOhCFnNyKrkJrihbsiasQyY0afoCl/9BLR65bg==}
    engines: {node: '>= 0.4'}
    dependencies:
      get-intrinsic: 1.2.2
      hasown: 2.0.0
      side-channel: 1.0.4
    dev: true

  /interpret@1.4.0:
    resolution: {integrity: sha512-agE4QfB2Lkp9uICn7BAqoscw4SZP9kTE2hxiFI3jBPmXJfdqiahTbUuKGsMoN2GtqL9AxhYioAcVvgsb1HvRbA==}
    engines: {node: '>= 0.10'}
    dev: true

  /ip@1.1.8:
    resolution: {integrity: sha512-PuExPYUiu6qMBQb4l06ecm6T6ujzhmh+MeJcW9wa89PoAz5pvd4zPgN5WJV104mb6S2T1AwNIAaB70JNrLQWhg==}
    dev: true

  /ip@2.0.0:
    resolution: {integrity: sha512-WKa+XuLG1A1R0UWhl2+1XQSi+fZWMsYKffMZTTYsiZaUD8k2yDAj5atimTUD2TZkyCkNEeYE5NhFZmupOGtjYQ==}
    dev: true

  /is-arguments@1.1.1:
    resolution: {integrity: sha512-8Q7EARjzEnKpt/PCD7e1cgUS0a6X8u5tdSiMqXhojOdoV9TsMsiO+9VLC5vAmO8N7/GmXn7yjR8qnA6bVAEzfA==}
    engines: {node: '>= 0.4'}
    dependencies:
      call-bind: 1.0.5
      has-tostringtag: 1.0.0
    dev: true

  /is-array-buffer@3.0.2:
    resolution: {integrity: sha512-y+FyyR/w8vfIRq4eQcM1EYgSTnmHXPqaF+IgzgraytCFq5Xh8lllDVmAZolPJiZttZLeFSINPYMaEJ7/vWUa1w==}
    dependencies:
      call-bind: 1.0.5
      get-intrinsic: 1.2.2
      is-typed-array: 1.1.12
    dev: true

  /is-arrayish@0.2.1:
    resolution: {integrity: sha512-zz06S8t0ozoDXMG+ube26zeCTNXcKIPJZJi8hBrF4idCLms4CG9QtK7qBl1boi5ODzFpjswb5JPmHCbMpjaYzg==}
    dev: true

  /is-bigint@1.0.4:
    resolution: {integrity: sha512-zB9CruMamjym81i2JZ3UMn54PKGsQzsJeo6xvN3HJJ4CAsQNB6iRutp2To77OfCNuoxspsIhzaPoO1zyCEhFOg==}
    dependencies:
      has-bigints: 1.0.2
    dev: true

  /is-binary-path@2.1.0:
    resolution: {integrity: sha512-ZMERYes6pDydyuGidse7OsHxtbI7WVeUEozgR/g7rd0xUimYNlvZRE/K2MgZTjWy725IfelLeVcEM97mmtRGXw==}
    engines: {node: '>=8'}
    dependencies:
      binary-extensions: 2.2.0
    dev: true

  /is-boolean-object@1.1.2:
    resolution: {integrity: sha512-gDYaKHJmnj4aWxyj6YHyXVpdQawtVLHU5cb+eztPGczf6cjuTdwve5ZIEfgXqH4e57An1D1AKf8CZ3kYrQRqYA==}
    engines: {node: '>= 0.4'}
    dependencies:
      call-bind: 1.0.5
      has-tostringtag: 1.0.0
    dev: true

  /is-callable@1.2.7:
    resolution: {integrity: sha512-1BC0BVFhS/p0qtw6enp8e+8OD0UrK0oFLztSjNzhcKA3WDuJxxAPXzPuPtKkjEY9UUoEWlX/8fgKeu2S8i9JTA==}
    engines: {node: '>= 0.4'}
    dev: true

  /is-ci@3.0.1:
    resolution: {integrity: sha512-ZYvCgrefwqoQ6yTyYUbQu64HsITZ3NfKX1lzaEYdkTDcfKzzCI/wthRRYKkdjHKFVgNiXKAKm65Zo1pk2as/QQ==}
    hasBin: true
    dependencies:
      ci-info: 3.9.0
    dev: true

  /is-core-module@2.13.1:
    resolution: {integrity: sha512-hHrIjvZsftOsvKSn2TRYl63zvxsgE0K+0mYMoH6gD4omR5IWB2KynivBQczo3+wF1cCkjzvptnI9Q0sPU66ilw==}
    dependencies:
      hasown: 2.0.0

  /is-date-object@1.0.5:
    resolution: {integrity: sha512-9YQaSxsAiSwcvS33MBk3wTCVnWK+HhF8VZR2jRxehM16QcVOdHqPn4VPHmRK4lSr38n9JriurInLcP90xsYNfQ==}
    engines: {node: '>= 0.4'}
    dependencies:
      has-tostringtag: 1.0.0
    dev: true

  /is-docker@2.2.1:
    resolution: {integrity: sha512-F+i2BKsFrH66iaUFc0woD8sLy8getkwTwtOBjvs56Cx4CgJDeKQeqfz8wAYiSb8JOprWhHH5p77PbmYCvvUuXQ==}
    engines: {node: '>=8'}
    hasBin: true
    dev: true

  /is-docker@3.0.0:
    resolution: {integrity: sha512-eljcgEDlEns/7AXFosB5K/2nCM4P7FQPkGc/DWLy5rmFEWvZayGrik1d9/QIY5nJ4f9YsVvBkA6kJpHn9rISdQ==}
    engines: {node: ^12.20.0 || ^14.13.1 || >=16.0.0}
    hasBin: true
    dev: true

  /is-extglob@2.1.1:
    resolution: {integrity: sha512-SbKbANkN603Vi4jEZv49LeVJMn4yGwsbzZworEoyEiutsN3nJYdbO36zfhGJ6QEDpOZIFkDtnq5JRxmvl3jsoQ==}
    engines: {node: '>=0.10.0'}
    dev: true

  /is-fullwidth-code-point@3.0.0:
    resolution: {integrity: sha512-zymm5+u+sCsSWyD9qNaejV3DFvhCKclKdizYaJUuHA83RLjb7nSuGnddCHGv0hk+KY7BMAlsWeK4Ueg6EV6XQg==}
    engines: {node: '>=8'}
    dev: true

  /is-fullwidth-code-point@4.0.0:
    resolution: {integrity: sha512-O4L094N2/dZ7xqVdrXhh9r1KODPJpFms8B5sGdJLPy664AgvXsreZUyCQQNItZRDlYug4xStLjNp/sz3HvBowQ==}
    engines: {node: '>=12'}
    dev: true

  /is-fullwidth-code-point@5.0.0:
    resolution: {integrity: sha512-OVa3u9kkBbw7b8Xw5F9P+D/T9X+Z4+JruYVNapTjPYZYUznQ5YfWeFkOj606XYYW8yugTfC8Pj0hYqvi4ryAhA==}
    engines: {node: '>=18'}
    dependencies:
      get-east-asian-width: 1.2.0
    dev: true

  /is-glob@4.0.3:
    resolution: {integrity: sha512-xelSayHH36ZgE7ZWhli7pW34hNbNl8Ojv5KVmkJD4hBdD3th8Tfk9vYasLM+mXWOZhFkgZfxhLSnrwRr4elSSg==}
    engines: {node: '>=0.10.0'}
    dependencies:
      is-extglob: 2.1.1
    dev: true

  /is-in-ci@0.1.0:
    resolution: {integrity: sha512-d9PXLEY0v1iJ64xLiQMJ51J128EYHAaOR4yZqQi8aHGfw6KgifM3/Viw1oZZ1GCVmb3gBuyhLyHj0HgR2DhSXQ==}
    engines: {node: '>=18'}
    hasBin: true
    dev: true

  /is-inside-container@1.0.0:
    resolution: {integrity: sha512-KIYLCCJghfHZxqjYBE7rEy0OBuTd5xCHS7tHVgvCLkx7StIoaxwNW3hCALgEUjFfeRk+MG/Qxmp/vtETEF3tRA==}
    engines: {node: '>=14.16'}
    hasBin: true
    dependencies:
      is-docker: 3.0.0
    dev: true

  /is-installed-globally@0.4.0:
    resolution: {integrity: sha512-iwGqO3J21aaSkC7jWnHP/difazwS7SFeIqxv6wEtLU8Y5KlzFTjyqcSIT0d8s4+dDhKytsk9PJZ2BkS5eZwQRQ==}
    engines: {node: '>=10'}
    dependencies:
      global-dirs: 3.0.1
      is-path-inside: 3.0.3
    dev: true

  /is-interactive@1.0.0:
    resolution: {integrity: sha512-2HvIEKRoqS62guEC+qBjpvRubdX910WCMuJTZ+I9yvqKU2/12eSL549HMwtabb4oupdj2sMP50k+XJfB/8JE6w==}
    engines: {node: '>=8'}
    dev: true

  /is-interactive@2.0.0:
    resolution: {integrity: sha512-qP1vozQRI+BMOPcjFzrjXuQvdak2pHNUMZoeG2eRbiSqyvbEf/wQtEOTOX1guk6E3t36RkaqiSt8A/6YElNxLQ==}
    engines: {node: '>=12'}
    dev: true

  /is-map@2.0.2:
    resolution: {integrity: sha512-cOZFQQozTha1f4MxLFzlgKYPTyj26picdZTx82hbc/Xf4K/tZOOXSCkMvU4pKioRXGDLJRn0GM7Upe7kR721yg==}
    dev: true

  /is-negative-zero@2.0.2:
    resolution: {integrity: sha512-dqJvarLawXsFbNDeJW7zAz8ItJ9cd28YufuuFzh0G8pNHjJMnY08Dv7sYX2uF5UpQOwieAeOExEYAWWfu7ZZUA==}
    engines: {node: '>= 0.4'}
    dev: true

  /is-npm@6.0.0:
    resolution: {integrity: sha512-JEjxbSmtPSt1c8XTkVrlujcXdKV1/tvuQ7GwKcAlyiVLeYFQ2VHat8xfrDJsIkhCdF/tZ7CiIR3sy141c6+gPQ==}
    engines: {node: ^12.20.0 || ^14.13.1 || >=16.0.0}
    dev: true

  /is-number-object@1.0.7:
    resolution: {integrity: sha512-k1U0IRzLMo7ZlYIfzRu23Oh6MiIFasgpb9X76eqfFZAqwH44UI4KTBvBYIZ1dSL9ZzChTB9ShHfLkR4pdW5krQ==}
    engines: {node: '>= 0.4'}
    dependencies:
      has-tostringtag: 1.0.0
    dev: true

  /is-number@7.0.0:
    resolution: {integrity: sha512-41Cifkg6e8TylSpdtTpeLVMqvSBEVzTttHvERD741+pnZ8ANv0004MRL43QKPDlK9cGvNp6NZWZUBlbGXYxxng==}
    engines: {node: '>=0.12.0'}
    dev: true

  /is-obj@2.0.0:
    resolution: {integrity: sha512-drqDG3cbczxxEJRoOXcOjtdp1J/lyp1mNn0xaznRs8+muBhgQcrnbspox5X5fOw0HnMnbfDzvnEMEtqDEJEo8w==}
    engines: {node: '>=8'}
    dev: true

  /is-path-inside@3.0.3:
    resolution: {integrity: sha512-Fd4gABb+ycGAmKou8eMftCupSir5lRxqf4aD/vd0cD2qc4HL07OjCeuHMr8Ro4CoMaeCKDB0/ECBOVWjTwUvPQ==}
    engines: {node: '>=8'}
    dev: true

  /is-plain-obj@4.1.0:
    resolution: {integrity: sha512-+Pgi+vMuUNkJyExiMBt5IlFoMyKnr5zhJ4Uspz58WOhBF5QoIZkFyNHIbBAtHwzVAgk5RtndVNsDRN61/mmDqg==}
    engines: {node: '>=12'}
    dev: true

  /is-potential-custom-element-name@1.0.1:
    resolution: {integrity: sha512-bCYeRA2rVibKZd+s2625gGnGF/t7DSqDs4dP7CrLA1m7jKWz6pps0LpYLJN8Q64HtmPKJ1hrN3nzPNKFEKOUiQ==}
    dev: true

  /is-regex@1.1.4:
    resolution: {integrity: sha512-kvRdxDsxZjhzUX07ZnLydzS1TU/TJlTUHHY4YLL87e37oUA49DfkLqgy+VjFocowy29cKvcSiu+kIv728jTTVg==}
    engines: {node: '>= 0.4'}
    dependencies:
      call-bind: 1.0.5
      has-tostringtag: 1.0.0
    dev: true

  /is-set@2.0.2:
    resolution: {integrity: sha512-+2cnTEZeY5z/iXGbLhPrOAaK/Mau5k5eXq9j14CpRTftq0pAJu2MwVRSZhyZWBzx3o6X795Lz6Bpb6R0GKf37g==}
    dev: true

  /is-shared-array-buffer@1.0.2:
    resolution: {integrity: sha512-sqN2UDu1/0y6uvXyStCOzyhAjCSlHceFoMKJW8W9EU9cvic/QdsZ0kEU93HEy3IUEFZIiH/3w+AH/UQbPHNdhA==}
    dependencies:
      call-bind: 1.0.5
    dev: true

  /is-ssh@1.4.0:
    resolution: {integrity: sha512-x7+VxdxOdlV3CYpjvRLBv5Lo9OJerlYanjwFrPR9fuGPjCiNiCzFgAWpiLAohSbsnH4ZAys3SBh+hq5rJosxUQ==}
    dependencies:
      protocols: 2.0.1
    dev: true

  /is-stream@2.0.1:
    resolution: {integrity: sha512-hFoiJiTl63nn+kstHGBtewWSKnQLpyb155KHheA1l39uvtO9nWIop1p3udqPcUd/xbF1VLMO4n7OI6p7RbngDg==}
    engines: {node: '>=8'}
    dev: true

  /is-stream@3.0.0:
    resolution: {integrity: sha512-LnQR4bZ9IADDRSkvpqMGvt/tEJWclzklNgSw48V5EAaAeDd6qGvN8ei6k5p0tvxSR171VmGyHuTiAOfxAbr8kA==}
    engines: {node: ^12.20.0 || ^14.13.1 || >=16.0.0}
    dev: true

  /is-string@1.0.7:
    resolution: {integrity: sha512-tE2UXzivje6ofPW7l23cjDOMa09gb7xlAqG6jG5ej6uPV32TlWP3NKPigtaGeHNu9fohccRYvIiZMfOOnOYUtg==}
    engines: {node: '>= 0.4'}
    dependencies:
      has-tostringtag: 1.0.0
    dev: true

  /is-symbol@1.0.4:
    resolution: {integrity: sha512-C/CPBqKWnvdcxqIARxyOh4v1UUEOCHpgDa0WYgpKDFMszcrPcffg5uhwSgPCLD2WWxmq6isisz87tzT01tuGhg==}
    engines: {node: '>= 0.4'}
    dependencies:
      has-symbols: 1.0.3
    dev: true

  /is-typed-array@1.1.12:
    resolution: {integrity: sha512-Z14TF2JNG8Lss5/HMqt0//T9JeHXttXy5pH/DBU4vi98ozO2btxzq9MwYDZYnKwU8nRsz/+GVFVRDq3DkVuSPg==}
    engines: {node: '>= 0.4'}
    dependencies:
      which-typed-array: 1.1.13
    dev: true

  /is-typedarray@1.0.0:
    resolution: {integrity: sha512-cyA56iCMHAh5CdzjJIa4aohJyeO1YbwLi3Jc35MmRU6poroFjIGZzUzupGiRPOjgHg9TLu43xbpwXk523fMxKA==}
    dev: true

  /is-unicode-supported@0.1.0:
    resolution: {integrity: sha512-knxG2q4UC3u8stRGyAVJCOdxFmv5DZiRcdlIaAQXAbSfJya+OhopNotLQrstBhququ4ZpuKbDc/8S6mgXgPFPw==}
    engines: {node: '>=10'}
    dev: true

  /is-unicode-supported@1.3.0:
    resolution: {integrity: sha512-43r2mRvz+8JRIKnWJ+3j8JtjRKZ6GmjzfaE/qiBJnikNnYv/6bagRJ1kUhNk8R5EX/GkobD+r+sfxCPJsiKBLQ==}
    engines: {node: '>=12'}
    dev: true

  /is-weakmap@2.0.1:
    resolution: {integrity: sha512-NSBR4kH5oVj1Uwvv970ruUkCV7O1mzgVFO4/rev2cLRda9Tm9HrL70ZPut4rOHgY0FNrUu9BCbXA2sdQ+x0chA==}
    dev: true

  /is-weakref@1.0.2:
    resolution: {integrity: sha512-qctsuLZmIQ0+vSSMfoVvyFe2+GSEvnmZ2ezTup1SBse9+twCCeial6EEi3Nc2KFcf6+qz2FBPnjXsk8xhKSaPQ==}
    dependencies:
      call-bind: 1.0.5
    dev: true

  /is-weakset@2.0.2:
    resolution: {integrity: sha512-t2yVvttHkQktwnNNmBQ98AhENLdPUTDTE21uPqAQ0ARwQfGeQKRVS0NNurH7bTf7RrvcVn1OOge45CnBeHCSmg==}
    dependencies:
      call-bind: 1.0.5
      get-intrinsic: 1.2.2
    dev: true

  /is-wsl@2.2.0:
    resolution: {integrity: sha512-fKzAra0rGJUUBwGBgNkHZuToZcn+TtXHpeCgmkMJMMYx1sQDYaCSyjJBSCa2nH1DGm7s3n1oBnohoVTBaN7Lww==}
    engines: {node: '>=8'}
    dependencies:
      is-docker: 2.2.1
    dev: true

  /isarray@1.0.0:
    resolution: {integrity: sha512-VLghIWNM6ELQzo7zwmcg0NmTVyWKYjvIeM83yjp0wRDTmUnrM678fQbcKBo6n2CJEF0szoG//ytg+TKla89ALQ==}
    dev: true

  /isarray@2.0.5:
    resolution: {integrity: sha512-xHjhDr3cNBK0BzdUJSPXZntQUx/mwMS5Rw4A7lPJ90XGAO6ISP/ePDNuo0vhqOZU+UD5JoodwCAAoZQd3FeAKw==}
    dev: true

  /isexe@2.0.0:
    resolution: {integrity: sha512-RHxMLp9lnKHGHRng9QFhRCMbYAcVpn69smSGcq3f36xjgVVWThj4qqLbTLlq7Ssj8B+fIQ1EuCEGI2lKsyQeIw==}
    dev: true

  /isexe@3.1.1:
    resolution: {integrity: sha512-LpB/54B+/2J5hqQ7imZHfdU31OlgQqx7ZicVlkm9kzg9/w8GKLEcFfJl/t7DCEDueOyBAD6zCCwTO6Fzs0NoEQ==}
    engines: {node: '>=16'}
    dev: true

  /issue-parser@6.0.0:
    resolution: {integrity: sha512-zKa/Dxq2lGsBIXQ7CUZWTHfvxPC2ej0KfO7fIPqLlHB9J2hJ7rGhZ5rilhuufylr4RXYPzJUeFjKxz305OsNlA==}
    engines: {node: '>=10.13'}
    dependencies:
      lodash.capitalize: 4.2.1
      lodash.escaperegexp: 4.1.2
      lodash.isplainobject: 4.0.6
      lodash.isstring: 4.0.1
      lodash.uniqby: 4.7.0
    dev: true

  /istanbul-lib-coverage@3.2.2:
    resolution: {integrity: sha512-O8dpsF+r0WV/8MNRKfnmrtCWhuKjxrq2w+jpzBL5UZKTi2LeVWnWOmWRxFlesJONmc+wLAGvKQZEOanko0LFTg==}
    engines: {node: '>=8'}
    dev: true

  /istanbul-lib-report@3.0.1:
    resolution: {integrity: sha512-GCfE1mtsHGOELCU8e/Z7YWzpmybrx/+dSTfLrvY8qRmaY6zXTKWn6WQIjaAFw069icm6GVMNkgu0NzI4iPZUNw==}
    engines: {node: '>=10'}
    dependencies:
      istanbul-lib-coverage: 3.2.2
      make-dir: 4.0.0
      supports-color: 7.2.0
    dev: true

  /istanbul-lib-source-maps@4.0.1:
    resolution: {integrity: sha512-n3s8EwkdFIJCG3BPKBYvskgXGoy88ARzvegkitk60NxRdwltLOTaH7CUiMRXvwYorl0Q712iEjcWB+fK/MrWVw==}
    engines: {node: '>=10'}
    dependencies:
      debug: 4.3.4
      istanbul-lib-coverage: 3.2.2
      source-map: 0.6.1
    transitivePeerDependencies:
      - supports-color
    dev: true

  /istanbul-reports@3.1.6:
    resolution: {integrity: sha512-TLgnMkKg3iTDsQ9PbPTdpfAK2DzjF9mqUG7RMgcQl8oFjad8ob4laGxv5XV5U9MAfx8D6tSJiUyuAwzLicaxlg==}
    engines: {node: '>=8'}
    dependencies:
      html-escaper: 2.0.2
      istanbul-lib-report: 3.0.1
    dev: true

  /iterate-iterator@1.0.2:
    resolution: {integrity: sha512-t91HubM4ZDQ70M9wqp+pcNpu8OyJ9UAtXntT/Bcsvp5tZMnz9vRa+IunKXeI8AnfZMTv0jNuVEmGeLSMjVvfPw==}
    dev: true

  /iterate-value@1.0.2:
    resolution: {integrity: sha512-A6fMAio4D2ot2r/TYzr4yUWrmwNdsN5xL7+HUiyACE4DXm+q8HtPcnFTp+NnW3k4N05tZ7FVYFFb2CR13NxyHQ==}
    dependencies:
      es-get-iterator: 1.1.3
      iterate-iterator: 1.0.2
    dev: true

  /jackspeak@2.3.6:
    resolution: {integrity: sha512-N3yCS/NegsOBokc8GAdM8UcmfsKiSS8cipheD/nivzr700H+nsMOxJjQnvwOcRYVuFkdH0wGUvW2WbXGmrZGbQ==}
    engines: {node: '>=14'}
    dependencies:
      '@isaacs/cliui': 8.0.2
    optionalDependencies:
      '@pkgjs/parseargs': 0.11.0
    dev: true

  /jake@10.8.7:
    resolution: {integrity: sha512-ZDi3aP+fG/LchyBzUM804VjddnwfSfsdeYkwt8NcbKRvo4rFkjhs456iLFn3k2ZUWvNe4i48WACDbza8fhq2+w==}
    engines: {node: '>=10'}
    hasBin: true
    dependencies:
      async: 3.2.5
      chalk: 4.1.2
      filelist: 1.0.4
      minimatch: 3.1.2
    dev: true

  /jest-diff@29.7.0:
    resolution: {integrity: sha512-LMIgiIrhigmPrs03JHpxUh2yISK3vLFPkAodPeo0+BuF7wA2FoQbkEg1u8gBYBThncu7e1oEDUfIXVuTqLRUjw==}
    engines: {node: ^14.15.0 || ^16.10.0 || >=18.0.0}
    dependencies:
      chalk: 4.1.2
      diff-sequences: 29.6.3
      jest-get-type: 29.6.3
      pretty-format: 29.7.0
    dev: true

  /jest-get-type@29.6.3:
    resolution: {integrity: sha512-zrteXnqYxfQh7l5FHyL38jL39di8H8rHoecLH3JNxH3BwOrBsNeabdap5e0I23lD4HHI8W5VFBZqG4Eaq5LNcw==}
    engines: {node: ^14.15.0 || ^16.10.0 || >=18.0.0}
    dev: true

  /jest-matcher-utils@29.7.0:
    resolution: {integrity: sha512-sBkD+Xi9DtcChsI3L3u0+N0opgPYnCRPtGcQYrgXmR+hmt/fYfWAL0xRXYU8eWOdfuLgBe0YCW3AFtnRLagq/g==}
    engines: {node: ^14.15.0 || ^16.10.0 || >=18.0.0}
    dependencies:
      chalk: 4.1.2
      jest-diff: 29.7.0
      jest-get-type: 29.6.3
      pretty-format: 29.7.0
    dev: true

  /jest-message-util@29.7.0:
    resolution: {integrity: sha512-GBEV4GRADeP+qtB2+6u61stea8mGcOT4mCtrYISZwfu9/ISHFJ/5zOMXYbpBE9RsS5+Gb63DW4FgmnKJ79Kf6w==}
    engines: {node: ^14.15.0 || ^16.10.0 || >=18.0.0}
    dependencies:
      '@babel/code-frame': 7.23.5
      '@jest/types': 29.6.3
      '@types/stack-utils': 2.0.3
      chalk: 4.1.2
      graceful-fs: 4.2.11
      micromatch: 4.0.5
      pretty-format: 29.7.0
      slash: 3.0.0
      stack-utils: 2.0.6
    dev: true

  /jest-util@29.7.0:
    resolution: {integrity: sha512-z6EbKajIpqGKU56y5KBUgy1dt1ihhQJgWzUlZHArA/+X2ad7Cb5iF+AK1EWVL/Bo7Rz9uurpqw6SiBCefUbCGA==}
    engines: {node: ^14.15.0 || ^16.10.0 || >=18.0.0}
    dependencies:
      '@jest/types': 29.6.3
      '@types/node': 20.10.6
      chalk: 4.1.2
      ci-info: 3.9.0
      graceful-fs: 4.2.11
      picomatch: 2.3.1
    dev: true

  /js-tokens@4.0.0:
    resolution: {integrity: sha512-RdJUflcE3cUzKiMqQgsCu06FPu9UdIJO0beYbPhHN4k6apgJtifcoCtT9bcxOpYBtpD2kCM6Sbzg4CausW/PKQ==}

  /js-yaml@4.1.0:
    resolution: {integrity: sha512-wpxZs9NoxZaJESJGIZTyDEaYpl0FKSA+FB9aJiyemKhMwkxQg63h4T1KJgUGHpTqPDNRcmmYLugrRjJlBtWvRA==}
    hasBin: true
    dependencies:
      argparse: 2.0.1
    dev: true

  /jsdom@23.0.1:
    resolution: {integrity: sha512-2i27vgvlUsGEBO9+/kJQRbtqtm+191b5zAZrU/UezVmnC2dlDAFLgDYJvAEi94T4kjsRKkezEtLQTgsNEsW2lQ==}
    engines: {node: '>=18'}
    peerDependencies:
      canvas: ^2.11.2
    peerDependenciesMeta:
      canvas:
        optional: true
    dependencies:
      cssstyle: 3.0.0
      data-urls: 5.0.0
      decimal.js: 10.4.3
      form-data: 4.0.0
      html-encoding-sniffer: 4.0.0
      http-proxy-agent: 7.0.0
      https-proxy-agent: 7.0.2
      is-potential-custom-element-name: 1.0.1
      nwsapi: 2.2.7
      parse5: 7.1.2
      rrweb-cssom: 0.6.0
      saxes: 6.0.0
      symbol-tree: 3.2.4
      tough-cookie: 4.1.3
      w3c-xmlserializer: 5.0.0
      webidl-conversions: 7.0.0
      whatwg-encoding: 3.1.1
      whatwg-mimetype: 4.0.0
      whatwg-url: 14.0.0
      ws: 8.16.0
      xml-name-validator: 5.0.0
    transitivePeerDependencies:
      - bufferutil
      - supports-color
      - utf-8-validate
    dev: true

  /json-buffer@3.0.1:
    resolution: {integrity: sha512-4bV5BfR2mqfQTJm+V5tPPdf+ZpuhiIvTuAB5g8kcrXOZpTT/QwwVRWBywX1ozr6lEuPdbHxwaJlm9G6mI2sfSQ==}
    dev: true

  /json-parse-even-better-errors@2.3.1:
    resolution: {integrity: sha512-xyFwyhro/JEof6Ghe2iz2NcXoj2sloNsWr/XsERDK/oiPCfaNhl5ONfp+jQdAZRQQ0IJWNzH9zIZF7li91kh2w==}
    dev: true

  /json-parse-even-better-errors@3.0.1:
    resolution: {integrity: sha512-aatBvbL26wVUCLmbWdCpeu9iF5wOyWpagiKkInA+kfws3sWdBrTnsvN2CKcyCYyUrc7rebNBlK6+kteg7ksecg==}
    engines: {node: ^14.17.0 || ^16.13.0 || >=18.0.0}
    dev: true

  /json-schema-traverse@0.4.1:
    resolution: {integrity: sha512-xbbCH5dCYU5T8LcEhhuh7HJ88HXuW3qsI3Y0zOZFKfZEHcpWiHU/Jxzk629Brsab/mMiHQti9wMP+845RPe3Vg==}
    dev: true

  /json-stable-stringify-without-jsonify@1.0.1:
    resolution: {integrity: sha512-Bdboy+l7tA3OGW6FjyFHWkP5LuByj1Tk33Ljyq0axyzdk9//JSi2u3fP1QSmd1KNwq6VOKYGlAu87CisVir6Pw==}
    dev: true

  /json-stringify-safe@5.0.1:
    resolution: {integrity: sha512-ZClg6AaYvamvYEE82d3Iyd3vSSIjQ+odgjaTzRuO3s7toCdFKczob2i0zCh7JE8kWn17yvAWhUVxvqGwUalsRA==}
    dev: true

  /jsonc-parser@3.2.0:
    resolution: {integrity: sha512-gfFQZrcTc8CnKXp6Y4/CBT3fTc0OVuDofpre4aEeEpSBPV5X5v4+Vmx+8snU7RLPrNHPKSgLxGo9YuQzz20o+w==}
    dev: true

  /jsonfile@4.0.0:
    resolution: {integrity: sha512-m6F1R3z8jjlf2imQHS2Qez5sjKWQzbuuhuJ/FKYFRZvPE3PuHcSMVZzfsLhGVOkfd20obL5SWEBew5ShlquNxg==}
    optionalDependencies:
      graceful-fs: 4.2.11
    dev: true

  /keyv@4.5.4:
    resolution: {integrity: sha512-oxVHkHR/EJf2CNXnWxRLW6mg7JyCCUcG0DtEGmL2ctUo1PNTin1PUil+r/+4r5MpVgC/fn1kjsx7mjSujKqIpw==}
    dependencies:
      json-buffer: 3.0.1
    dev: true

  /ky@0.33.3:
    resolution: {integrity: sha512-CasD9OCEQSFIam2U8efFK81Yeg8vNMTBUqtMOHlrcWQHqUX3HeCl9Dr31u4toV7emlH8Mymk5+9p0lL6mKb/Xw==}
    engines: {node: '>=14.16'}
    dev: true

  /latest-version@7.0.0:
    resolution: {integrity: sha512-KvNT4XqAMzdcL6ka6Tl3i2lYeFDgXNCuIX+xNx6ZMVR1dFq+idXd9FLKNMOIx0t9mJ9/HudyX4oZWXZQ0UJHeg==}
    engines: {node: '>=14.16'}
    dependencies:
      package-json: 8.1.1
    dev: true

  /lazystream@1.0.1:
    resolution: {integrity: sha512-b94GiNHQNy6JNTrt5w6zNyffMrNkXZb3KTkCZJb2V1xaEGCk093vkZ2jk3tpaeP33/OiXC+WvK9AxUebnf5nbw==}
    engines: {node: '>= 0.6.3'}
    dependencies:
      readable-stream: 2.3.8
    dev: true

  /levn@0.4.1:
    resolution: {integrity: sha512-+bT2uH4E5LGE7h/n3evcS/sQlJXCpIp6ym8OWJ5eV6+67Dsql/LaaT7qJBAt2rzfoa/5QBGBhxDix1dMt2kQKQ==}
    engines: {node: '>= 0.8.0'}
    dependencies:
      prelude-ls: 1.2.1
      type-check: 0.4.0
    dev: true

  /lilconfig@3.0.0:
    resolution: {integrity: sha512-K2U4W2Ff5ibV7j7ydLr+zLAkIg5JJ4lPn1Ltsdt+Tz/IjQ8buJ55pZAxoP34lqIiwtF9iAvtLv3JGv7CAyAg+g==}
    engines: {node: '>=14'}
    dev: true

  /lines-and-columns@1.2.4:
    resolution: {integrity: sha512-7ylylesZQ/PV29jhEDl3Ufjo6ZX7gCqJr5F7PKrqc93v7fzSymt1BpwEU8nAUXs8qzzvqhbjhK5QZg6Mt/HkBg==}
    dev: true

  /lines-and-columns@2.0.4:
    resolution: {integrity: sha512-wM1+Z03eypVAVUCE7QdSqpVIvelbOakn1M0bPDoA4SGWPx3sNDVUiMo3L6To6WWGClB7VyXnhQ4Sn7gxiJbE6A==}
    engines: {node: ^12.20.0 || ^14.13.1 || >=16.0.0}
    dev: true

  /lint-staged@15.2.0:
    resolution: {integrity: sha512-TFZzUEV00f+2YLaVPWBWGAMq7So6yQx+GG8YRMDeOEIf95Zn5RyiLMsEiX4KTNl9vq/w+NqRJkLA1kPIo15ufQ==}
    engines: {node: '>=18.12.0'}
    hasBin: true
    dependencies:
      chalk: 5.3.0
      commander: 11.1.0
      debug: 4.3.4
      execa: 8.0.1
      lilconfig: 3.0.0
      listr2: 8.0.0
      micromatch: 4.0.5
      pidtree: 0.6.0
      string-argv: 0.3.2
      yaml: 2.3.4
    transitivePeerDependencies:
      - supports-color
    dev: true

  /listenercount@1.0.1:
    resolution: {integrity: sha512-3mk/Zag0+IJxeDrxSgaDPy4zZ3w05PRZeJNnlWhzFz5OkX49J4krc+A8X2d2M69vGMBEX0uyl8M+W+8gH+kBqQ==}
    dev: true

  /listr2@8.0.0:
    resolution: {integrity: sha512-u8cusxAcyqAiQ2RhYvV7kRKNLgUvtObIbhOX2NCXqvp1UU32xIg5CT22ykS2TPKJXZWJwtK3IKLiqAGlGNE+Zg==}
    engines: {node: '>=18.0.0'}
    dependencies:
      cli-truncate: 4.0.0
      colorette: 2.0.20
      eventemitter3: 5.0.1
      log-update: 6.0.0
      rfdc: 1.3.0
      wrap-ansi: 9.0.0
    dev: true

  /local-pkg@0.5.0:
    resolution: {integrity: sha512-ok6z3qlYyCDS4ZEU27HaU6x/xZa9Whf8jD4ptH5UZTQYZVYeb9bnZ3ojVhiJNLiXK1Hfc0GNbLXcmZ5plLDDBg==}
    engines: {node: '>=14'}
    dependencies:
      mlly: 1.4.2
      pkg-types: 1.0.3
    dev: true

  /locate-app@2.2.4:
    resolution: {integrity: sha512-fGv1FEAMsJWW3F+/WdxZ4dnXT0k4dnj2RJa79tQ0KHwpWHXan8PnaIJ161Ot6UdUwyxFWplSaiHU8/Yo02R94Q==}
    dependencies:
      n12: 1.8.6
      type-fest: 2.13.0
      userhome: 1.0.0
    dev: true

  /locate-path@6.0.0:
    resolution: {integrity: sha512-iPZK6eYjbxRu3uB4/WZ3EsEIMJFMqAoopl3R+zuq0UjcAm/MO6KCweDgPfP3elTztoKP3KtnVHxTn2NHBSDVUw==}
    engines: {node: '>=10'}
    dependencies:
      p-locate: 5.0.0
    dev: true

  /locate-path@7.2.0:
    resolution: {integrity: sha512-gvVijfZvn7R+2qyPX8mAuKcFGDf6Nc61GdvGafQsHL0sBIxfKzA+usWn4GFC/bk+QdwPUD4kWFJLhElipq+0VA==}
    engines: {node: ^12.20.0 || ^14.13.1 || >=16.0.0}
    dependencies:
      p-locate: 6.0.0
    dev: true

  /lodash.capitalize@4.2.1:
    resolution: {integrity: sha512-kZzYOKspf8XVX5AvmQF94gQW0lejFVgb80G85bU4ZWzoJ6C03PQg3coYAUpSTpQWelrZELd3XWgHzw4Ck5kaIw==}
    dev: true

  /lodash.clonedeep@4.5.0:
    resolution: {integrity: sha512-H5ZhCF25riFd9uB5UCkVKo61m3S/xZk1x4wA6yp/L3RFP6Z/eHH1ymQcGLo7J3GMPfm0V/7m1tryHuGVxpqEBQ==}
    dev: true

  /lodash.difference@4.5.0:
    resolution: {integrity: sha512-dS2j+W26TQ7taQBGN8Lbbq04ssV3emRw4NY58WErlTO29pIqS0HmoT5aJ9+TUQ1N3G+JOZSji4eugsWwGp9yPA==}
    dev: true

  /lodash.escaperegexp@4.1.2:
    resolution: {integrity: sha512-TM9YBvyC84ZxE3rgfefxUWiQKLilstD6k7PTGt6wfbtXF8ixIJLOL3VYyV/z+ZiPLsVxAsKAFVwWlWeb2Y8Yyw==}
    dev: true

  /lodash.flatmap@4.5.0:
    resolution: {integrity: sha512-/OcpcAGWlrZyoHGeHh3cAoa6nGdX6QYtmzNP84Jqol6UEQQ2gIaU3H+0eICcjcKGl0/XF8LWOujNn9lffsnaOg==}
    dev: true

  /lodash.flattendeep@4.4.0:
    resolution: {integrity: sha512-uHaJFihxmJcEX3kT4I23ABqKKalJ/zDrDg0lsFtc1h+3uw49SIJ5beyhx5ExVRti3AvKoOJngIj7xz3oylPdWQ==}
    dev: true

  /lodash.isequal@4.5.0:
    resolution: {integrity: sha512-pDo3lu8Jhfjqls6GkMgpahsF9kCyayhgykjyLMNFTKWrpVdAQtYyB4muAMWozBB4ig/dtWAmsMxLEI8wuz+DYQ==}
    dev: true

  /lodash.isfunction@3.0.9:
    resolution: {integrity: sha512-AirXNj15uRIMMPihnkInB4i3NHeb4iBtNg9WRWuK2o31S+ePwwNmDPaTL3o7dTJ+VXNZim7rFs4rxN4YU1oUJw==}
    dev: true

  /lodash.isplainobject@4.0.6:
    resolution: {integrity: sha512-oSXzaWypCMHkPC3NvBEaPHf0KsA5mvPrOPgQWDsbg8n7orZ290M0BmC/jgRZ4vcJ6DTAhjrsSYgdsW/F+MFOBA==}
    dev: true

  /lodash.isstring@4.0.1:
    resolution: {integrity: sha512-0wJxfxH1wgO3GrbuP+dTTk7op+6L41QCXbGINEmD+ny/G/eCqGzxyCsh7159S+mgDDcoarnBw6PC1PS5+wUGgw==}
    dev: true

  /lodash.merge@4.6.2:
    resolution: {integrity: sha512-0KpjqXRVvrYyCsX1swR/XTK0va6VQkQM6MNo7PqW77ByjAhoARA8EfrP1N4+KlKj8YS0ZUCtRT/YUuhyYDujIQ==}
    dev: true

  /lodash.pickby@4.6.0:
    resolution: {integrity: sha512-AZV+GsS/6ckvPOVQPXSiFFacKvKB4kOQu6ynt9wz0F3LO4R9Ij4K1ddYsIytDpSgLz88JHd9P+oaLeej5/Sl7Q==}
    dev: true

  /lodash.take@4.1.1:
    resolution: {integrity: sha512-3T118EQjnhr9c0aBKCCMhQn0OBwRMz/O2WaRU6VH0TSKoMCmFtUpr0iUp+eWKODEiRXtYOK7R7SiBneKHdk7og==}
    dev: true

  /lodash.takeright@4.1.1:
    resolution: {integrity: sha512-/I41i2h8VkHtv3PYD8z1P4dkLIco5Z3z35hT/FJl18AxwSdifcATaaiBOxuQOT3T/F1qfRTct3VWMFSj1xCtAw==}
    dev: true

  /lodash.union@4.6.0:
    resolution: {integrity: sha512-c4pB2CdGrGdjMKYLA+XiRDO7Y0PRQbm/Gzg8qMj+QH+pFVAoTp5sBpO0odL3FjoPCGjK96p6qsP+yQoiLoOBcw==}
    dev: true

  /lodash.uniqby@4.7.0:
    resolution: {integrity: sha512-e/zcLx6CSbmaEgFHCA7BnoQKyCtKMxnuWrJygbwPs/AIn+IMKl66L8/s+wBUn5LRw2pZx3bUHibiV1b6aTWIww==}
    dev: true

  /lodash.zip@4.2.0:
    resolution: {integrity: sha512-C7IOaBBK/0gMORRBd8OETNx3kmOkgIWIPvyDpZSCTwUrpYmgZwJkjZeOD8ww4xbOUOs4/attY+pciKvadNfFbg==}
    dev: true

  /lodash@4.17.21:
    resolution: {integrity: sha512-v2kDEe57lecTulaDIuNTPy3Ry4gLGJ6Z1O3vE1krgXZNrsQ+LFTGHVxVjcXPs17LhbZVGedAJv8XZ1tvj5FvSg==}
    dev: true

  /log-symbols@4.1.0:
    resolution: {integrity: sha512-8XPvpAA8uyhfteu8pIvQxpJZ7SYYdpUivZpGy6sFsBuKRY/7rQGavedeB8aK+Zkyq6upMFVL/9AW6vOYzfRyLg==}
    engines: {node: '>=10'}
    dependencies:
      chalk: 4.1.2
      is-unicode-supported: 0.1.0
    dev: true

  /log-symbols@5.1.0:
    resolution: {integrity: sha512-l0x2DvrW294C9uDCoQe1VSU4gf529FkSZ6leBl4TiqZH/e+0R7hSfHQBNut2mNygDgHwvYHfFLn6Oxb3VWj2rA==}
    engines: {node: '>=12'}
    dependencies:
      chalk: 5.3.0
      is-unicode-supported: 1.3.0
    dev: true

  /log-update@6.0.0:
    resolution: {integrity: sha512-niTvB4gqvtof056rRIrTZvjNYE4rCUzO6X/X+kYjd7WFxXeJ0NwEFnRxX6ehkvv3jTwrXnNdtAak5XYZuIyPFw==}
    engines: {node: '>=18'}
    dependencies:
      ansi-escapes: 6.2.0
      cli-cursor: 4.0.0
      slice-ansi: 7.1.0
      strip-ansi: 7.1.0
      wrap-ansi: 9.0.0
    dev: true

  /loglevel-plugin-prefix@0.8.4:
    resolution: {integrity: sha512-WpG9CcFAOjz/FtNht+QJeGpvVl/cdR6P0z6OcXSkr8wFJOsV2GRj2j10JLfjuA4aYkcKCNIEqRGCyTife9R8/g==}

  /loglevel@1.8.1:
    resolution: {integrity: sha512-tCRIJM51SHjAayKwC+QAg8hT8vg6z7GSgLJKGvzuPb1Wc+hLzqtuVLxp6/HzSPOozuK+8ErAhy7U/sVzw8Dgfg==}
    engines: {node: '>= 0.6.0'}

  /loupe@2.3.7:
    resolution: {integrity: sha512-zSMINGVYkdpYSOBmLi0D1Uo7JU9nVdQKrHxC8eYlV+9YKK9WePqAlL7lSlorG/U2Fw1w0hTBmaa/jrQ3UbPHtA==}
    dependencies:
      get-func-name: 2.0.2
    dev: true

  /lowercase-keys@2.0.0:
    resolution: {integrity: sha512-tqNXrS78oMOE73NMxK4EMLQsQowWf8jKooH9g7xPavRT706R6bkQJ6DY2Te7QukaZsulxa30wQ7bk0pm4XiHmA==}
    engines: {node: '>=8'}
    dev: true

  /lowercase-keys@3.0.0:
    resolution: {integrity: sha512-ozCC6gdQ+glXOQsveKD0YsDy8DSQFjDTz4zyzEHNV5+JP5D62LmfDZ6o1cycFx9ouG940M5dE8C8CTewdj2YWQ==}
    engines: {node: ^12.20.0 || ^14.13.1 || >=16.0.0}
    dev: true

  /lru-cache@10.1.0:
    resolution: {integrity: sha512-/1clY/ui8CzjKFyjdvwPWJUYKiFVXG2I2cY0ssG7h4+hwk+XOIX7ZSG9Q7TW8TW3Kp3BUSqgFWBLgL4PJ+Blag==}
    engines: {node: 14 || >=16.14}

  /lru-cache@6.0.0:
    resolution: {integrity: sha512-Jo6dJ04CmSjuznwJSS3pUeWmd/H0ffTlkXXgwZi+eq1UCmqQwCh+eLsYOYCwY991i2Fah4h1BEMCx4qThGbsiA==}
    engines: {node: '>=10'}
    dependencies:
      yallist: 4.0.0

  /lru-cache@7.18.3:
    resolution: {integrity: sha512-jumlc0BIUrS3qJGgIkWZsyfAM7NCWiBcCDhnd+3NNM5KbBmLTgHVfWBcg6W+rLUsIpzpERPsvwUP7CckAQSOoA==}
    engines: {node: '>=12'}
    dev: true

  /lz-string@1.5.0:
    resolution: {integrity: sha512-h5bgJWpxJNswbU7qCrV0tIKQCaS3blPDrqKWx+QxzuzL1zGUzij9XCWLrSLsJPu5t+eWA/ycetzYAO5IOMcWAQ==}
    hasBin: true
    dev: true

  /macos-release@3.2.0:
    resolution: {integrity: sha512-fSErXALFNsnowREYZ49XCdOHF8wOPWuFOGQrAhP7x5J/BqQv+B02cNsTykGpDgRVx43EKg++6ANmTaGTtW+hUA==}
    engines: {node: ^12.20.0 || ^14.13.1 || >=16.0.0}
    dev: true

  /magic-string@0.30.5:
    resolution: {integrity: sha512-7xlpfBaQaP/T6Vh8MO/EqXSW5En6INHEvEXQiuff7Gku0PWjU3uf6w/j9o7O+SpB5fOAkrI5HeoNgwjEO0pFsA==}
    engines: {node: '>=12'}
    dependencies:
      '@jridgewell/sourcemap-codec': 1.4.15
    dev: true

  /magicast@0.3.2:
    resolution: {integrity: sha512-Fjwkl6a0syt9TFN0JSYpOybxiMCkYNEeOTnOTNRbjphirLakznZXAqrXgj/7GG3D1dvETONNwrBfinvAbpunDg==}
    dependencies:
      '@babel/parser': 7.23.6
      '@babel/types': 7.23.6
      source-map-js: 1.0.2
    dev: true

  /make-dir@4.0.0:
    resolution: {integrity: sha512-hXdUTZYIVOt1Ex//jAQi+wTZZpUpwBj/0QsOzqegb3rGMMeJiSEu5xLHnYfBrRV4RH2+OCSOO95Is/7x1WJ4bw==}
    engines: {node: '>=10'}
    dependencies:
      semver: 7.5.4
    dev: true

  /matcher@3.0.0:
    resolution: {integrity: sha512-OkeDaAZ/bQCxeFAozM55PKcKU0yJMPGifLwV4Qgjitu+5MoAfSQN4lsLJeXZ1b8w0x+/Emda6MZgXS1jvsapng==}
    engines: {node: '>=10'}
    requiresBuild: true
    dependencies:
      escape-string-regexp: 4.0.0
    dev: true
    optional: true

  /merge-stream@2.0.0:
    resolution: {integrity: sha512-abv/qOcuPfk3URPfDzmZU1LKmuw8kT+0nIHvKrKgFrwifol/doWcdA4ZqsWQ8ENrFKkd67Mfpo/LovbIUsbt3w==}
    dev: true

  /merge2@1.4.1:
    resolution: {integrity: sha512-8q7VEgMJW4J8tcfVPy8g09NcQwZdbwFEqhe/WZkoIzjn/3TGDwtOCYtXGxA3O8tPzpczCCDgv+P2P5y00ZJOOg==}
    engines: {node: '>= 8'}
    dev: true

  /micromatch@4.0.5:
    resolution: {integrity: sha512-DMy+ERcEW2q8Z2Po+WNXuw3c5YaUSFjAO5GsJqfEl7UjvtIuFKO6ZrKvcItdy98dwFI2N1tg3zNIdKaQT+aNdA==}
    engines: {node: '>=8.6'}
    dependencies:
      braces: 3.0.2
      picomatch: 2.3.1
    dev: true

  /mime-db@1.52.0:
    resolution: {integrity: sha512-sPU4uV7dYlvtWJxwwxHD0PuihVNiE7TyAbQ5SWxDCB9mUYvOgroQOwYQQOKPJ8CIbE+1ETVlOoK1UC2nU3gYvg==}
    engines: {node: '>= 0.6'}
    dev: true

  /mime-types@2.1.35:
    resolution: {integrity: sha512-ZDY+bPm5zTTF+YpCrAU9nK0UgICYPT0QtT1NZWFv4s++TNkcgVaT0g6+4R2uI4MjQjzysHB1zxuWL50hzaeXiw==}
    engines: {node: '>= 0.6'}
    dependencies:
      mime-db: 1.52.0
    dev: true

  /mimic-fn@2.1.0:
    resolution: {integrity: sha512-OqbOk5oEQeAZ8WXWydlu9HJjz9WVdEIvamMCcXmuqUYjTknH/sqsWvhQ3vgwKFRR1HpjvNBKQ37nbJgYzGqGcg==}
    engines: {node: '>=6'}
    dev: true

  /mimic-fn@4.0.0:
    resolution: {integrity: sha512-vqiC06CuhBTUdZH+RYl8sFrL096vA45Ok5ISO6sE/Mr1jRbGH4Csnhi8f3wKVl7x8mO4Au7Ir9D3Oyv1VYMFJw==}
    engines: {node: '>=12'}
    dev: true

  /mimic-response@1.0.1:
    resolution: {integrity: sha512-j5EctnkH7amfV/q5Hgmoal1g2QHFJRraOtmx0JpIqkxhBhI/lJSl1nMpQ45hVarwNETOoWEimndZ4QK0RHxuxQ==}
    engines: {node: '>=4'}
    dev: true

  /mimic-response@3.1.0:
    resolution: {integrity: sha512-z0yWI+4FDrrweS8Zmt4Ej5HdJmky15+L2e6Wgn3+iK5fWzb6T3fhNFq2+MeTRb064c6Wr4N/wv0DzQTjNzHNGQ==}
    engines: {node: '>=10'}
    dev: true

  /mimic-response@4.0.0:
    resolution: {integrity: sha512-e5ISH9xMYU0DzrT+jl8q2ze9D6eWBto+I8CNpe+VI+K2J/F/k3PdkdTdz4wvGVH4NTpo+NRYTVIuMQEMMcsLqg==}
    engines: {node: ^12.20.0 || ^14.13.1 || >=16.0.0}
    dev: true

  /minimatch@3.1.2:
    resolution: {integrity: sha512-J7p63hRiAjw1NDEww1W7i37+ByIrOWO5XQQAzZ3VOcL0PNybwpfmV/N05zFAzwQ9USyEcX6t3UO+K5aqBQOIHw==}
    dependencies:
      brace-expansion: 1.1.11
    dev: true

  /minimatch@5.1.6:
    resolution: {integrity: sha512-lKwV/1brpG6mBUFHtb7NUmtABCb2WZZmm2wNiOA5hAb8VdCS4B3dtMWyvcoViccwAW/COERjXLt0zP1zXUN26g==}
    engines: {node: '>=10'}
    dependencies:
      brace-expansion: 2.0.1
    dev: true

  /minimatch@9.0.3:
    resolution: {integrity: sha512-RHiac9mvaRw0x3AYRgDC1CxAP7HTcNrrECeA8YYJeWnpo+2Q5CegtZjaotWTWxDG3UeGA1coE05iH1mPjT/2mg==}
    engines: {node: '>=16 || 14 >=14.17'}
    dependencies:
      brace-expansion: 2.0.1
    dev: true

  /minimist@1.2.8:
    resolution: {integrity: sha512-2yyAR8qBkN3YuheJanUpWC5U3bb5osDywNB8RzDVlDwDHbocAJveqqj1u8+SVD7jkWT4yvsHCpWqqWqAxb0zCA==}
    dev: true

  /minipass@7.0.4:
    resolution: {integrity: sha512-jYofLM5Dam9279rdkWzqHozUo4ybjdZmCsDHePy5V/PbBcVMiSZR97gmAy45aqi8CK1lG2ECd356FU86avfwUQ==}
    engines: {node: '>=16 || 14 >=14.17'}
    dev: true

  /mitt@3.0.0:
    resolution: {integrity: sha512-7dX2/10ITVyqh4aOSVI9gdape+t9l2/8QxHrFmUXu4EEUpdlxl6RudZUPZoc+zuY2hk1j7XxVroIVIan/pD/SQ==}
    dev: true

  /mkdirp-classic@0.5.3:
    resolution: {integrity: sha512-gKLcREMhtuZRwRAfqP3RFW+TK4JqApVBtOIftVgjuABpAtpxhPGaDcfvbhNvD0B8iD1oUr/txX35NjcaY6Ns/A==}
    dev: true

  /mkdirp@0.5.6:
    resolution: {integrity: sha512-FP+p8RB8OWpF3YZBCrP5gtADmtXApB5AMLn+vdyA+PyxCjrCs00mjyUozssO33cwDeT3wNGdLxJ5M//YqtHAJw==}
    hasBin: true
    dependencies:
      minimist: 1.2.8
    dev: true

  /mlly@1.4.2:
    resolution: {integrity: sha512-i/Ykufi2t1EZ6NaPLdfnZk2AX8cs0d+mTzVKuPfqPKPatxLApaBoxJQ9x1/uckXtrS/U5oisPMDkNs0yQTaBRg==}
    dependencies:
      acorn: 8.11.3
      pathe: 1.1.1
      pkg-types: 1.0.3
      ufo: 1.3.2
    dev: true

  /ms@2.1.2:
    resolution: {integrity: sha512-sGkPx+VjMtmA6MX27oA4FBFELFCZZ4S4XqeGOXCv68tT+jb3vk/RyaKWP0PTKyWtmLSM0b+adUTEvbs1PEaH2w==}

  /mute-stream@1.0.0:
    resolution: {integrity: sha512-avsJQhyd+680gKXyG/sQc0nXaC6rBkPOfyHYcFb9+hdkqQkR9bdnkJ0AMZhke0oesPqIO+mFFJ+IdBc7mst4IA==}
    engines: {node: ^14.17.0 || ^16.13.0 || >=18.0.0}
    dev: true

  /n12@1.8.6:
    resolution: {integrity: sha512-a+9bk4vwyYkBtoo1ONHLakCME4pl+qXZteHcDH3+91Wxa365SgxcXP4X0bLHYjoIR4u+b/yE8IJeQPJqhJpodQ==}
    dev: true

  /nanoid@3.3.7:
    resolution: {integrity: sha512-eSRppjcPIatRIMC1U6UngP8XFcz8MQWGQdt1MTBQ7NaAmvXDfvNxbvWV3x2y6CdEUciCSsDHDQZbhYaB8QEo2g==}
    engines: {node: ^10 || ^12 || ^13.7 || ^14 || >=15.0.1}
    hasBin: true
    dev: true

  /natural-compare@1.4.0:
    resolution: {integrity: sha512-OWND8ei3VtNC9h7V60qff3SVobHr996CTwgxubgyQYEpg290h9J0buyECNNJexkFm5sOajh5G116RYA1c8ZMSw==}
    dev: true

  /netmask@2.0.2:
    resolution: {integrity: sha512-dBpDMdxv9Irdq66304OLfEmQ9tbNRFnFTuZiLo+bD+r332bBmMJ8GBLXklIXXgxd3+v9+KUnZaUR5PJMa75Gsg==}
    engines: {node: '>= 0.4.0'}
    dev: true

  /new-github-release-url@2.0.0:
    resolution: {integrity: sha512-NHDDGYudnvRutt/VhKFlX26IotXe1w0cmkDm6JGquh5bz/bDTw0LufSmH/GxTjEdpHEO+bVKFTwdrcGa/9XlKQ==}
    engines: {node: ^12.20.0 || ^14.13.1 || >=16.0.0}
    dependencies:
      type-fest: 2.19.0
    dev: true

  /nock@13.4.0:
    resolution: {integrity: sha512-W8NVHjO/LCTNA64yxAPHV/K47LpGYcVzgKd3Q0n6owhwvD0Dgoterc25R4rnZbckJEb6Loxz1f5QMuJpJnbSyQ==}
    engines: {node: '>= 10.13'}
    dependencies:
      debug: 4.3.4
      json-stringify-safe: 5.0.1
      propagate: 2.0.1
    transitivePeerDependencies:
      - supports-color
    dev: true

  /node-domexception@1.0.0:
    resolution: {integrity: sha512-/jKZoMpw0F8GRwl4/eLROPA3cfcXtLApP0QzLmUT/HuPCZWyB7IY9ZrMeKw2O/nFIqPQB3PVM9aYm0F312AXDQ==}
    engines: {node: '>=10.5.0'}

  /node-fetch@2.7.0:
    resolution: {integrity: sha512-c4FRfUm/dbcWZ7U+1Wq0AwCyFL+3nt2bEw05wfxSz+DWpWsitgmSgYmy2dQdWyKC1694ELPqMs/YzUSNozLt8A==}
    engines: {node: 4.x || >=6.0.0}
    peerDependencies:
      encoding: ^0.1.0
    peerDependenciesMeta:
      encoding:
        optional: true
    dependencies:
      whatwg-url: 5.0.0
    dev: true

  /node-fetch@3.3.2:
    resolution: {integrity: sha512-dRB78srN/l6gqWulah9SrxeYnxeddIG30+GOqK/9OlLVyLg3HPnr6SqOWTWOXKRwC2eGYCkZ59NNuSgvSrpgOA==}
    engines: {node: ^12.20.0 || ^14.13.1 || >=16.0.0}
    dependencies:
      data-uri-to-buffer: 4.0.1
      fetch-blob: 3.2.0
      formdata-polyfill: 4.0.10

  /normalize-package-data@6.0.0:
    resolution: {integrity: sha512-UL7ELRVxYBHBgYEtZCXjxuD5vPxnmvMGq0jp/dGPKKrN7tfsBh2IY7TlJ15WWwdjRWD3RJbnsygUurTK3xkPkg==}
    engines: {node: ^16.14.0 || >=18.0.0}
    dependencies:
      hosted-git-info: 7.0.1
      is-core-module: 2.13.1
      semver: 7.5.4
      validate-npm-package-license: 3.0.4

  /normalize-path@3.0.0:
    resolution: {integrity: sha512-6eZs5Ls3WtCisHWp9S2GUy8dqkpGi4BVSz3GaqiE6ezub0512ESztXUwUB6C6IKbQkY2Pnb/mD4WYojCRwcwLA==}
    engines: {node: '>=0.10.0'}
    dev: true

  /normalize-url@6.1.0:
    resolution: {integrity: sha512-DlL+XwOy3NxAQ8xuC0okPgK46iuVNAK01YN7RueYBqqFeGsBjV9XmCAzAdgt+667bCl5kPh9EqKKDwnaPG1I7A==}
    engines: {node: '>=10'}
    dev: true

  /normalize-url@8.0.0:
    resolution: {integrity: sha512-uVFpKhj5MheNBJRTiMZ9pE/7hD1QTeEvugSJW/OmLzAp78PB5O6adfMNTvmfKhXBkvCzC+rqifWcVYpGFwTjnw==}
    engines: {node: '>=14.16'}
    dev: true

  /npm-run-path@4.0.1:
    resolution: {integrity: sha512-S48WzZW777zhNIrn7gxOlISNAqi9ZC/uQFnRdbeIHhZhCA6UqpkOT8T1G7BvfdgP4Er8gF4sUbaS0i7QvIfCWw==}
    engines: {node: '>=8'}
    dependencies:
      path-key: 3.1.1
    dev: true

  /npm-run-path@5.2.0:
    resolution: {integrity: sha512-W4/tgAXFqFA0iL7fk0+uQ3g7wkL8xJmx3XdK0VGb4cHW//eZTtKGvFBBoRKVTpY7n6ze4NL9ly7rgXcHufqXKg==}
    engines: {node: ^12.20.0 || ^14.13.1 || >=16.0.0}
    dependencies:
      path-key: 4.0.0
    dev: true

  /nwsapi@2.2.7:
    resolution: {integrity: sha512-ub5E4+FBPKwAZx0UwIQOjYWGHTEq5sPqHQNRN8Z9e4A7u3Tj1weLJsL59yH9vmvqEtBHaOmT6cYQKIZOxp35FQ==}
    dev: true

  /object-inspect@1.13.1:
    resolution: {integrity: sha512-5qoj1RUiKOMsCCNLV1CBiPYE10sziTsnmNxkAI/rZhiD63CF7IqdFGC/XzjWjpSgLf0LxXX3bDFIh0E18f6UhQ==}
    dev: true

  /object-is@1.1.5:
    resolution: {integrity: sha512-3cyDsyHgtmi7I7DfSSI2LDp6SK2lwvtbg0p0R1e0RvTqF5ceGx+K2dfSjm1bKDMVCFEDAQvy+o8c6a7VujOddw==}
    engines: {node: '>= 0.4'}
    dependencies:
      call-bind: 1.0.5
      define-properties: 1.2.1
    dev: true

  /object-keys@1.1.1:
    resolution: {integrity: sha512-NuAESUOUMrlIXOfHKzD6bpPu3tYt3xvjNdRIQ+FeT0lNb4K8WR70CaDxhuNguS2XG+GjkyMwOzsN5ZktImfhLA==}
    engines: {node: '>= 0.4'}
    dev: true

  /object.assign@4.1.5:
    resolution: {integrity: sha512-byy+U7gp+FVwmyzKPYhW2h5l3crpmGsxl7X2s8y43IgxvG4g3QZ6CffDtsNQy1WsmZpQbO+ybo0AlW7TY6DcBQ==}
    engines: {node: '>= 0.4'}
    dependencies:
      call-bind: 1.0.5
      define-properties: 1.2.1
      has-symbols: 1.0.3
      object-keys: 1.1.1
    dev: true

  /once@1.4.0:
    resolution: {integrity: sha512-lNaJgI+2Q5URQBkccEKHTQOPaXdUxnZZElQTZY0MFUAuaEqe1E+Nyvgdz/aIyNi6Z9MzO5dv1H8n58/GELp3+w==}
    dependencies:
      wrappy: 1.0.2
    dev: true

  /onetime@5.1.2:
    resolution: {integrity: sha512-kbpaSSGJTWdAY5KPVeMOKXSrPtr8C8C7wodJbcsd51jRnmD+GZu8Y0VoU6Dm5Z4vWr0Ig/1NKuWRKf7j5aaYSg==}
    engines: {node: '>=6'}
    dependencies:
      mimic-fn: 2.1.0
    dev: true

  /onetime@6.0.0:
    resolution: {integrity: sha512-1FlR+gjXK7X+AsAHso35MnyN5KqGwJRi/31ft6x0M194ht7S+rWAvd7PHss9xSKMzE0asv1pyIHaJYq+BbacAQ==}
    engines: {node: '>=12'}
    dependencies:
      mimic-fn: 4.0.0
    dev: true

  /open@9.1.0:
    resolution: {integrity: sha512-OS+QTnw1/4vrf+9hh1jc1jnYjzSG4ttTBB8UxOwAnInG3Uo4ssetzC1ihqaIHjLJnA5GGlRl6QlZXOTQhRBUvg==}
    engines: {node: '>=14.16'}
    dependencies:
      default-browser: 4.0.0
      define-lazy-prop: 3.0.0
      is-inside-container: 1.0.0
      is-wsl: 2.2.0
    dev: true

  /optionator@0.9.3:
    resolution: {integrity: sha512-JjCoypp+jKn1ttEFExxhetCKeJt9zhAgAve5FXHixTvFDW/5aEktX9bufBKLRRMdU7bNtpLfcGu94B3cdEJgjg==}
    engines: {node: '>= 0.8.0'}
    dependencies:
      '@aashutoshrathi/word-wrap': 1.2.6
      deep-is: 0.1.4
      fast-levenshtein: 2.0.6
      levn: 0.4.1
      prelude-ls: 1.2.1
      type-check: 0.4.0
    dev: true

  /ora@5.4.1:
    resolution: {integrity: sha512-5b6Y85tPxZZ7QytO+BQzysW31HJku27cRIlkbAXaNx+BdcVi+LlRFmVXzeF6a7JCwJpyw5c4b+YSVImQIrBpuQ==}
    engines: {node: '>=10'}
    dependencies:
      bl: 4.1.0
      chalk: 4.1.2
      cli-cursor: 3.1.0
      cli-spinners: 2.9.2
      is-interactive: 1.0.0
      is-unicode-supported: 0.1.0
      log-symbols: 4.1.0
      strip-ansi: 6.0.1
      wcwidth: 1.0.1
    dev: true

  /ora@7.0.1:
    resolution: {integrity: sha512-0TUxTiFJWv+JnjWm4o9yvuskpEJLXTcng8MJuKd+SzAzp2o+OP3HWqNhB4OdJRt1Vsd9/mR0oyaEYlOnL7XIRw==}
    engines: {node: '>=16'}
    dependencies:
      chalk: 5.3.0
      cli-cursor: 4.0.0
      cli-spinners: 2.9.2
      is-interactive: 2.0.0
      is-unicode-supported: 1.3.0
      log-symbols: 5.1.0
      stdin-discarder: 0.1.0
      string-width: 6.1.0
      strip-ansi: 7.1.0
    dev: true

  /os-name@5.1.0:
    resolution: {integrity: sha512-YEIoAnM6zFmzw3PQ201gCVCIWbXNyKObGlVvpAVvraAeOHnlYVKFssbA/riRX5R40WA6kKrZ7Dr7dWzO3nKSeQ==}
    engines: {node: ^12.20.0 || ^14.13.1 || >=16.0.0}
    dependencies:
      macos-release: 3.2.0
      windows-release: 5.1.1
    dev: true

  /os-tmpdir@1.0.2:
    resolution: {integrity: sha512-D2FR03Vir7FIu45XBY20mTb+/ZSWB00sjU9jdQXt83gDrI4Ztz5Fs7/yy74g2N5SVQY4xY1qDr4rNddwYRVX0g==}
    engines: {node: '>=0.10.0'}
    dev: true

  /p-cancelable@2.1.1:
    resolution: {integrity: sha512-BZOr3nRQHOntUjTrH8+Lh54smKHoHyur8We1V8DSMVrl5A2malOOwuJRnKRDjSnkoeBh4at6BwEnb5I7Jl31wg==}
    engines: {node: '>=8'}
    dev: true

  /p-cancelable@3.0.0:
    resolution: {integrity: sha512-mlVgR3PGuzlo0MmTdk4cXqXWlwQDLnONTAg6sm62XkMJEiRxN3GL3SffkYvqwonbkJBcrI7Uvv5Zh9yjvn2iUw==}
    engines: {node: '>=12.20'}
    dev: true

  /p-limit@3.1.0:
    resolution: {integrity: sha512-TYOanM3wGwNGsZN2cVTYPArw454xnXj5qmWF1bEoAc4+cU/ol7GVh7odevjp1FNHduHc3KZMcFduxU5Xc6uJRQ==}
    engines: {node: '>=10'}
    dependencies:
      yocto-queue: 0.1.0
    dev: true

  /p-limit@4.0.0:
    resolution: {integrity: sha512-5b0R4txpzjPWVw/cXXUResoD4hb6U/x9BH08L7nw+GN1sezDzPdxeRvpc9c433fZhBan/wusjbCsqwqm4EIBIQ==}
    engines: {node: ^12.20.0 || ^14.13.1 || >=16.0.0}
    dependencies:
      yocto-queue: 1.0.0
    dev: true

  /p-limit@5.0.0:
    resolution: {integrity: sha512-/Eaoq+QyLSiXQ4lyYV23f14mZRQcXnxfHrN0vCai+ak9G0pp9iEQukIIZq5NccEvwRB8PUnZT0KsOoDCINS1qQ==}
    engines: {node: '>=18'}
    dependencies:
      yocto-queue: 1.0.0
    dev: true

  /p-locate@5.0.0:
    resolution: {integrity: sha512-LaNjtRWUBY++zB5nE/NwcaoMylSPk+S+ZHNB1TzdbMJMny6dynpAGt7X/tl/QYq3TIeE6nxHppbo2LGymrG5Pw==}
    engines: {node: '>=10'}
    dependencies:
      p-limit: 3.1.0
    dev: true

  /p-locate@6.0.0:
    resolution: {integrity: sha512-wPrq66Llhl7/4AGC6I+cqxT07LhXvWL08LNXz1fENOw0Ap4sRZZ/gZpTTJ5jpurzzzfS2W/Ge9BY3LgLjCShcw==}
    engines: {node: ^12.20.0 || ^14.13.1 || >=16.0.0}
    dependencies:
      p-limit: 4.0.0
    dev: true

  /pac-proxy-agent@7.0.1:
    resolution: {integrity: sha512-ASV8yU4LLKBAjqIPMbrgtaKIvxQri/yh2OpI+S6hVa9JRkUI3Y3NPFbfngDtY7oFtSMD3w31Xns89mDa3Feo5A==}
    engines: {node: '>= 14'}
    dependencies:
      '@tootallnate/quickjs-emscripten': 0.23.0
      agent-base: 7.1.0
      debug: 4.3.4
      get-uri: 6.0.2
      http-proxy-agent: 7.0.0
      https-proxy-agent: 7.0.2
      pac-resolver: 7.0.0
      socks-proxy-agent: 8.0.2
    transitivePeerDependencies:
      - supports-color
    dev: true

  /pac-resolver@7.0.0:
    resolution: {integrity: sha512-Fd9lT9vJbHYRACT8OhCbZBbxr6KRSawSovFpy8nDGshaK99S/EBhVIHp9+crhxrsZOuvLpgL1n23iyPg6Rl2hg==}
    engines: {node: '>= 14'}
    dependencies:
      degenerator: 5.0.1
      ip: 1.1.8
      netmask: 2.0.2
    dev: true

  /package-json@8.1.1:
    resolution: {integrity: sha512-cbH9IAIJHNj9uXi196JVsRlt7cHKak6u/e6AkL/bkRelZ7rlL3X1YKxsZwa36xipOEKAsdtmaG6aAJoM1fx2zA==}
    engines: {node: '>=14.16'}
    dependencies:
      got: 12.6.1
      registry-auth-token: 5.0.2
      registry-url: 6.0.1
      semver: 7.5.4
    dev: true

  /parent-module@1.0.1:
    resolution: {integrity: sha512-GQ2EWRpQV8/o+Aw8YqtfZZPfNRWZYkbidE9k5rpl/hC3vtHHBfGm2Ifi6qWV+coDGkrUKZAxE3Lot5kcsRlh+g==}
    engines: {node: '>=6'}
    dependencies:
      callsites: 3.1.0
    dev: true

  /parse-json@5.2.0:
    resolution: {integrity: sha512-ayCKvm/phCGxOkYRSCM82iDwct8/EonSEgCSxWxD7ve6jHggsFl4fZVQBPRNgQoKiuV/odhFrGzQXZwbifC8Rg==}
    engines: {node: '>=8'}
    dependencies:
      '@babel/code-frame': 7.23.5
      error-ex: 1.3.2
      json-parse-even-better-errors: 2.3.1
      lines-and-columns: 1.2.4
    dev: true

  /parse-json@7.1.1:
    resolution: {integrity: sha512-SgOTCX/EZXtZxBE5eJ97P4yGM5n37BwRU+YMsH4vNzFqJV/oWFXXCmwFlgWUM4PrakybVOueJJ6pwHqSVhTFDw==}
    engines: {node: '>=16'}
    dependencies:
      '@babel/code-frame': 7.23.5
      error-ex: 1.3.2
      json-parse-even-better-errors: 3.0.1
      lines-and-columns: 2.0.4
      type-fest: 3.13.1
    dev: true

  /parse-json@8.1.0:
    resolution: {integrity: sha512-rum1bPifK5SSar35Z6EKZuYPJx85pkNaFrxBK3mwdfSJ1/WKbYrjoW/zTPSjRRamfmVX1ACBIdFAO0VRErW/EA==}
    engines: {node: '>=18'}
    dependencies:
      '@babel/code-frame': 7.23.5
      index-to-position: 0.1.2
      type-fest: 4.9.0
    dev: false

  /parse-path@7.0.0:
    resolution: {integrity: sha512-Euf9GG8WT9CdqwuWJGdf3RkUcTBArppHABkO7Lm8IzRQp0e2r/kkFnmhu4TSK30Wcu5rVAZLmfPKSBBi9tWFog==}
    dependencies:
      protocols: 2.0.1
    dev: true

  /parse-url@8.1.0:
    resolution: {integrity: sha512-xDvOoLU5XRrcOZvnI6b8zA6n9O9ejNk/GExuz1yBuWUGn9KA97GI6HTs6u02wKara1CeVmZhH+0TZFdWScR89w==}
    dependencies:
      parse-path: 7.0.0
    dev: true

  /parse5@7.1.2:
    resolution: {integrity: sha512-Czj1WaSVpaoj0wbhMzLmWD69anp2WH7FXMB9n1Sy8/ZFF9jolSQVMu1Ij5WIyGmcBmhk7EOndpO4mIpihVqAXw==}
    dependencies:
      entities: 4.5.0
    dev: true

  /path-exists@4.0.0:
    resolution: {integrity: sha512-ak9Qy5Q7jYb2Wwcey5Fpvg2KoAc/ZIhLSLOSBmRmygPsGwkVVt0fZa0qrtMz+m6tJTAHfZQ8FnmB4MG4LWy7/w==}
    engines: {node: '>=8'}
    dev: true

  /path-exists@5.0.0:
    resolution: {integrity: sha512-RjhtfwJOxzcFmNOi6ltcbcu4Iu+FL3zEj83dk4kAS+fVpTxXLO1b38RvJgT/0QwvV/L3aY9TAnyv0EOqW4GoMQ==}
    engines: {node: ^12.20.0 || ^14.13.1 || >=16.0.0}
    dev: true

  /path-is-absolute@1.0.1:
    resolution: {integrity: sha512-AVbw3UJ2e9bq64vSaS9Am0fje1Pa8pbGqTTsmXfaIiMpnr5DlDhfJOuLj9Sf95ZPVDAUerDfEk88MPmPe7UCQg==}
    engines: {node: '>=0.10.0'}
    dev: true

  /path-key@3.1.1:
    resolution: {integrity: sha512-ojmeN0qd+y0jszEtoY48r0Peq5dwMEkIlCOu6Q5f41lfkswXuKtYrhgoTpLnyIcHm24Uhqx+5Tqm2InSwLhE6Q==}
    engines: {node: '>=8'}
    dev: true

  /path-key@4.0.0:
    resolution: {integrity: sha512-haREypq7xkM7ErfgIyA0z+Bj4AGKlMSdlQE2jvJo6huWD1EdkKYV+G/T4nq0YEF2vgTT8kqMFKo1uHn950r4SQ==}
    engines: {node: '>=12'}
    dev: true

  /path-parse@1.0.7:
    resolution: {integrity: sha512-LDJzPVEEEPR+y48z93A0Ed0yXb8pAByGWo/k5YYdYgpY2/2EsOsksJrq7lOHxryrVOn1ejG6oAp8ahvOIQD8sw==}
    dev: true

  /path-scurry@1.10.1:
    resolution: {integrity: sha512-MkhCqzzBEpPvxxQ71Md0b1Kk51W01lrYvlMzSUaIzNsODdd7mqhiimSZlr+VegAz5Z6Vzt9Xg2ttE//XBhH3EQ==}
    engines: {node: '>=16 || 14 >=14.17'}
    dependencies:
      lru-cache: 10.1.0
      minipass: 7.0.4
    dev: true

  /path-type@4.0.0:
    resolution: {integrity: sha512-gDKb8aZMDeD/tZWs9P6+q0J9Mwkdl6xMV8TjnGP3qJVJ06bdMgkbBlLU8IdfOsIsFz2BW1rNVT3XuNEl8zPAvw==}
    engines: {node: '>=8'}
    dev: true

  /path-type@5.0.0:
    resolution: {integrity: sha512-5HviZNaZcfqP95rwpv+1HDgUamezbqdSYTyzjTvwtJSnIH+3vnbmWsItli8OFEndS984VT55M3jduxZbX351gg==}
    engines: {node: '>=12'}
    dev: true

  /pathe@1.1.1:
    resolution: {integrity: sha512-d+RQGp0MAYTIaDBIMmOfMwz3E+LOZnxx1HZd5R18mmCZY0QBlK0LDZfPc8FW8Ed2DlvsuE6PRjroDY+wg4+j/Q==}
    dev: true

  /pathval@1.1.1:
    resolution: {integrity: sha512-Dp6zGqpTdETdR63lehJYPeIOqpiNBNtc7BpWSLrOje7UaIsE5aY92r/AunQA7rsXvet3lrJ3JnZX29UPTKXyKQ==}
    dev: true

  /pend@1.2.0:
    resolution: {integrity: sha512-F3asv42UuXchdzt+xXqfW1OGlVBe+mxa2mqI0pg5yAHZPvFmY3Y6drSf/GQ1A86WgWEN9Kzh/WrgKa6iGcHXLg==}
    dev: true

  /picocolors@1.0.0:
    resolution: {integrity: sha512-1fygroTLlHu66zi26VoTDv8yRgm0Fccecssto+MhsZ0D/DGW2sm8E8AjW7NU5VVTRt5GxbeZ5qBuJr+HyLYkjQ==}
    dev: true

  /picomatch@2.3.1:
    resolution: {integrity: sha512-JU3teHTNjmE2VCGFzuY8EXzCDVwEqB2a8fsIvwaStHhAWJEeVd1o1QD80CU6+ZdEXXSLbSsuLwJjkCBWqRQUVA==}
    engines: {node: '>=8.6'}
    dev: true

  /pidtree@0.6.0:
    resolution: {integrity: sha512-eG2dWTVw5bzqGRztnHExczNxt5VGsE6OwTeCG3fdUf9KBsZzO3R5OIIIzWR+iZA0NtZ+RDVdaoE2dK1cn6jH4g==}
    engines: {node: '>=0.10'}
    hasBin: true
    dev: true

  /pkg-types@1.0.3:
    resolution: {integrity: sha512-nN7pYi0AQqJnoLPC9eHFQ8AcyaixBUOwvqc5TDnIKCMEE6I0y8P7OKA7fPexsXGCGxQDl/cmrLAp26LhcwxZ4A==}
    dependencies:
      jsonc-parser: 3.2.0
      mlly: 1.4.2
      pathe: 1.1.1
    dev: true

  /postcss@8.4.32:
    resolution: {integrity: sha512-D/kj5JNu6oo2EIy+XL/26JEDTlIbB8hw85G8StOE6L74RQAVVP5rej6wxCNqyMbR4RkPfqvezVbPw81Ngd6Kcw==}
    engines: {node: ^10 || ^12 || >=14}
    dependencies:
      nanoid: 3.3.7
      picocolors: 1.0.0
      source-map-js: 1.0.2
    dev: true

  /prelude-ls@1.2.1:
    resolution: {integrity: sha512-vkcDPrRZo1QZLbn5RLGPpg/WmIQ65qoWWhcGKf/b5eplkkarX0m9z8ppCat4mlOqUsWpyNuYgO3VRyrYHSzX5g==}
    engines: {node: '>= 0.8.0'}
    dev: true

  /prettier@3.1.1:
    resolution: {integrity: sha512-22UbSzg8luF4UuZtzgiUOfcGM8s4tjBv6dJRT7j275NXsy2jb4aJa4NNveul5x4eqlF1wuhuR2RElK71RvmVaw==}
    engines: {node: '>=14'}
    hasBin: true
    dev: true

  /pretty-format@27.5.1:
    resolution: {integrity: sha512-Qb1gy5OrP5+zDf2Bvnzdl3jsTf1qXVMazbvCoKhtKqVs4/YK4ozX4gKQJJVyNe+cajNPn0KoC0MC3FUmaHWEmQ==}
    engines: {node: ^10.13.0 || ^12.13.0 || ^14.15.0 || >=15.0.0}
    dependencies:
      ansi-regex: 5.0.1
      ansi-styles: 5.2.0
      react-is: 17.0.2
    dev: true

  /pretty-format@29.7.0:
    resolution: {integrity: sha512-Pdlw/oPxN+aXdmM9R00JVC9WVFoCLTKJvDVLgmJ+qAffBMxsV85l/Lu7sNx4zSzPyoL2euImuEwHhOXdEgNFZQ==}
    engines: {node: ^14.15.0 || ^16.10.0 || >=18.0.0}
    dependencies:
      '@jest/schemas': 29.6.3
      ansi-styles: 5.2.0
      react-is: 18.2.0
    dev: true

  /process-nextick-args@2.0.1:
    resolution: {integrity: sha512-3ouUOpQhtgrbOa17J7+uxOTpITYWaGP7/AhoR3+A+/1e9skrzelGi/dXzEYyvbxubEF6Wn2ypscTKiKJFFn1ag==}
    dev: true

  /progress@2.0.3:
    resolution: {integrity: sha512-7PiHtLll5LdnKIMw100I+8xJXR5gW2QwWYkT6iJva0bXitZKa/XMrSbdmg3r2Xnaidz9Qumd0VPaMrZlF9V9sA==}
    engines: {node: '>=0.4.0'}
    dev: true

  /promise.allsettled@1.0.7:
    resolution: {integrity: sha512-hezvKvQQmsFkOdrZfYxUxkyxl8mgFQeT259Ajj9PXdbg9VzBCWrItOev72JyWxkCD5VSSqAeHmlN3tWx4DlmsA==}
    engines: {node: '>= 0.4'}
    dependencies:
      array.prototype.map: 1.0.6
      call-bind: 1.0.5
      define-properties: 1.2.1
      es-abstract: 1.22.3
      get-intrinsic: 1.2.2
      iterate-value: 1.0.2
    dev: true

  /propagate@2.0.1:
    resolution: {integrity: sha512-vGrhOavPSTz4QVNuBNdcNXePNdNMaO1xj9yBeH1ScQPjk/rhg9sSlCXPhMkFuaNNW/syTvYqsnbIJxMBfRbbag==}
    engines: {node: '>= 8'}
    dev: true

  /proto-list@1.2.4:
    resolution: {integrity: sha512-vtK/94akxsTMhe0/cbfpR+syPuszcuwhqVjJq26CuNDgFGj682oRBXOP5MJpv2r7JtE8MsiepGIqvvOTBwn2vA==}
    dev: true

  /protocols@2.0.1:
    resolution: {integrity: sha512-/XJ368cyBJ7fzLMwLKv1e4vLxOju2MNAIokcr7meSaNcVbWz/CPcW22cP04mwxOErdA5mwjA8Q6w/cdAQxVn7Q==}
    dev: true

  /proxy-agent@6.3.0:
    resolution: {integrity: sha512-0LdR757eTj/JfuU7TL2YCuAZnxWXu3tkJbg4Oq3geW/qFNT/32T0sp2HnZ9O0lMR4q3vwAt0+xCA8SR0WAD0og==}
    engines: {node: '>= 14'}
    dependencies:
      agent-base: 7.1.0
      debug: 4.3.4
      http-proxy-agent: 7.0.0
      https-proxy-agent: 7.0.2
      lru-cache: 7.18.3
      pac-proxy-agent: 7.0.1
      proxy-from-env: 1.1.0
      socks-proxy-agent: 8.0.2
    transitivePeerDependencies:
      - supports-color
    dev: true

  /proxy-agent@6.3.1:
    resolution: {integrity: sha512-Rb5RVBy1iyqOtNl15Cw/llpeLH8bsb37gM1FUfKQ+Wck6xHlbAhWGUFiTRHtkjqGTA5pSHz6+0hrPW/oECihPQ==}
    engines: {node: '>= 14'}
    dependencies:
      agent-base: 7.1.0
      debug: 4.3.4
      http-proxy-agent: 7.0.0
      https-proxy-agent: 7.0.2
      lru-cache: 7.18.3
      pac-proxy-agent: 7.0.1
      proxy-from-env: 1.1.0
      socks-proxy-agent: 8.0.2
    transitivePeerDependencies:
      - supports-color
    dev: true

  /proxy-from-env@1.1.0:
    resolution: {integrity: sha512-D+zkORCbA9f1tdWRK0RaCR3GPv50cMxcrz4X8k5LTSUD1Dkw47mKJEZQNunItRTkWwgtaUSo1RVFRIG9ZXiFYg==}
    dev: true

  /psl@1.9.0:
    resolution: {integrity: sha512-E/ZsdU4HLs/68gYzgGTkMicWTLPdAftJLfJFlLUAAKZGkStNU72sZjT66SnMDVOfOWY/YAoiD7Jxa9iHvngcag==}
    dev: true

  /pump@3.0.0:
    resolution: {integrity: sha512-LwZy+p3SFs1Pytd/jYct4wpv49HiYCqd9Rlc5ZVdk0V+8Yzv6jR5Blk3TRmPL1ft69TxP0IMZGJ+WPFU2BFhww==}
    dependencies:
      end-of-stream: 1.4.4
      once: 1.4.0
    dev: true

  /punycode@2.3.1:
    resolution: {integrity: sha512-vYt7UD1U9Wg6138shLtLOvdAu+8DsC/ilFtEVHcH+wydcSpNE20AfSOduf6MkRFahL5FY7X1oU7nKVZFtfq8Fg==}
    engines: {node: '>=6'}
    dev: true

  /pupa@3.1.0:
    resolution: {integrity: sha512-FLpr4flz5xZTSJxSeaheeMKN/EDzMdK7b8PTOC6a5PYFKTucWbdqjgqaEyH0shFiSJrVB1+Qqi4Tk19ccU6Aug==}
    engines: {node: '>=12.20'}
    dependencies:
      escape-goat: 4.0.0
    dev: true

  /puppeteer-core@20.9.0(typescript@5.3.3):
    resolution: {integrity: sha512-H9fYZQzMTRrkboEfPmf7m3CLDN6JvbxXA3qTtS+dFt27tR+CsFHzPsT6pzp6lYL6bJbAPaR0HaPO6uSi+F94Pg==}
    engines: {node: '>=16.3.0'}
    peerDependencies:
      typescript: '>= 4.7.4'
    peerDependenciesMeta:
      typescript:
        optional: true
    dependencies:
      '@puppeteer/browsers': 1.4.6(typescript@5.3.3)
      chromium-bidi: 0.4.16(devtools-protocol@0.0.1147663)
      cross-fetch: 4.0.0
      debug: 4.3.4
      devtools-protocol: 0.0.1147663
      typescript: 5.3.3
      ws: 8.13.0
    transitivePeerDependencies:
      - bufferutil
      - encoding
      - supports-color
      - utf-8-validate
    dev: true

  /query-selector-shadow-dom@1.0.1:
    resolution: {integrity: sha512-lT5yCqEBgfoMYpf3F2xQRK7zEr1rhIIZuceDK6+xRkJQ4NMbHTwXqk4NkwDwQMNqXgG9r9fyHnzwNVs6zV5KRw==}
    dev: true

  /querystringify@2.2.0:
    resolution: {integrity: sha512-FIqgj2EUvTa7R50u0rGsyTftzjYmv/a3hO345bZNrqabNqjtgiDMgmo4mkUjd+nzU5oF3dClKqFIPUKybUyqoQ==}
    dev: true

  /queue-microtask@1.2.3:
    resolution: {integrity: sha512-NuaNSa6flKT5JaSYQzJok04JzTL1CA6aGhv5rfLW3PgqA+M2ChpZQnAC8h8i4ZFkBS8X5RqkDBHA7r4hej3K9A==}
    dev: true

  /queue-tick@1.0.1:
    resolution: {integrity: sha512-kJt5qhMxoszgU/62PLP1CJytzd2NKetjSRnyuj31fDd3Rlcz3fzlFdFLD1SItunPwyqEOkca6GbV612BWfaBag==}
    dev: true

  /quick-lru@5.1.1:
    resolution: {integrity: sha512-WuyALRjWPDGtt/wzJiadO5AXY+8hZ80hVpe6MyivgraREW751X3SbhRvG3eLKOYN+8VEvqLcf3wdnt44Z4S4SA==}
    engines: {node: '>=10'}
    dev: true

  /rc@1.2.8:
    resolution: {integrity: sha512-y3bGgqKj3QBdxLbLkomlohkvsA8gdAiUQlSBJnBhfn+BPxg4bc62d8TcBW15wavDfgexCgccckhcZvywyQYPOw==}
    hasBin: true
    dependencies:
      deep-extend: 0.6.0
      ini: 1.3.8
      minimist: 1.2.8
      strip-json-comments: 2.0.1
    dev: true

  /react-is@17.0.2:
    resolution: {integrity: sha512-w2GsyukL62IJnlaff/nRegPQR94C/XXamvMWmSHRJ4y7Ts/4ocGRmTHvOs8PSE6pB3dWOrD/nueuU5sduBsQ4w==}
    dev: true

  /react-is@18.2.0:
    resolution: {integrity: sha512-xWGDIW6x921xtzPkhiULtthJHoJvBbF3q26fzloPCK0hsvxtPVelvftw3zjbHWSkR2km9Z+4uxbDDK/6Zw9B8w==}
    dev: true

  /read-package-up@11.0.0:
    resolution: {integrity: sha512-MbgfoNPANMdb4oRBNg5eqLbB2t2r+o5Ua1pNt8BqGp4I0FJZhuVSOj3PaBPni4azWuSzEdNn2evevzVmEk1ohQ==}
    engines: {node: '>=18'}
    dependencies:
      find-up-simple: 1.0.0
      read-pkg: 9.0.1
      type-fest: 4.9.0
    dev: false

  /read-pkg-up@10.1.0:
    resolution: {integrity: sha512-aNtBq4jR8NawpKJQldrQcSW9y/d+KWH4v24HWkHljOZ7H0av+YTGANBzRh9A5pw7v/bLVsLVPpOhJ7gHNVy8lA==}
    engines: {node: '>=16'}
    dependencies:
      find-up: 6.3.0
      read-pkg: 8.1.0
      type-fest: 4.9.0
    dev: true

  /read-pkg@8.1.0:
    resolution: {integrity: sha512-PORM8AgzXeskHO/WEv312k9U03B8K9JSiWF/8N9sUuFjBa+9SF2u6K7VClzXwDXab51jCd8Nd36CNM+zR97ScQ==}
    engines: {node: '>=16'}
    dependencies:
      '@types/normalize-package-data': 2.4.4
      normalize-package-data: 6.0.0
      parse-json: 7.1.1
      type-fest: 4.9.0
    dev: true

  /read-pkg@9.0.1:
    resolution: {integrity: sha512-9viLL4/n1BJUCT1NXVTdS1jtm80yDEgR5T4yCelII49Mbj0v1rZdKqj7zCiYdbB0CuCgdrvHcNogAKTFPBocFA==}
    engines: {node: '>=18'}
    dependencies:
      '@types/normalize-package-data': 2.4.4
      normalize-package-data: 6.0.0
      parse-json: 8.1.0
      type-fest: 4.9.0
      unicorn-magic: 0.1.0
    dev: false

  /readable-stream@2.3.8:
    resolution: {integrity: sha512-8p0AUk4XODgIewSi0l8Epjs+EVnWiK7NoDIEGU0HhE7+ZyY8D1IMY7odu5lRrFXGg71L15KG8QrPmum45RTtdA==}
    dependencies:
      core-util-is: 1.0.3
      inherits: 2.0.4
      isarray: 1.0.0
      process-nextick-args: 2.0.1
      safe-buffer: 5.1.2
      string_decoder: 1.1.1
      util-deprecate: 1.0.2
    dev: true

  /readable-stream@3.6.2:
    resolution: {integrity: sha512-9u/sniCrY3D5WdsERHzHE4G2YCXqoG5FTHUiCC4SIbr6XcLZBY05ya9EKjYek9O5xOAwjGq+1JdGBAS7Q9ScoA==}
    engines: {node: '>= 6'}
    dependencies:
      inherits: 2.0.4
      string_decoder: 1.3.0
      util-deprecate: 1.0.2
    dev: true

  /readdir-glob@1.1.3:
    resolution: {integrity: sha512-v05I2k7xN8zXvPD9N+z/uhXPaj0sUFCe2rcWZIpBsqxfP7xXFQ0tipAd/wjj1YxWyWtUS5IDJpOG82JKt2EAVA==}
    dependencies:
      minimatch: 5.1.6
    dev: true

  /readdirp@3.6.0:
    resolution: {integrity: sha512-hOS089on8RduqdbhvQ5Z37A0ESjsqz6qnRcffsMU3495FuTdqSm+7bhJ29JvIOsBDEEnan5DPu9t3To9VRlMzA==}
    engines: {node: '>=8.10.0'}
    dependencies:
      picomatch: 2.3.1
    dev: true

  /rechoir@0.6.2:
    resolution: {integrity: sha512-HFM8rkZ+i3zrV+4LQjwQ0W+ez98pApMGM3HUrN04j3CqzPOzl9nmP15Y8YXNm8QHGv/eacOVEjqhmWpkRV0NAw==}
    engines: {node: '>= 0.10'}
    dependencies:
      resolve: 1.22.8
    dev: true

  /recursive-readdir@2.2.3:
    resolution: {integrity: sha512-8HrF5ZsXk5FAH9dgsx3BlUer73nIhuj+9OrQwEbLTPOBzGkL1lsFCR01am+v+0m2Cmbs1nP12hLDl5FA7EszKA==}
    engines: {node: '>=6.0.0'}
    dependencies:
      minimatch: 3.1.2
    dev: true

  /regenerator-runtime@0.14.1:
    resolution: {integrity: sha512-dYnhHh0nJoMfnkZs6GmmhFknAGRrLznOu5nc9ML+EJxGvrx6H7teuevqVqCuPcPK//3eDrrjQhehXVx9cnkGdw==}
    dev: true

  /regexp.prototype.flags@1.5.1:
    resolution: {integrity: sha512-sy6TXMN+hnP/wMy+ISxg3krXx7BAtWVO4UouuCN/ziM9UEne0euamVNafDfvC83bRNr95y0V5iijeDQFUNpvrg==}
    engines: {node: '>= 0.4'}
    dependencies:
      call-bind: 1.0.5
      define-properties: 1.2.1
      set-function-name: 2.0.1
    dev: true

  /registry-auth-token@5.0.2:
    resolution: {integrity: sha512-o/3ikDxtXaA59BmZuZrJZDJv8NMDGSj+6j6XaeBmHw8eY1i1qd9+6H+LjVvQXx3HN6aRCGa1cUdJ9RaJZUugnQ==}
    engines: {node: '>=14'}
    dependencies:
      '@pnpm/npm-conf': 2.2.2
    dev: true

  /registry-url@6.0.1:
    resolution: {integrity: sha512-+crtS5QjFRqFCoQmvGduwYWEBng99ZvmFvF+cUJkGYF1L1BfU8C6Zp9T7f5vPAwyLkUExpvK+ANVZmGU49qi4Q==}
    engines: {node: '>=12'}
    dependencies:
      rc: 1.2.8
    dev: true

  /release-it@17.0.1(typescript@5.3.3):
    resolution: {integrity: sha512-XHeirIW8ptkkrH1+uCg+ditclZJbSKeovrtIb42v3s2S/icF2xCTwFHpbvAKQGqBVJ5Zm49If8bwsryi247KdQ==}
    engines: {node: '>=18'}
    hasBin: true
    dependencies:
      '@iarna/toml': 2.2.5
      '@octokit/rest': 20.0.2
      async-retry: 1.3.3
      chalk: 5.3.0
      cosmiconfig: 8.3.6(typescript@5.3.3)
      execa: 8.0.1
      git-url-parse: 13.1.1
      globby: 14.0.0
      got: 13.0.0
      inquirer: 9.2.12
      is-ci: 3.0.1
      issue-parser: 6.0.0
      lodash: 4.17.21
      mime-types: 2.1.35
      new-github-release-url: 2.0.0
      node-fetch: 3.3.2
      open: 9.1.0
      ora: 7.0.1
      os-name: 5.1.0
      promise.allsettled: 1.0.7
      proxy-agent: 6.3.1
      semver: 7.5.4
      shelljs: 0.8.5
      update-notifier: 7.0.0
      url-join: 5.0.0
      wildcard-match: 5.1.2
      yargs-parser: 21.1.1
    transitivePeerDependencies:
      - supports-color
      - typescript
    dev: true

  /require-directory@2.1.1:
    resolution: {integrity: sha512-fGxEI7+wsG9xrvdjsrlmL22OMTTiHRwAMroiEeMgq8gzoLC/PQr7RsRDSTLUg/bZAZtF+TVIkHc6/4RIKrui+Q==}
    engines: {node: '>=0.10.0'}
    dev: true

  /requires-port@1.0.0:
    resolution: {integrity: sha512-KigOCHcocU3XODJxsu8i/j8T9tzT4adHiecwORRQ0ZZFcp7ahwXuRU1m+yuO90C5ZUyGeGfocHDI14M3L3yDAQ==}
    dev: true

  /resolve-alpn@1.2.1:
    resolution: {integrity: sha512-0a1F4l73/ZFZOakJnQ3FvkJ2+gSTQWz/r2KE5OdDY0TxPm5h4GkqkWWfM47T7HsbnOtcJVEF4epCVy6u7Q3K+g==}
    dev: true

  /resolve-from@4.0.0:
    resolution: {integrity: sha512-pb/MYmXstAkysRFx8piNI1tGFNQIFA3vkE3Gq4EuA1dF6gHp/+vgZqsCGJapvy8N3Q+4o7FwvquPJcnZ7RYy4g==}
    engines: {node: '>=4'}
    dev: true

  /resolve@1.22.8:
    resolution: {integrity: sha512-oKWePCxqpd6FlLvGV1VU0x7bkPmmCNolxzjMf4NczoDnQcIWrAF+cPtZn5i6n+RfD2d9i0tzpKnG6Yk168yIyw==}
    hasBin: true
    dependencies:
      is-core-module: 2.13.1
      path-parse: 1.0.7
      supports-preserve-symlinks-flag: 1.0.0
    dev: true

  /responselike@2.0.1:
    resolution: {integrity: sha512-4gl03wn3hj1HP3yzgdI7d3lCkF95F21Pz4BPGvKHinyQzALR5CapwC8yIi0Rh58DEMQ/SguC03wFj2k0M/mHhw==}
    dependencies:
      lowercase-keys: 2.0.0
    dev: true

  /responselike@3.0.0:
    resolution: {integrity: sha512-40yHxbNcl2+rzXvZuVkrYohathsSJlMTXKryG5y8uciHv1+xDLHQpgjG64JUO9nrEq2jGLH6IZ8BcZyw3wrweg==}
    engines: {node: '>=14.16'}
    dependencies:
      lowercase-keys: 3.0.0
    dev: true

  /resq@1.11.0:
    resolution: {integrity: sha512-G10EBz+zAAy3zUd/CDoBbXRL6ia9kOo3xRHrMDsHljI0GDkhYlyjwoCx5+3eCC4swi1uCoZQhskuJkj7Gp57Bw==}
    dependencies:
      fast-deep-equal: 2.0.1
    dev: true

  /restore-cursor@3.1.0:
    resolution: {integrity: sha512-l+sSefzHpj5qimhFSE5a8nufZYAM3sBSVMAPtYkmC+4EH2anSGaEMXSD0izRQbu9nfyQ9y5JrVmp7E8oZrUjvA==}
    engines: {node: '>=8'}
    dependencies:
      onetime: 5.1.2
      signal-exit: 3.0.7
    dev: true

  /restore-cursor@4.0.0:
    resolution: {integrity: sha512-I9fPXU9geO9bHOt9pHHOhOkYerIMsmVaWB0rA2AI9ERh/+x/i7MV5HKBNrg+ljO5eoPVgCcnFuRjJ9uH6I/3eg==}
    engines: {node: ^12.20.0 || ^14.13.1 || >=16.0.0}
    dependencies:
      onetime: 5.1.2
      signal-exit: 3.0.7
    dev: true

  /retry@0.13.1:
    resolution: {integrity: sha512-XQBQ3I8W1Cge0Seh+6gjj03LbmRFWuoszgK9ooCpwYIrhhoO80pfq4cUkU5DkknwfOfFteRwlZ56PYOGYyFWdg==}
    engines: {node: '>= 4'}
    dev: true

  /reusify@1.0.4:
    resolution: {integrity: sha512-U9nH88a3fc/ekCF1l0/UP1IosiuIjyTh7hBvXVMHYgVcfGvt897Xguj2UOLDeI5BG2m7/uwyaLVT6fbtCwTyzw==}
    engines: {iojs: '>=1.0.0', node: '>=0.10.0'}
    dev: true

  /rfdc@1.3.0:
    resolution: {integrity: sha512-V2hovdzFbOi77/WajaSMXk2OLm+xNIeQdMMuB7icj7bk6zi2F8GGAxigcnDFpJHbNyNcgyJDiP+8nOrY5cZGrA==}
    dev: true

  /rgb2hex@0.2.5:
    resolution: {integrity: sha512-22MOP1Rh7sAo1BZpDG6R5RFYzR2lYEgwq7HEmyW2qcsOqR2lQKmn+O//xV3YG/0rrhMC6KVX2hU+ZXuaw9a5bw==}
    dev: true

  /rimraf@2.7.1:
    resolution: {integrity: sha512-uWjbaKIK3T1OSVptzX7Nl6PvQ3qAGtKEtVRjRuazjfL3Bx5eI409VZSqgND+4UNnmzLVdPj9FqFJNPqBZFve4w==}
    hasBin: true
    dependencies:
      glob: 7.2.3
    dev: true

  /rimraf@3.0.2:
    resolution: {integrity: sha512-JZkJMZkAGFFPP2YqXZXPbMlMBgsxzE8ILs4lMIX/2o0L9UBw9O/Y3o6wFw/i9YLapcUJWwqbi3kdxIPdC62TIA==}
    hasBin: true
    dependencies:
      glob: 7.2.3
    dev: true

  /rimraf@5.0.5:
    resolution: {integrity: sha512-CqDakW+hMe/Bz202FPEymy68P+G50RfMQK+Qo5YUqc9SPipvbGjCGKd0RSKEelbsfQuw3g5NZDSrlZZAJurH1A==}
    engines: {node: '>=14'}
    hasBin: true
    dependencies:
      glob: 10.3.10
    dev: true

  /roarr@2.15.4:
    resolution: {integrity: sha512-CHhPh+UNHD2GTXNYhPWLnU8ONHdI+5DI+4EYIAOaiD63rHeYlZvyh8P+in5999TTSFgUYuKUAjzRI4mdh/p+2A==}
    engines: {node: '>=8.0'}
    requiresBuild: true
    dependencies:
      boolean: 3.2.0
      detect-node: 2.1.0
      globalthis: 1.0.3
      json-stringify-safe: 5.0.1
      semver-compare: 1.0.0
      sprintf-js: 1.1.3
    dev: true
    optional: true

  /rollup@4.9.2:
    resolution: {integrity: sha512-66RB8OtFKUTozmVEh3qyNfH+b+z2RXBVloqO2KCC/pjFaGaHtxP9fVfOQKPSGXg2mElmjmxjW/fZ7iKrEpMH5Q==}
    engines: {node: '>=18.0.0', npm: '>=8.0.0'}
    hasBin: true
    optionalDependencies:
      '@rollup/rollup-android-arm-eabi': 4.9.2
      '@rollup/rollup-android-arm64': 4.9.2
      '@rollup/rollup-darwin-arm64': 4.9.2
      '@rollup/rollup-darwin-x64': 4.9.2
      '@rollup/rollup-linux-arm-gnueabihf': 4.9.2
      '@rollup/rollup-linux-arm64-gnu': 4.9.2
      '@rollup/rollup-linux-arm64-musl': 4.9.2
      '@rollup/rollup-linux-riscv64-gnu': 4.9.2
      '@rollup/rollup-linux-x64-gnu': 4.9.2
      '@rollup/rollup-linux-x64-musl': 4.9.2
      '@rollup/rollup-win32-arm64-msvc': 4.9.2
      '@rollup/rollup-win32-ia32-msvc': 4.9.2
      '@rollup/rollup-win32-x64-msvc': 4.9.2
      fsevents: 2.3.3
    dev: true

  /rrweb-cssom@0.6.0:
    resolution: {integrity: sha512-APM0Gt1KoXBz0iIkkdB/kfvGOwC4UuJFeG/c+yV7wSc7q96cG/kJ0HiYCnzivD9SB53cLV1MlHFNfOuPaadYSw==}
    dev: true

  /run-applescript@5.0.0:
    resolution: {integrity: sha512-XcT5rBksx1QdIhlFOCtgZkB99ZEouFZ1E2Kc2LHqNW13U3/74YGdkQRmThTwxy4QIyookibDKYZOPqX//6BlAg==}
    engines: {node: '>=12'}
    dependencies:
      execa: 5.1.1
    dev: true

  /run-async@3.0.0:
    resolution: {integrity: sha512-540WwVDOMxA6dN6We19EcT9sc3hkXPw5mzRNGM3FkdN/vtE9NFvj5lFAPNwUDmJjXidm3v7TC1cTE7t17Ulm1Q==}
    engines: {node: '>=0.12.0'}
    dev: true

  /run-parallel@1.2.0:
    resolution: {integrity: sha512-5l4VyZR86LZ/lDxZTR6jqL8AFE2S0IFLMP26AbjsLVADxHdhB/c0GUsH+y39UfCi3dzz8OlQuPmnaJOMoDHQBA==}
    dependencies:
      queue-microtask: 1.2.3
    dev: true

  /rxjs@7.8.1:
    resolution: {integrity: sha512-AA3TVj+0A2iuIoQkWEK/tqFjBq2j+6PO6Y0zJcvzLAFhEFIO3HL0vls9hWLncZbAAbK0mar7oZ4V079I/qPMxg==}
    dependencies:
      tslib: 2.6.2
    dev: true

  /safaridriver@0.1.1:
    resolution: {integrity: sha512-dpCmh2EYKh9G61nR+ve0w2+WW2YJX59Rtke0pUoUXbvGKPDLK+NcL7I3VBS1UcGJbA6ptQTT82JcGwJHALD0kQ==}
    dev: true

  /safe-array-concat@1.0.1:
    resolution: {integrity: sha512-6XbUAseYE2KtOuGueyeobCySj9L4+66Tn6KQMOPQJrAJEowYKW/YR/MGJZl7FdydUdaFu4LYyDZjxf4/Nmo23Q==}
    engines: {node: '>=0.4'}
    dependencies:
      call-bind: 1.0.5
      get-intrinsic: 1.2.2
      has-symbols: 1.0.3
      isarray: 2.0.5
    dev: true

  /safe-buffer@5.1.2:
    resolution: {integrity: sha512-Gd2UZBJDkXlY7GbJxfsE8/nvKkUEU1G38c1siN6QP6a9PT9MmHB8GnpscSmMJSoF8LOIrt8ud/wPtojys4G6+g==}
    dev: true

  /safe-buffer@5.2.1:
    resolution: {integrity: sha512-rp3So07KcdmmKbGvgaNxQSJr7bGVSVk5S9Eq1F+ppbRo70+YeaDxkw5Dd8NPN+GD6bjnYm2VuPuCXmpuYvmCXQ==}
    dev: true

  /safe-regex-test@1.0.0:
    resolution: {integrity: sha512-JBUUzyOgEwXQY1NuPtvcj/qcBDbDmEvWufhlnXZIm75DEHp+afM1r1ujJpJsV/gSM4t59tpDyPi1sd6ZaPFfsA==}
    dependencies:
      call-bind: 1.0.5
      get-intrinsic: 1.2.2
      is-regex: 1.1.4
    dev: true

  /safer-buffer@2.1.2:
    resolution: {integrity: sha512-YZo3K82SD7Riyi0E1EQPojLz7kpepnSQI9IyPbHHg1XXXevb5dJI7tpyN2ADxGcQbHG7vcyRHk0cbwqcQriUtg==}
    dev: true

  /saxes@6.0.0:
    resolution: {integrity: sha512-xAg7SOnEhrm5zI3puOOKyy1OMcMlIJZYNJY7xLBwSze0UjhPLnWfj2GF2EpT0jmzaJKIWKHLsaSSajf35bcYnA==}
    engines: {node: '>=v12.22.7'}
    dependencies:
      xmlchars: 2.2.0
    dev: true

  /semver-compare@1.0.0:
    resolution: {integrity: sha512-YM3/ITh2MJ5MtzaM429anh+x2jiLVjqILF4m4oyQB18W7Ggea7BfqdH/wGMK7dDiMghv/6WG7znWMwUDzJiXow==}
    requiresBuild: true
    dev: true
    optional: true

  /semver-diff@4.0.0:
    resolution: {integrity: sha512-0Ju4+6A8iOnpL/Thra7dZsSlOHYAHIeMxfhWQRI1/VLcT3WDBZKKtQt/QkBOsiIN9ZpuvHE6cGZ0x4glCMmfiA==}
    engines: {node: '>=12'}
    dependencies:
      semver: 7.5.4
    dev: true

  /semver-regex@4.0.5:
    resolution: {integrity: sha512-hunMQrEy1T6Jr2uEVjrAIqjwWcQTgOAcIM52C8MY1EZSD3DDNft04XzvYKPqjED65bNVVko0YI38nYeEHCX3yw==}
    engines: {node: '>=12'}
    dev: false

  /semver@6.3.1:
    resolution: {integrity: sha512-BR7VvDCVHO+q2xBEWskxS6DJE1qRnb7DxzUrogb71CWoSficBxYsiAGd+Kl0mmq/MprG9yArRkyrQxTO6XjMzA==}
    hasBin: true
    dev: true

  /semver@7.5.4:
    resolution: {integrity: sha512-1bCSESV6Pv+i21Hvpxp3Dx+pSD8lIPt8uVjRrxAUt/nbswYc+tK6Y2btiULjd4+fnq15PX+nqQDC7Oft7WkwcA==}
    engines: {node: '>=10'}
    hasBin: true
    dependencies:
      lru-cache: 6.0.0

  /serialize-error@11.0.3:
    resolution: {integrity: sha512-2G2y++21dhj2R7iHAdd0FIzjGwuKZld+7Pl/bTU6YIkrC2ZMbVUjm+luj6A6V34Rv9XfKJDKpTWu9W4Gse1D9g==}
    engines: {node: '>=14.16'}
    dependencies:
      type-fest: 2.19.0
    dev: true

  /serialize-error@7.0.1:
    resolution: {integrity: sha512-8I8TjW5KMOKsZQTvoxjuSIa7foAwPWGOts+6o7sgjz41/qMD9VQHEDxi6PBvK2l0MXUmqZyNpUK+T2tQaaElvw==}
    engines: {node: '>=10'}
    requiresBuild: true
    dependencies:
      type-fest: 0.13.1
    dev: true
    optional: true

  /set-function-length@1.1.1:
    resolution: {integrity: sha512-VoaqjbBJKiWtg4yRcKBQ7g7wnGnLV3M8oLvVWwOk2PdYY6PEFegR1vezXR0tw6fZGF9csVakIRjrJiy2veSBFQ==}
    engines: {node: '>= 0.4'}
    dependencies:
      define-data-property: 1.1.1
      get-intrinsic: 1.2.2
      gopd: 1.0.1
      has-property-descriptors: 1.0.1
    dev: true

  /set-function-name@2.0.1:
    resolution: {integrity: sha512-tMNCiqYVkXIZgc2Hnoy2IvC/f8ezc5koaRFkCjrpWzGpCd3qbZXPzVy9MAZzK1ch/X0jvSkojys3oqJN0qCmdA==}
    engines: {node: '>= 0.4'}
    dependencies:
      define-data-property: 1.1.1
      functions-have-names: 1.2.3
      has-property-descriptors: 1.0.1
    dev: true

  /setimmediate@1.0.5:
    resolution: {integrity: sha512-MATJdZp8sLqDl/68LfQmbP8zKPLQNV6BIZoIgrscFDQ+RsvK/BxeDQOgyxKKoh0y/8h3BqVFnCqQ/gd+reiIXA==}
    dev: true

  /shebang-command@2.0.0:
    resolution: {integrity: sha512-kHxr2zZpYtdmrN1qDjrrX/Z1rR1kG8Dx+gkpK1G4eXmvXswmcE1hTWBWYUzlraYw1/yZp6YuDY77YtvbN0dmDA==}
    engines: {node: '>=8'}
    dependencies:
      shebang-regex: 3.0.0
    dev: true

  /shebang-regex@3.0.0:
    resolution: {integrity: sha512-7++dFhtcx3353uBaq8DDR4NuxBetBzC7ZQOhmTQInHEd6bSrXdiEyzCvG07Z44UYdLShWUyXt5M/yhz8ekcb1A==}
    engines: {node: '>=8'}
    dev: true

  /shelljs@0.8.5:
    resolution: {integrity: sha512-TiwcRcrkhHvbrZbnRcFYMLl30Dfov3HKqzp5tO5b4pt6G/SezKcYhmDg15zXVBswHmctSAQKznqNW2LO5tTDow==}
    engines: {node: '>=4'}
    hasBin: true
    dependencies:
      glob: 7.2.3
      interpret: 1.4.0
      rechoir: 0.6.2
    dev: true

  /shx@0.3.4:
    resolution: {integrity: sha512-N6A9MLVqjxZYcVn8hLmtneQWIJtp8IKzMP4eMnx+nqkvXoqinUPCbUFLp2UcWTEIUONhlk0ewxr/jaVGlc+J+g==}
    engines: {node: '>=6'}
    hasBin: true
    dependencies:
      minimist: 1.2.8
      shelljs: 0.8.5
    dev: true

  /side-channel@1.0.4:
    resolution: {integrity: sha512-q5XPytqFEIKHkGdiMIrY10mvLRvnQh42/+GoBlFW3b2LXLE2xxJpZFdm94we0BaoV3RwJyGqg5wS7epxTv0Zvw==}
    dependencies:
      call-bind: 1.0.5
      get-intrinsic: 1.2.2
      object-inspect: 1.13.1
    dev: true

  /siginfo@2.0.0:
    resolution: {integrity: sha512-ybx0WO1/8bSBLEWXZvEd7gMW3Sn3JFlW3TvX1nREbDLRNQNaeNN8WK0meBwPdAaOI7TtRRRJn/Es1zhrrCHu7g==}
    dev: true

  /signal-exit@3.0.7:
    resolution: {integrity: sha512-wnD2ZE+l+SPC/uoS0vXeE9L1+0wuaMqKlfz9AMUo38JsyLSBWSFcHR1Rri62LZc12vLr1gb3jl7iwQhgwpAbGQ==}
    dev: true

  /signal-exit@4.1.0:
    resolution: {integrity: sha512-bzyZ1e88w9O1iNJbKnOlvYTrWPDl46O1bG0D3XInv+9tkPrxrN8jUUTiFlDkkmKWgn1M6CfIA13SuGqOa9Korw==}
    engines: {node: '>=14'}
    dev: true

  /simmerjs@0.5.6:
    resolution: {integrity: sha512-Z00zGHUp2IVSDUuni6gzBxVVQwAEZ7jVHnqL97+2RaHVWTYKfgCNyCvgm68Uc1M6X84hjatxvtOc24Y9ECLPWQ==}
    dependencies:
      lodash.difference: 4.5.0
      lodash.flatmap: 4.5.0
      lodash.isfunction: 3.0.9
      lodash.take: 4.1.1
      lodash.takeright: 4.1.1
    dev: true

  /slash@3.0.0:
    resolution: {integrity: sha512-g9Q1haeby36OSStwb4ntCGGGaKsaVSjQ68fBxoQcutl5fS1vuY18H3wSt3jFyFtrkx+Kz0V1G85A4MyAdDMi2Q==}
    engines: {node: '>=8'}
    dev: true

  /slash@5.1.0:
    resolution: {integrity: sha512-ZA6oR3T/pEyuqwMgAKT0/hAv8oAXckzbkmR0UkUosQ+Mc4RxGoJkRmwHgHufaenlyAgE1Mxgpdcrf75y6XcnDg==}
    engines: {node: '>=14.16'}
    dev: true

  /slice-ansi@5.0.0:
    resolution: {integrity: sha512-FC+lgizVPfie0kkhqUScwRu1O/lF6NOgJmlCgK+/LYxDCTk8sGelYaHDhFcDN+Sn3Cv+3VSa4Byeo+IMCzpMgQ==}
    engines: {node: '>=12'}
    dependencies:
      ansi-styles: 6.2.1
      is-fullwidth-code-point: 4.0.0
    dev: true

  /slice-ansi@7.1.0:
    resolution: {integrity: sha512-bSiSngZ/jWeX93BqeIAbImyTbEihizcwNjFoRUIY/T1wWQsfsm2Vw1agPKylXvQTU7iASGdHhyqRlqQzfz+Htg==}
    engines: {node: '>=18'}
    dependencies:
      ansi-styles: 6.2.1
      is-fullwidth-code-point: 5.0.0
    dev: true

  /smart-buffer@4.2.0:
    resolution: {integrity: sha512-94hK0Hh8rPqQl2xXc3HsaBoOXKV20MToPkcXvwbISWLEs+64sBq5kFgn2kJDHb1Pry9yrP0dxrCI9RRci7RXKg==}
    engines: {node: '>= 6.0.0', npm: '>= 3.0.0'}
    dev: true

  /socks-proxy-agent@8.0.2:
    resolution: {integrity: sha512-8zuqoLv1aP/66PHF5TqwJ7Czm3Yv32urJQHrVyhD7mmA6d61Zv8cIXQYPTWwmg6qlupnPvs/QKDmfa4P/qct2g==}
    engines: {node: '>= 14'}
    dependencies:
      agent-base: 7.1.0
      debug: 4.3.4
      socks: 2.7.1
    transitivePeerDependencies:
      - supports-color
    dev: true

  /socks@2.7.1:
    resolution: {integrity: sha512-7maUZy1N7uo6+WVEX6psASxtNlKaNVMlGQKkG/63nEDdLOWNbiUMoLK7X4uYoLhQstau72mLgfEWcXcwsaHbYQ==}
    engines: {node: '>= 10.13.0', npm: '>= 3.0.0'}
    dependencies:
      ip: 2.0.0
      smart-buffer: 4.2.0
    dev: true

  /source-map-js@1.0.2:
    resolution: {integrity: sha512-R0XvVJ9WusLiqTCEiGCmICCMplcCkIwwR11mOSD9CR5u+IXYdiseeEuXCVAjS54zqwkLcPNnmU4OeJ6tUrWhDw==}
    engines: {node: '>=0.10.0'}
    dev: true

  /source-map@0.6.1:
    resolution: {integrity: sha512-UjgapumWlbMhkBgzT7Ykc5YXUT46F0iKu8SGXq0bcwP5dz/h0Plj6enJqjz1Zbq2l5WaqYnrVbwWOWMyF3F47g==}
    engines: {node: '>=0.10.0'}
    dev: true

  /spdx-correct@3.2.0:
    resolution: {integrity: sha512-kN9dJbvnySHULIluDHy32WHRUu3Og7B9sbY7tsFLctQkIqnMh3hErYgdMjTYuqmcXX+lK5T1lnUt3G7zNswmZA==}
    dependencies:
      spdx-expression-parse: 3.0.1
      spdx-license-ids: 3.0.16

  /spdx-exceptions@2.3.0:
    resolution: {integrity: sha512-/tTrYOC7PPI1nUAgx34hUpqXuyJG+DTHJTnIULG4rDygi4xu/tfgmq1e1cIRwRzwZgo4NLySi+ricLkZkw4i5A==}

  /spdx-expression-parse@3.0.1:
    resolution: {integrity: sha512-cbqHunsQWnJNE6KhVSMsMeH5H/L9EpymbzqTQ3uLwNCLZ1Q481oWaofqH7nO6V07xlXwY6PhQdQ2IedWx/ZK4Q==}
    dependencies:
      spdx-exceptions: 2.3.0
      spdx-license-ids: 3.0.16

  /spdx-license-ids@3.0.16:
    resolution: {integrity: sha512-eWN+LnM3GR6gPu35WxNgbGl8rmY1AEmoMDvL/QD6zYmPWgywxWqJWNdLGT+ke8dKNWrcYgYjPpG5gbTfghP8rw==}

  /split2@4.2.0:
    resolution: {integrity: sha512-UcjcJOWknrNkF6PLX83qcHM6KHgVKNkV62Y8a5uYDVv9ydGQVwAHMKqHdJje1VTWpljG0WYpCDhrCdAOYH4TWg==}
    engines: {node: '>= 10.x'}
    dev: true

  /sprintf-js@1.1.3:
    resolution: {integrity: sha512-Oo+0REFV59/rz3gfJNKQiBlwfHaSESl1pcGyABQsnnIfWOFt6JNj5gCog2U6MLZ//IGYD+nA8nI+mTShREReaA==}
    requiresBuild: true
    dev: true
    optional: true

  /stack-utils@2.0.6:
    resolution: {integrity: sha512-XlkWvfIm6RmsWtNJx+uqtKLS8eqFbxUg0ZzLXqY0caEy9l7hruX8IpiDnjsLavoBgqCCR71TqWO8MaXYheJ3RQ==}
    engines: {node: '>=10'}
    dependencies:
      escape-string-regexp: 2.0.0
    dev: true

  /stackback@0.0.2:
    resolution: {integrity: sha512-1XMJE5fQo1jGH6Y/7ebnwPOBEkIEnT4QF32d5R1+VXdXveM0IBMJt8zfaxX1P3QhVwrYe+576+jkANtSS2mBbw==}
    dev: true

  /std-env@3.7.0:
    resolution: {integrity: sha512-JPbdCEQLj1w5GilpiHAx3qJvFndqybBysA3qUOnznweH4QbNYUsW/ea8QzSrnh0vNsezMMw5bcVool8lM0gwzg==}
    dev: true

  /stdin-discarder@0.1.0:
    resolution: {integrity: sha512-xhV7w8S+bUwlPTb4bAOUQhv8/cSS5offJuX8GQGq32ONF0ZtDWKfkdomM3HMRA+LhX6um/FZ0COqlwsjD53LeQ==}
    engines: {node: ^12.20.0 || ^14.13.1 || >=16.0.0}
    dependencies:
      bl: 5.1.0
    dev: true

  /stop-iteration-iterator@1.0.0:
    resolution: {integrity: sha512-iCGQj+0l0HOdZ2AEeBADlsRC+vsnDsZsbdSiH1yNSjcfKM7fdpCMfqAL/dwF5BLiw/XhRft/Wax6zQbhq2BcjQ==}
    engines: {node: '>= 0.4'}
    dependencies:
      internal-slot: 1.0.6
    dev: true

  /streamx@2.15.6:
    resolution: {integrity: sha512-q+vQL4AAz+FdfT137VF69Cc/APqUbxy+MDOImRrMvchJpigHj9GksgDU2LYbO9rx7RX6osWgxJB2WxhYv4SZAw==}
    dependencies:
      fast-fifo: 1.3.2
      queue-tick: 1.0.1
    dev: true

  /string-argv@0.3.2:
    resolution: {integrity: sha512-aqD2Q0144Z+/RqG52NeHEkZauTAUWJO8c6yTftGJKO3Tja5tUgIfmIl6kExvhtxSDP7fXB6DvzkfMpCd/F3G+Q==}
    engines: {node: '>=0.6.19'}
    dev: true

  /string-width@4.2.3:
    resolution: {integrity: sha512-wKyQRQpjJ0sIp62ErSZdGsjMJWsap5oRNihHhu6G7JVO/9jIB6UyevL+tXuOqrng8j/cxKTWyWUwvSTriiZz/g==}
    engines: {node: '>=8'}
    dependencies:
      emoji-regex: 8.0.0
      is-fullwidth-code-point: 3.0.0
      strip-ansi: 6.0.1
    dev: true

  /string-width@5.1.2:
    resolution: {integrity: sha512-HnLOCR3vjcY8beoNLtcjZ5/nxn2afmME6lhrDrebokqMap+XbeW8n9TXpPDOqdGK5qcI3oT0GKTW6wC7EMiVqA==}
    engines: {node: '>=12'}
    dependencies:
      eastasianwidth: 0.2.0
      emoji-regex: 9.2.2
      strip-ansi: 7.1.0
    dev: true

  /string-width@6.1.0:
    resolution: {integrity: sha512-k01swCJAgQmuADB0YIc+7TuatfNvTBVOoaUWJjTB9R4VJzR5vNWzf5t42ESVZFPS8xTySF7CAdV4t/aaIm3UnQ==}
    engines: {node: '>=16'}
    dependencies:
      eastasianwidth: 0.2.0
      emoji-regex: 10.3.0
      strip-ansi: 7.1.0
    dev: true

  /string-width@7.0.0:
    resolution: {integrity: sha512-GPQHj7row82Hjo9hKZieKcHIhaAIKOJvFSIZXuCU9OASVZrMNUaZuz++SPVrBjnLsnk4k+z9f2EIypgxf2vNFw==}
    engines: {node: '>=18'}
    dependencies:
      emoji-regex: 10.3.0
      get-east-asian-width: 1.2.0
      strip-ansi: 7.1.0
    dev: true

  /string.prototype.trim@1.2.8:
    resolution: {integrity: sha512-lfjY4HcixfQXOfaqCvcBuOIapyaroTXhbkfJN3gcB1OtyupngWK4sEET9Knd0cXd28kTUqu/kHoV4HKSJdnjiQ==}
    engines: {node: '>= 0.4'}
    dependencies:
      call-bind: 1.0.5
      define-properties: 1.2.1
      es-abstract: 1.22.3
    dev: true

  /string.prototype.trimend@1.0.7:
    resolution: {integrity: sha512-Ni79DqeB72ZFq1uH/L6zJ+DKZTkOtPIHovb3YZHQViE+HDouuU4mBrLOLDn5Dde3RF8qw5qVETEjhu9locMLvA==}
    dependencies:
      call-bind: 1.0.5
      define-properties: 1.2.1
      es-abstract: 1.22.3
    dev: true

  /string.prototype.trimstart@1.0.7:
    resolution: {integrity: sha512-NGhtDFu3jCEm7B4Fy0DpLewdJQOZcQ0rGbwQ/+stjnrp2i+rlKeCvos9hOIeCmqwratM47OBxY7uFZzjxHXmrg==}
    dependencies:
      call-bind: 1.0.5
      define-properties: 1.2.1
      es-abstract: 1.22.3
    dev: true

  /string_decoder@1.1.1:
    resolution: {integrity: sha512-n/ShnvDi6FHbbVfviro+WojiFzv+s8MPMHBczVePfUpDJLwoLT0ht1l4YwBCbi8pJAveEEdnkHyPyTP/mzRfwg==}
    dependencies:
      safe-buffer: 5.1.2
    dev: true

  /string_decoder@1.3.0:
    resolution: {integrity: sha512-hkRX8U1WjJFd8LsDJ2yQ/wWWxaopEsABU1XfkM8A+j0+85JAGppt16cr1Whg6KIbb4okU6Mql6BOj+uup/wKeA==}
    dependencies:
      safe-buffer: 5.2.1
    dev: true

  /strip-ansi@6.0.1:
    resolution: {integrity: sha512-Y38VPSHcqkFrCpFnQ9vuSXmquuv5oXOKpGeT6aGrr3o3Gc9AlVa6JBfUSOCnbxGGZF+/0ooI7KrPuUSztUdU5A==}
    engines: {node: '>=8'}
    dependencies:
      ansi-regex: 5.0.1
    dev: true

  /strip-ansi@7.1.0:
    resolution: {integrity: sha512-iq6eVVI64nQQTRYq2KtEg2d2uU7LElhTJwsH4YzIHZshxlgZms/wIc4VoDQTlG/IvVIrBKG06CrZnp0qv7hkcQ==}
    engines: {node: '>=12'}
    dependencies:
      ansi-regex: 6.0.1

  /strip-final-newline@2.0.0:
    resolution: {integrity: sha512-BrpvfNAE3dcvq7ll3xVumzjKjZQ5tI1sEUIKr3Uoks0XUl45St3FlatVqef9prk4jRDzhW6WZg+3bk93y6pLjA==}
    engines: {node: '>=6'}
    dev: true

  /strip-final-newline@3.0.0:
    resolution: {integrity: sha512-dOESqjYr96iWYylGObzd39EuNTa5VJxyvVAEm5Jnh7KGo75V43Hk1odPQkNDyXNmUR6k+gEiDVXnjB8HJ3crXw==}
    engines: {node: '>=12'}
    dev: true

  /strip-json-comments@2.0.1:
    resolution: {integrity: sha512-4gB8na07fecVVkOI6Rs4e7T6NOTki5EmL7TUduTs6bu3EdnSycntVJ4re8kgZA+wx9IueI2Y11bfbgwtzuE0KQ==}
    engines: {node: '>=0.10.0'}
    dev: true

  /strip-json-comments@3.1.1:
    resolution: {integrity: sha512-6fPc+R4ihwqP6N/aIv2f1gMH8lOVtWQHoqC4yK6oSDVVocumAsfCqjkXnqiYMhmMwS/mEHLp7Vehlt3ql6lEig==}
    engines: {node: '>=8'}
    dev: true

  /strip-literal@1.3.0:
    resolution: {integrity: sha512-PugKzOsyXpArk0yWmUwqOZecSO0GH0bPoctLcqNDH9J04pVW3lflYE0ujElBGTloevcxF5MofAOZ7C5l2b+wLg==}
    dependencies:
      acorn: 8.11.3
    dev: true

  /sumchecker@3.0.1:
    resolution: {integrity: sha512-MvjXzkz/BOfyVDkG0oFOtBxHX2u3gKbMHIF/dXblZsgD3BWOFLmHovIpZY7BykJdAjcqRCBi1WYBNdEC9yI7vg==}
    engines: {node: '>= 8.0'}
    dependencies:
      debug: 4.3.4
    transitivePeerDependencies:
      - supports-color
    dev: true

  /supports-color@5.5.0:
    resolution: {integrity: sha512-QjVjwdXIt408MIiAqCX4oUKsgU2EqAGzs2Ppkm4aQYbjm+ZEWEcW4SfFNTr4uMNZma0ey4f5lgLrkB0aX0QMow==}
    engines: {node: '>=4'}
    dependencies:
      has-flag: 3.0.0

  /supports-color@7.2.0:
    resolution: {integrity: sha512-qpCAvRl9stuOHveKsn7HncJRvv501qIacKzQlO/+Lwxc9+0q2wLyv4Dfvt80/DPn2pqOBsJdDiogXGR9+OvwRw==}
    engines: {node: '>=8'}
    dependencies:
      has-flag: 4.0.0
    dev: true

  /supports-preserve-symlinks-flag@1.0.0:
    resolution: {integrity: sha512-ot0WnXS9fgdkgIcePe6RHNk1WA8+muPa6cSjeR3V8K27q9BB1rTE3R1p7Hv0z1ZyAc8s6Vvv8DIyWf681MAt0w==}
    engines: {node: '>= 0.4'}
    dev: true

  /symbol-tree@3.2.4:
    resolution: {integrity: sha512-9QNk5KwDF+Bvz+PyObkmSYjI5ksVUYtjW7AU22r2NKcfLJcXp96hkDWU3+XndOsUb+AQ9QhfzfCT2O+CNWT5Tw==}
    dev: true

  /tar-fs@3.0.4:
    resolution: {integrity: sha512-5AFQU8b9qLfZCX9zp2duONhPmZv0hGYiBPJsyUdqMjzq/mqVpy/rEUSeHk1+YitmxugaptgBh5oDGU3VsAJq4w==}
    dependencies:
      mkdirp-classic: 0.5.3
      pump: 3.0.0
      tar-stream: 3.1.6
    dev: true

  /tar-stream@3.1.6:
    resolution: {integrity: sha512-B/UyjYwPpMBv+PaFSWAmtYjwdrlEaZQEhMIBFNC5oEG8lpiW8XjcSdmEaClj28ArfKScKHs2nshz3k2le6crsg==}
    dependencies:
      b4a: 1.6.4
      fast-fifo: 1.3.2
      streamx: 2.15.6
    dev: true

  /test-exclude@6.0.0:
    resolution: {integrity: sha512-cAGWPIyOHU6zlmg88jwm7VRyXnMN7iV68OGAbYDk/Mh/xC/pzVPlQtY6ngoIH/5/tciuhGfvESU8GrHrcxD56w==}
    engines: {node: '>=8'}
    dependencies:
      '@istanbuljs/schema': 0.1.3
      glob: 7.2.3
      minimatch: 3.1.2
    dev: true

  /text-table@0.2.0:
    resolution: {integrity: sha512-N+8UisAXDGk8PFXP4HAzVR9nbfmVJ3zYLAWiTIoqC5v5isinhr+r5uaO8+7r3BMfuNIufIsA7RdpVgacC2cSpw==}
    dev: true

  /through@2.3.8:
    resolution: {integrity: sha512-w89qg7PI8wAdvX60bMDP+bFoD5Dvhm9oLheFp5O4a2QF0cSBGsBX4qZmadPMvVqlLJBBci+WqGGOAPvcDeNSVg==}
    dev: true

  /tinybench@2.5.1:
    resolution: {integrity: sha512-65NKvSuAVDP/n4CqH+a9w2kTlLReS9vhsAP06MWx+/89nMinJyB2icyl58RIcqCmIggpojIGeuJGhjU1aGMBSg==}
    dev: true

  /tinypool@0.8.1:
    resolution: {integrity: sha512-zBTCK0cCgRROxvs9c0CGK838sPkeokNGdQVUUwHAbynHFlmyJYj825f/oRs528HaIJ97lo0pLIlDUzwN+IorWg==}
    engines: {node: '>=14.0.0'}
    dev: true

  /tinyspy@2.2.0:
    resolution: {integrity: sha512-d2eda04AN/cPOR89F7Xv5bK/jrQEhmcLFe6HFldoeO9AJtps+fqEnh486vnT/8y4bw38pSyxDcTCAq+Ks2aJTg==}
    engines: {node: '>=14.0.0'}

  /titleize@3.0.0:
    resolution: {integrity: sha512-KxVu8EYHDPBdUYdKZdKtU2aj2XfEx9AfjXxE/Aj0vT06w2icA09Vus1rh6eSu1y01akYg6BjIK/hxyLJINoMLQ==}
    engines: {node: '>=12'}
    dev: true

  /tmp@0.0.33:
    resolution: {integrity: sha512-jRCJlojKnZ3addtTOjdIqoRuPEKBvNXcGYqzO6zWZX8KfKEpnGY5jfggJQ3EjKuu8D4bJRr0y+cYJFmYbImXGw==}
    engines: {node: '>=0.6.0'}
    dependencies:
      os-tmpdir: 1.0.2
    dev: true

  /to-fast-properties@2.0.0:
    resolution: {integrity: sha512-/OaKK0xYrs3DmxRYqL/yDc+FxFUVYhDlXMhRmv3z915w2HF1tnN1omB354j8VUGO/hbRzyD6Y3sA7v7GS/ceog==}
    engines: {node: '>=4'}
    dev: true

  /to-regex-range@5.0.1:
    resolution: {integrity: sha512-65P7iz6X5yEr1cwcgvQxbbIw7Uk3gOy5dIdtZ4rDveLqhrdJP+Li/Hx6tyK0NEb+2GCyneCMJiGqrADCSNk8sQ==}
    engines: {node: '>=8.0'}
    dependencies:
      is-number: 7.0.0
    dev: true

  /tough-cookie@4.1.3:
    resolution: {integrity: sha512-aX/y5pVRkfRnfmuX+OdbSdXvPe6ieKX/G2s7e98f4poJHnqH3281gDPm/metm6E/WRamfx7WC4HUqkWHfQHprw==}
    engines: {node: '>=6'}
    dependencies:
      psl: 1.9.0
      punycode: 2.3.1
      universalify: 0.2.0
      url-parse: 1.5.10
    dev: true

  /tr46@0.0.3:
    resolution: {integrity: sha512-N3WMsuqV66lT30CrXNbEjx4GEwlow3v6rr4mCcv6prnfwhS01rkgyFdjPNBYd9br7LpXV1+Emh01fHnq2Gdgrw==}
    dev: true

  /tr46@5.0.0:
    resolution: {integrity: sha512-tk2G5R2KRwBd+ZN0zaEXpmzdKyOYksXwywulIX95MBODjSzMIuQnQ3m8JxgbhnL1LeVo7lqQKsYa1O3Htl7K5g==}
    engines: {node: '>=18'}
    dependencies:
      punycode: 2.3.1
    dev: true

  /traverse@0.3.9:
    resolution: {integrity: sha512-iawgk0hLP3SxGKDfnDJf8wTz4p2qImnyihM5Hh/sGvQ3K37dPi/w8sRhdNIxYA1TwFwc5mDhIJq+O0RsvXBKdQ==}
    dev: true

  /ts-api-utils@1.0.3(typescript@5.3.3):
    resolution: {integrity: sha512-wNMeqtMz5NtwpT/UZGY5alT+VoKdSsOOP/kqHFcUW1P/VRhH2wJ48+DN2WwUliNbQ976ETwDL0Ifd2VVvgonvg==}
    engines: {node: '>=16.13.0'}
    peerDependencies:
      typescript: '>=4.2.0'
    dependencies:
      typescript: 5.3.3
    dev: true

  /tslib@2.6.2:
    resolution: {integrity: sha512-AEYxH93jGFPn/a2iVAwW87VuUIkR1FVUKB77NwMF7nBTDkDrrT/Hpt/IrCJ0QXhW27jTBDcf5ZY7w6RiqTMw2Q==}
    dev: true

  /type-check@0.4.0:
    resolution: {integrity: sha512-XleUoc9uwGXqjWwXaUTZAmzMcFZ5858QA2vvx1Ur5xIcixXIP+8LnFDgRplU30us6teqdlskFfu+ae4K79Ooew==}
    engines: {node: '>= 0.8.0'}
    dependencies:
      prelude-ls: 1.2.1
    dev: true

  /type-detect@4.0.8:
    resolution: {integrity: sha512-0fr/mIH1dlO+x7TlcMy+bIDqKPsw/70tVyeHW787goQjhmqaZe10uwLujubK9q9Lg6Fiho1KUKDYz0Z7k7g5/g==}
    engines: {node: '>=4'}
    dev: true

  /type-fest@0.13.1:
    resolution: {integrity: sha512-34R7HTnG0XIJcBSn5XhDd7nNFPRcXYRZrBB2O2jdKqYODldSzBAqzsWoZYYvduky73toYS/ESqxPvkDf/F0XMg==}
    engines: {node: '>=10'}
    requiresBuild: true
    dev: true
    optional: true

  /type-fest@0.20.2:
    resolution: {integrity: sha512-Ne+eE4r0/iWnpAxD852z3A+N0Bt5RN//NjJwRd2VFHEmrywxf5vsZlh4R6lixl6B+wz/8d+maTSAkN1FIkI3LQ==}
    engines: {node: '>=10'}
    dev: true

  /type-fest@0.21.3:
    resolution: {integrity: sha512-t0rzBq87m3fVcduHDUFhKmyyX+9eo6WQjZvf51Ea/M0Q7+T374Jp1aUiyUl0GKxp8M/OETVHSDvmkyPgvX+X2w==}
    engines: {node: '>=10'}
    dev: true

  /type-fest@1.4.0:
    resolution: {integrity: sha512-yGSza74xk0UG8k+pLh5oeoYirvIiWo5t0/o3zHHAO2tRDiZcxWP7fywNlXhqb6/r6sWvwi+RsyQMWhVLe4BVuA==}
    engines: {node: '>=10'}
    dev: true

  /type-fest@2.13.0:
    resolution: {integrity: sha512-lPfAm42MxE4/456+QyIaaVBAwgpJb6xZ8PRu09utnhPdWwcyj9vgy6Sq0Z5yNbJ21EdxB5dRU/Qg8bsyAMtlcw==}
    engines: {node: '>=12.20'}
    dev: true

  /type-fest@2.19.0:
    resolution: {integrity: sha512-RAH822pAdBgcNMAfWnCBU3CFZcfZ/i1eZjwFU/dsLKumyuuP3niueg2UAukXYF0E2AAoc82ZSSf9J0WQBinzHA==}
    engines: {node: '>=12.20'}
    dev: true

  /type-fest@3.13.1:
    resolution: {integrity: sha512-tLq3bSNx+xSpwvAJnzrK0Ep5CLNWjvFTOp71URMaAEWBfRb9nnJiBoUe0tF8bI4ZFO3omgBR6NvnbzVUT3Ly4g==}
    engines: {node: '>=14.16'}
    dev: true

  /type-fest@4.9.0:
    resolution: {integrity: sha512-KS/6lh/ynPGiHD/LnAobrEFq3Ad4pBzOlJ1wAnJx9N4EYoqFhMfLIBjUT2UEx4wg5ZE+cC1ob6DCSpppVo+rtg==}
    engines: {node: '>=16'}

  /typed-array-buffer@1.0.0:
    resolution: {integrity: sha512-Y8KTSIglk9OZEr8zywiIHG/kmQ7KWyjseXs1CbSo8vC42w7hg2HgYTxSWwP0+is7bWDc1H+Fo026CpHFwm8tkw==}
    engines: {node: '>= 0.4'}
    dependencies:
      call-bind: 1.0.5
      get-intrinsic: 1.2.2
      is-typed-array: 1.1.12
    dev: true

  /typed-array-byte-length@1.0.0:
    resolution: {integrity: sha512-Or/+kvLxNpeQ9DtSydonMxCx+9ZXOswtwJn17SNLvhptaXYDJvkFFP5zbfU/uLmvnBJlI4yrnXRxpdWH/M5tNA==}
    engines: {node: '>= 0.4'}
    dependencies:
      call-bind: 1.0.5
      for-each: 0.3.3
      has-proto: 1.0.1
      is-typed-array: 1.1.12
    dev: true

  /typed-array-byte-offset@1.0.0:
    resolution: {integrity: sha512-RD97prjEt9EL8YgAgpOkf3O4IF9lhJFr9g0htQkm0rchFp/Vx7LW5Q8fSXXub7BXAODyUQohRMyOc3faCPd0hg==}
    engines: {node: '>= 0.4'}
    dependencies:
      available-typed-arrays: 1.0.5
      call-bind: 1.0.5
      for-each: 0.3.3
      has-proto: 1.0.1
      is-typed-array: 1.1.12
    dev: true

  /typed-array-length@1.0.4:
    resolution: {integrity: sha512-KjZypGq+I/H7HI5HlOoGHkWUUGq+Q0TPhQurLbyrVrvnKTBgzLhIJ7j6J/XTQOi0d1RjyZ0wdas8bKs2p0x3Ng==}
    dependencies:
      call-bind: 1.0.5
      for-each: 0.3.3
      is-typed-array: 1.1.12
    dev: true

  /typedarray-to-buffer@3.1.5:
    resolution: {integrity: sha512-zdu8XMNEDepKKR+XYOXAVPtWui0ly0NtohUscw+UmaHiAWT8hrV1rr//H6V+0DvJ3OQ19S979M0laLfX8rm82Q==}
    dependencies:
      is-typedarray: 1.0.0
    dev: true

  /typescript@5.3.3:
    resolution: {integrity: sha512-pXWcraxM0uxAS+tN0AG/BF2TyqmHO014Z070UsJ+pFvYuRSq8KH8DmWpnbXe0pEPDHXZV3FcAbJkijJ5oNEnWw==}
    engines: {node: '>=14.17'}
    hasBin: true
    dev: true

  /ufo@1.3.2:
    resolution: {integrity: sha512-o+ORpgGwaYQXgqGDwd+hkS4PuZ3QnmqMMxRuajK/a38L6fTpcE5GPIfrf+L/KemFzfUpeUQc1rRS1iDBozvnFA==}
    dev: true

  /unbox-primitive@1.0.2:
    resolution: {integrity: sha512-61pPlCD9h51VoreyJ0BReideM3MDKMKnh6+V9L08331ipq6Q8OFXZYiqP6n/tbHx4s5I9uRhcye6BrbkizkBDw==}
    dependencies:
      call-bind: 1.0.5
      has-bigints: 1.0.2
      has-symbols: 1.0.3
      which-boxed-primitive: 1.0.2
    dev: true

  /unbzip2-stream@1.4.3:
    resolution: {integrity: sha512-mlExGW4w71ebDJviH16lQLtZS32VKqsSfk80GCfUlwT/4/hNRFsoscrF/c++9xinkMzECL1uL9DDwXqFWkruPg==}
    dependencies:
      buffer: 5.7.1
      through: 2.3.8
    dev: true

  /undici-types@5.26.5:
    resolution: {integrity: sha512-JlCMO+ehdEIKqlFxk6IfVoAUVmgz7cU7zD/h9XZ0qzeosSHmUJVOzSQvvYSYWXkFXC+IfLKSIffhv0sVZup6pA==}
    dev: true

  /unicorn-magic@0.1.0:
    resolution: {integrity: sha512-lRfVq8fE8gz6QMBuDM6a+LO3IAzTi05H6gCVaUpir2E1Rwpo4ZUog45KpNXKC/Mn3Yb9UDuHumeFTo9iV/D9FQ==}
    engines: {node: '>=18'}

  /unique-string@3.0.0:
    resolution: {integrity: sha512-VGXBUVwxKMBUznyffQweQABPRRW1vHZAbadFZud4pLFAqRGvv/96vafgjWFqzourzr8YonlQiPgH0YCJfawoGQ==}
    engines: {node: '>=12'}
    dependencies:
      crypto-random-string: 4.0.0
    dev: true

  /universal-user-agent@6.0.1:
    resolution: {integrity: sha512-yCzhz6FN2wU1NiiQRogkTQszlQSlpWaw8SvVegAc+bDxbzHgh1vX8uIe8OYyMH6DwH+sdTJsgMl36+mSMdRJIQ==}
    dev: true

  /universalify@0.1.2:
    resolution: {integrity: sha512-rBJeI5CXAlmy1pV+617WB9J63U6XcazHHF2f2dbJix4XzpUF0RS3Zbj0FGIOCAva5P/d/GBOYaACQ1w+0azUkg==}
    engines: {node: '>= 4.0.0'}
    dev: true

  /universalify@0.2.0:
    resolution: {integrity: sha512-CJ1QgKmNg3CwvAv/kOFmtnEN05f0D/cn9QntgNOQlQF9dgvVTHj3t+8JPdjqawCHk7V/KA+fbUqzZ9XWhcqPUg==}
    engines: {node: '>= 4.0.0'}
    dev: true

  /untildify@4.0.0:
    resolution: {integrity: sha512-KK8xQ1mkzZeg9inewmFVDNkg3l5LUhoq9kN6iWYB/CC9YMG8HA+c1Q8HwDe6dEX7kErrEVNVBO3fWsVq5iDgtw==}
    engines: {node: '>=8'}
    dev: true

  /unzipper@0.10.14:
    resolution: {integrity: sha512-ti4wZj+0bQTiX2KmKWuwj7lhV+2n//uXEotUmGuQqrbVZSEGFMbI68+c6JCQ8aAmUWYvtHEz2A8K6wXvueR/6g==}
    dependencies:
      big-integer: 1.6.52
      binary: 0.3.0
      bluebird: 3.4.7
      buffer-indexof-polyfill: 1.0.2
      duplexer2: 0.1.4
      fstream: 1.0.12
      graceful-fs: 4.2.11
      listenercount: 1.0.1
      readable-stream: 2.3.8
      setimmediate: 1.0.5
    dev: true

  /update-notifier@7.0.0:
    resolution: {integrity: sha512-Hv25Bh+eAbOLlsjJreVPOs4vd51rrtCrmhyOJtbpAojro34jS4KQaEp4/EvlHJX7jSO42VvEFpkastVyXyIsdQ==}
    engines: {node: '>=18'}
    dependencies:
      boxen: 7.1.1
      chalk: 5.3.0
      configstore: 6.0.0
      import-lazy: 4.0.0
      is-in-ci: 0.1.0
      is-installed-globally: 0.4.0
      is-npm: 6.0.0
      latest-version: 7.0.0
      pupa: 3.1.0
      semver: 7.5.4
      semver-diff: 4.0.0
      xdg-basedir: 5.1.0
    dev: true

  /uri-js@4.4.1:
    resolution: {integrity: sha512-7rKUyy33Q1yc98pQ1DAmLtwX109F7TIfWlW1Ydo8Wl1ii1SeHieeh0HHfPeL2fMXK6z0s8ecKs9frCuLJvndBg==}
    dependencies:
      punycode: 2.3.1
    dev: true

  /url-join@5.0.0:
    resolution: {integrity: sha512-n2huDr9h9yzd6exQVnH/jU5mr+Pfx08LRXXZhkLLetAMESRj+anQsTAh940iMrIetKAmry9coFuZQ2jY8/p3WA==}
    engines: {node: ^12.20.0 || ^14.13.1 || >=16.0.0}
    dev: true

  /url-parse@1.5.10:
    resolution: {integrity: sha512-WypcfiRhfeUP9vvF0j6rw0J3hrWrw6iZv3+22h6iRMJ/8z1Tj6XfLP4DsUix5MhMPnXpiHDoKyoZ/bdCkwBCiQ==}
    dependencies:
      querystringify: 2.2.0
      requires-port: 1.0.0
    dev: true

  /userhome@1.0.0:
    resolution: {integrity: sha512-ayFKY3H+Pwfy4W98yPdtH1VqH4psDeyW8lYYFzfecR9d6hqLpqhecktvYR3SEEXt7vG0S1JEpciI3g94pMErig==}
    engines: {node: '>= 0.8.0'}
    dev: true

  /util-deprecate@1.0.2:
    resolution: {integrity: sha512-EPD5q1uXyFxJpCrLnCc1nHnq3gOa6DZBocAIiI2TaSCA7VCJ1UJDMagCzIkXNsUYfD1daK//LTEQ8xiIbrHtcw==}
    dev: true

  /v8-to-istanbul@9.2.0:
    resolution: {integrity: sha512-/EH/sDgxU2eGxajKdwLCDmQ4FWq+kpi3uCmBGpw1xJtnAxEjlD8j8PEiGWpCIMIs3ciNAgH0d3TTJiUkYzyZjA==}
    engines: {node: '>=10.12.0'}
    dependencies:
      '@jridgewell/trace-mapping': 0.3.20
      '@types/istanbul-lib-coverage': 2.0.6
      convert-source-map: 2.0.0
    dev: true

  /validate-npm-package-license@3.0.4:
    resolution: {integrity: sha512-DpKm2Ui/xN7/HQKCtpZxoRWBhZ9Z0kqtygG8XCgNQ8ZlDnxuQmWhj566j8fN4Cu3/JmbhsDo7fcAJq4s9h27Ew==}
    dependencies:
      spdx-correct: 3.2.0
      spdx-expression-parse: 3.0.1

  /vite-node@1.1.1(@types/node@20.10.6):
    resolution: {integrity: sha512-2bGE5w4jvym5v8llF6Gu1oBrmImoNSs4WmRVcavnG2me6+8UQntTqLiAMFyiAobp+ZXhj5ZFhI7SmLiFr/jrow==}
    engines: {node: ^18.0.0 || >=20.0.0}
    hasBin: true
    dependencies:
      cac: 6.7.14
      debug: 4.3.4
      pathe: 1.1.1
      picocolors: 1.0.0
<<<<<<< HEAD
      vite: 5.0.10(@types/node@20.10.6)
=======
      vite: 5.0.8(@types/node@20.10.6)
>>>>>>> 4f7dace4
    transitivePeerDependencies:
      - '@types/node'
      - less
      - lightningcss
      - sass
      - stylus
      - sugarss
      - supports-color
      - terser
    dev: true

<<<<<<< HEAD
  /vite@5.0.10(@types/node@20.10.6):
    resolution: {integrity: sha512-2P8J7WWgmc355HUMlFrwofacvr98DAjoE52BfdbwQtyLH06XKwaL/FMnmKM2crF0iX4MpmMKoDlNCB1ok7zHCw==}
=======
  /vite@5.0.8(@types/node@20.10.6):
    resolution: {integrity: sha512-jYMALd8aeqR3yS9xlHd0OzQJndS9fH5ylVgWdB+pxTwxLKdO1pgC5Dlb398BUxpfaBxa4M9oT7j1g503Gaj5IQ==}
>>>>>>> 4f7dace4
    engines: {node: ^18.0.0 || >=20.0.0}
    hasBin: true
    peerDependencies:
      '@types/node': ^18.0.0 || >=20.0.0
      less: '*'
      lightningcss: ^1.21.0
      sass: '*'
      stylus: '*'
      sugarss: '*'
      terser: ^5.4.0
    peerDependenciesMeta:
      '@types/node':
        optional: true
      less:
        optional: true
      lightningcss:
        optional: true
      sass:
        optional: true
      stylus:
        optional: true
      sugarss:
        optional: true
      terser:
        optional: true
    dependencies:
      '@types/node': 20.10.6
<<<<<<< HEAD
      esbuild: 0.19.11
=======
      esbuild: 0.19.9
>>>>>>> 4f7dace4
      postcss: 8.4.32
      rollup: 4.9.2
    optionalDependencies:
      fsevents: 2.3.3
    dev: true

  /vitest@1.1.1(@types/node@20.10.6)(jsdom@23.0.1):
    resolution: {integrity: sha512-Ry2qs4UOu/KjpXVfOCfQkTnwSXYGrqTbBZxw6reIYEFjSy1QUARRg5pxiI5BEXy+kBVntxUYNMlq4Co+2vD3fQ==}
    engines: {node: ^18.0.0 || >=20.0.0}
    hasBin: true
    peerDependencies:
      '@edge-runtime/vm': '*'
      '@types/node': ^18.0.0 || >=20.0.0
      '@vitest/browser': ^1.0.0
      '@vitest/ui': ^1.0.0
      happy-dom: '*'
      jsdom: '*'
    peerDependenciesMeta:
      '@edge-runtime/vm':
        optional: true
      '@types/node':
        optional: true
      '@vitest/browser':
        optional: true
      '@vitest/ui':
        optional: true
      happy-dom:
        optional: true
      jsdom:
        optional: true
    dependencies:
      '@types/node': 20.10.6
      '@vitest/expect': 1.1.1
      '@vitest/runner': 1.1.1
      '@vitest/snapshot': 1.1.1
      '@vitest/spy': 1.1.1
      '@vitest/utils': 1.1.1
      acorn-walk: 8.3.1
      cac: 6.7.14
      chai: 4.3.10
      debug: 4.3.4
      execa: 8.0.1
      jsdom: 23.0.1
      local-pkg: 0.5.0
      magic-string: 0.30.5
      pathe: 1.1.1
      picocolors: 1.0.0
      std-env: 3.7.0
      strip-literal: 1.3.0
      tinybench: 2.5.1
      tinypool: 0.8.1
<<<<<<< HEAD
      vite: 5.0.10(@types/node@20.10.6)
=======
      vite: 5.0.8(@types/node@20.10.6)
>>>>>>> 4f7dace4
      vite-node: 1.1.1(@types/node@20.10.6)
      why-is-node-running: 2.2.2
    transitivePeerDependencies:
      - less
      - lightningcss
      - sass
      - stylus
      - sugarss
      - supports-color
      - terser
    dev: true

  /w3c-xmlserializer@5.0.0:
    resolution: {integrity: sha512-o8qghlI8NZHU1lLPrpi2+Uq7abh4GGPpYANlalzWxyWteJOCsr/P+oPBA49TOLu5FTZO4d3F9MnWJfiMo4BkmA==}
    engines: {node: '>=18'}
    dependencies:
      xml-name-validator: 5.0.0
    dev: true

  /wait-port@1.1.0:
    resolution: {integrity: sha512-3e04qkoN3LxTMLakdqeWth8nih8usyg+sf1Bgdf9wwUkp05iuK1eSY/QpLvscT/+F/gA89+LpUmmgBtesbqI2Q==}
    engines: {node: '>=10'}
    hasBin: true
    dependencies:
      chalk: 4.1.2
      commander: 9.5.0
      debug: 4.3.4
    transitivePeerDependencies:
      - supports-color
    dev: true

  /wcwidth@1.0.1:
    resolution: {integrity: sha512-XHPEwS0q6TaxcvG85+8EYkbiCux2XtWG2mkc47Ng2A77BQu9+DqIOJldST4HgPkuea7dvKSj5VgX3P1d4rW8Tg==}
    dependencies:
      defaults: 1.0.4
    dev: true

  /web-streams-polyfill@3.2.1:
    resolution: {integrity: sha512-e0MO3wdXWKrLbL0DgGnUV7WHVuw9OUvL4hjgnPkIeEvESk74gAITi5G606JtZPp39cd8HA9VQzCIvA49LpPN5Q==}
    engines: {node: '>= 8'}

  /webdriver@8.27.0:
    resolution: {integrity: sha512-n1IA+rR3u84XxU9swiKUM06BkEC0GDimfZkBML57cny+utQOUbdM/mBpqCUnkWX/RBz/p2EfHdKNyOs3/REaog==}
    engines: {node: ^16.13 || >=18}
    dependencies:
      '@types/node': 20.10.6
      '@types/ws': 8.5.10
      '@wdio/config': 8.27.0
      '@wdio/logger': 8.24.12
      '@wdio/protocols': 8.24.12
      '@wdio/types': 8.27.0
      '@wdio/utils': 8.27.0
      deepmerge-ts: 5.1.0
      got: 12.6.1
      ky: 0.33.3
      ws: 8.16.0
    transitivePeerDependencies:
      - bufferutil
      - supports-color
      - utf-8-validate
    dev: true

  /webdriverio@8.27.0(typescript@5.3.3):
    resolution: {integrity: sha512-Qh5VCiBjEmxnmXcL1QEFoDzFqTtaWKrXriuU5G0yHKCModGAt2G7IHTkAok3CpmkVJfZpEvY630aP1MvgDtFhw==}
    engines: {node: ^16.13 || >=18}
    peerDependencies:
      devtools: ^8.14.0
    peerDependenciesMeta:
      devtools:
        optional: true
    dependencies:
      '@types/node': 20.10.6
      '@wdio/config': 8.27.0
      '@wdio/logger': 8.24.12
      '@wdio/protocols': 8.24.12
      '@wdio/repl': 8.24.12
      '@wdio/types': 8.27.0
      '@wdio/utils': 8.27.0
      archiver: 6.0.1
      aria-query: 5.3.0
      css-shorthand-properties: 1.1.1
      css-value: 0.0.1
      devtools-protocol: 0.0.1237913
      grapheme-splitter: 1.0.4
      import-meta-resolve: 4.0.0
      is-plain-obj: 4.1.0
      lodash.clonedeep: 4.5.0
      lodash.zip: 4.2.0
      minimatch: 9.0.3
      puppeteer-core: 20.9.0(typescript@5.3.3)
      query-selector-shadow-dom: 1.0.1
      resq: 1.11.0
      rgb2hex: 0.2.5
      serialize-error: 11.0.3
      webdriver: 8.27.0
    transitivePeerDependencies:
      - bufferutil
      - encoding
      - supports-color
      - typescript
      - utf-8-validate
    dev: true

  /webidl-conversions@3.0.1:
    resolution: {integrity: sha512-2JAn3z8AR6rjK8Sm8orRC0h/bcl/DqL7tRPdGZ4I1CjdF+EaMLmYxBHyXuKL849eucPFhvBoxMsflfOb8kxaeQ==}
    dev: true

  /webidl-conversions@7.0.0:
    resolution: {integrity: sha512-VwddBukDzu71offAQR975unBIGqfKZpM+8ZX6ySk8nYhVoo5CYaZyzt3YBvYtRtO+aoGlqxPg/B87NGVZ/fu6g==}
    engines: {node: '>=12'}
    dev: true

  /whatwg-encoding@3.1.1:
    resolution: {integrity: sha512-6qN4hJdMwfYBtE3YBTTHhoeuUrDBPZmbQaxWAqSALV/MeEnR5z1xd8UKud2RAkFoPkmB+hli1TZSnyi84xz1vQ==}
    engines: {node: '>=18'}
    dependencies:
      iconv-lite: 0.6.3
    dev: true

  /whatwg-mimetype@4.0.0:
    resolution: {integrity: sha512-QaKxh0eNIi2mE9p2vEdzfagOKHCcj1pJ56EEHGQOVxp8r9/iszLUUV7v89x9O1p/T+NlTM5W7jW6+cz4Fq1YVg==}
    engines: {node: '>=18'}
    dev: true

  /whatwg-url@14.0.0:
    resolution: {integrity: sha512-1lfMEm2IEr7RIV+f4lUNPOqfFL+pO+Xw3fJSqmjX9AbXcXcYOkCe1P6+9VBZB6n94af16NfZf+sSk0JCBZC9aw==}
    engines: {node: '>=18'}
    dependencies:
      tr46: 5.0.0
      webidl-conversions: 7.0.0
    dev: true

  /whatwg-url@5.0.0:
    resolution: {integrity: sha512-saE57nupxk6v3HY35+jzBwYa0rKSy0XR8JSxZPwgLr7ys0IBzhGviA1/TUGJLmSVqs8pb9AnvICXEuOHLprYTw==}
    dependencies:
      tr46: 0.0.3
      webidl-conversions: 3.0.1
    dev: true

  /which-boxed-primitive@1.0.2:
    resolution: {integrity: sha512-bwZdv0AKLpplFY2KZRX6TvyuN7ojjr7lwkg6ml0roIy9YeuSr7JS372qlNW18UQYzgYK9ziGcerWqZOmEn9VNg==}
    dependencies:
      is-bigint: 1.0.4
      is-boolean-object: 1.1.2
      is-number-object: 1.0.7
      is-string: 1.0.7
      is-symbol: 1.0.4
    dev: true

  /which-collection@1.0.1:
    resolution: {integrity: sha512-W8xeTUwaln8i3K/cY1nGXzdnVZlidBcagyNFtBdD5kxnb4TvGKR7FfSIS3mYpwWS1QUCutfKz8IY8RjftB0+1A==}
    dependencies:
      is-map: 2.0.2
      is-set: 2.0.2
      is-weakmap: 2.0.1
      is-weakset: 2.0.2
    dev: true

  /which-typed-array@1.1.13:
    resolution: {integrity: sha512-P5Nra0qjSncduVPEAr7xhoF5guty49ArDTwzJ/yNuPIbZppyRxFQsRCWrocxIY+CnMVG+qfbU2FmDKyvSGClow==}
    engines: {node: '>= 0.4'}
    dependencies:
      available-typed-arrays: 1.0.5
      call-bind: 1.0.5
      for-each: 0.3.3
      gopd: 1.0.1
      has-tostringtag: 1.0.0
    dev: true

  /which@2.0.2:
    resolution: {integrity: sha512-BLI3Tl1TW3Pvl70l3yq3Y64i+awpwXqsGBYWkkqMtnbXgrMD+yj7rhW0kuEDxzJaYXGjEW5ogapKNMEKNMjibA==}
    engines: {node: '>= 8'}
    hasBin: true
    dependencies:
      isexe: 2.0.0
    dev: true

  /which@4.0.0:
    resolution: {integrity: sha512-GlaYyEb07DPxYCKhKzplCWBJtvxZcZMrL+4UkrTSJHHPyZU4mYYTv3qaOe77H7EODLSSopAUFAc6W8U4yqvscg==}
    engines: {node: ^16.13.0 || >=18.0.0}
    hasBin: true
    dependencies:
      isexe: 3.1.1
    dev: true

  /why-is-node-running@2.2.2:
    resolution: {integrity: sha512-6tSwToZxTOcotxHeA+qGCq1mVzKR3CwcJGmVcY+QE8SHy6TnpFnh8PAvPNHYr7EcuVeG0QSMxtYCuO1ta/G/oA==}
    engines: {node: '>=8'}
    hasBin: true
    dependencies:
      siginfo: 2.0.0
      stackback: 0.0.2
    dev: true

  /widest-line@4.0.1:
    resolution: {integrity: sha512-o0cyEG0e8GPzT4iGHphIOh0cJOV8fivsXxddQasHPHfoZf1ZexrfeA21w2NaEN1RHE+fXlfISmOE8R9N3u3Qig==}
    engines: {node: '>=12'}
    dependencies:
      string-width: 5.1.2
    dev: true

  /wildcard-match@5.1.2:
    resolution: {integrity: sha512-qNXwI591Z88c8bWxp+yjV60Ch4F8Riawe3iGxbzquhy8Xs9m+0+SLFBGb/0yCTIDElawtaImC37fYZ+dr32KqQ==}
    dev: true

  /windows-release@5.1.1:
    resolution: {integrity: sha512-NMD00arvqcq2nwqc5Q6KtrSRHK+fVD31erE5FEMahAw5PmVCgD7MUXodq3pdZSUkqA9Cda2iWx6s1XYwiJWRmw==}
    engines: {node: ^12.20.0 || ^14.13.1 || >=16.0.0}
    dependencies:
      execa: 5.1.1
    dev: true

  /wrap-ansi@6.2.0:
    resolution: {integrity: sha512-r6lPcBGxZXlIcymEu7InxDMhdW0KDxpLgoFLcguasxCaJ/SOIZwINatK9KY/tf+ZrlywOKU0UDj3ATXUBfxJXA==}
    engines: {node: '>=8'}
    dependencies:
      ansi-styles: 4.3.0
      string-width: 4.2.3
      strip-ansi: 6.0.1
    dev: true

  /wrap-ansi@7.0.0:
    resolution: {integrity: sha512-YVGIj2kamLSTxw6NsZjoBxfSwsn0ycdesmc4p+Q21c5zPuZ1pl+NfxVdxPtdHvmNVOQ6XSYG4AUtyt/Fi7D16Q==}
    engines: {node: '>=10'}
    dependencies:
      ansi-styles: 4.3.0
      string-width: 4.2.3
      strip-ansi: 6.0.1
    dev: true

  /wrap-ansi@8.1.0:
    resolution: {integrity: sha512-si7QWI6zUMq56bESFvagtmzMdGOtoxfR+Sez11Mobfc7tm+VkUckk9bW2UeffTGVUbOksxmSw0AA2gs8g71NCQ==}
    engines: {node: '>=12'}
    dependencies:
      ansi-styles: 6.2.1
      string-width: 5.1.2
      strip-ansi: 7.1.0
    dev: true

  /wrap-ansi@9.0.0:
    resolution: {integrity: sha512-G8ura3S+3Z2G+mkgNRq8dqaFZAuxfsxpBB8OCTGRTCtp+l/v9nbFNmCUP1BZMts3G1142MsZfn6eeUKrr4PD1Q==}
    engines: {node: '>=18'}
    dependencies:
      ansi-styles: 6.2.1
      string-width: 7.0.0
      strip-ansi: 7.1.0
    dev: true

  /wrappy@1.0.2:
    resolution: {integrity: sha512-l4Sp/DRseor9wL6EvV2+TuQn63dMkPjZ/sp9XkghTEbV9KlPS1xUsZ3u7/IQO4wxtcFB4bgpQPRcR3QCvezPcQ==}
    dev: true

  /write-file-atomic@3.0.3:
    resolution: {integrity: sha512-AvHcyZ5JnSfq3ioSyjrBkH9yW4m7Ayk8/9My/DD9onKeu/94fwrMocemO2QAJFAlnnDN+ZDS+ZjAR5ua1/PV/Q==}
    dependencies:
      imurmurhash: 0.1.4
      is-typedarray: 1.0.0
      signal-exit: 3.0.7
      typedarray-to-buffer: 3.1.5
    dev: true

  /ws@8.13.0:
    resolution: {integrity: sha512-x9vcZYTrFPC7aSIbj7sRCYo7L/Xb8Iy+pW0ng0wt2vCJv7M9HOMy0UoN3rr+IFC7hb7vXoqS+P9ktyLLLhO+LA==}
    engines: {node: '>=10.0.0'}
    peerDependencies:
      bufferutil: ^4.0.1
      utf-8-validate: '>=5.0.2'
    peerDependenciesMeta:
      bufferutil:
        optional: true
      utf-8-validate:
        optional: true
    dev: true

  /ws@8.16.0:
    resolution: {integrity: sha512-HS0c//TP7Ina87TfiPUz1rQzMhHrl/SG2guqRcTOIUYD2q8uhUdNHZYJUaQ8aTGPzCh+c6oawMKW35nFl1dxyQ==}
    engines: {node: '>=10.0.0'}
    peerDependencies:
      bufferutil: ^4.0.1
      utf-8-validate: '>=5.0.2'
    peerDependenciesMeta:
      bufferutil:
        optional: true
      utf-8-validate:
        optional: true
    dev: true

  /xdg-basedir@5.1.0:
    resolution: {integrity: sha512-GCPAHLvrIH13+c0SuacwvRYj2SxJXQ4kaVTT5xgL3kPrz56XxkF21IGhjSE1+W0aw7gpBWRGXLCPnPby6lSpmQ==}
    engines: {node: '>=12'}
    dev: true

  /xml-name-validator@5.0.0:
    resolution: {integrity: sha512-EvGK8EJ3DhaHfbRlETOWAS5pO9MZITeauHKJyb8wyajUfQUenkIg2MvLDTZ4T/TgIcm3HU0TFBgWWboAZ30UHg==}
    engines: {node: '>=18'}
    dev: true

  /xmlchars@2.2.0:
    resolution: {integrity: sha512-JZnDKK8B0RCDw84FNdDAIpZK+JuJw+s7Lz8nksI7SIuU3UXJJslUthsi+uWBUYOwPFwW7W7PRLRfUKpxjtjFCw==}
    dev: true

  /y18n@5.0.8:
    resolution: {integrity: sha512-0pfFzegeDWJHJIAmTLRP2DwHjdF5s7jo9tuztdQxAhINCdvS+3nGINqPd00AphqJR/0LhANUS6/+7SCb98YOfA==}
    engines: {node: '>=10'}
    dev: true

  /yallist@4.0.0:
    resolution: {integrity: sha512-3wdGidZyq5PB084XLES5TpOSRA3wjXAlIWMhum2kRcv/41Sn2emQ0dycQW4uZXLejwKvg6EsvbdlVL+FYEct7A==}

  /yaml@2.3.4:
    resolution: {integrity: sha512-8aAvwVUSHpfEqTQ4w/KMlf3HcRdt50E5ODIQJBw1fQ5RL34xabzxtUlzTXVqc4rkZsPbvrXKWnABCD7kWSmocA==}
    engines: {node: '>= 14'}
    dev: true

  /yargs-parser@21.1.1:
    resolution: {integrity: sha512-tVpsJW7DdjecAiFpbIB1e3qxIQsE6NoPc5/eTdrbbIC4h0LVsWhnoa3g+m2HclBIujHzsxZ4VJVA+GUuc2/LBw==}
    engines: {node: '>=12'}
    dev: true

  /yargs@17.7.1:
    resolution: {integrity: sha512-cwiTb08Xuv5fqF4AovYacTFNxk62th7LKJ6BL9IGUpTJrWoU7/7WdQGTP2SjKf1dUNBGzDd28p/Yfs/GI6JrLw==}
    engines: {node: '>=12'}
    dependencies:
      cliui: 8.0.1
      escalade: 3.1.1
      get-caller-file: 2.0.5
      require-directory: 2.1.1
      string-width: 4.2.3
      y18n: 5.0.8
      yargs-parser: 21.1.1
    dev: true

  /yargs@17.7.2:
    resolution: {integrity: sha512-7dSzzRQ++CKnNI/krKnYRV7JKKPUXMEh61soaHKg9mrWEhzFWhFnxPxGl+69cD1Ou63C13NUPCnmIcrvqCuM6w==}
    engines: {node: '>=12'}
    dependencies:
      cliui: 8.0.1
      escalade: 3.1.1
      get-caller-file: 2.0.5
      require-directory: 2.1.1
      string-width: 4.2.3
      y18n: 5.0.8
      yargs-parser: 21.1.1
    dev: true

  /yauzl@2.10.0:
    resolution: {integrity: sha512-p4a9I6X6nu6IhoGmBqAcbJy1mlC4j27vEPZX9F4L4/vZT3Lyq1VkFHw/V/PUcB9Buo+DG3iHkT0x3Qya58zc3g==}
    dependencies:
      buffer-crc32: 0.2.13
      fd-slicer: 1.1.0
    dev: true

  /yocto-queue@0.1.0:
    resolution: {integrity: sha512-rVksvsnNCdJ/ohGc6xgPwyN8eheCxsiLM8mxuE/t/mOVqJewPuO1miLpTHQiRgTKCLexL4MeAFVagts7HmNZ2Q==}
    engines: {node: '>=10'}
    dev: true

  /yocto-queue@1.0.0:
    resolution: {integrity: sha512-9bnSc/HEW2uRy67wc+T8UwauLuPJVn28jb+GtJY16iiKWyvmYJRXVT4UamsAEGQfPohgr2q4Tq0sQbQlxTfi1g==}
    engines: {node: '>=12.20'}
    dev: true

  /zip-stream@5.0.1:
    resolution: {integrity: sha512-UfZ0oa0C8LI58wJ+moL46BDIMgCQbnsb+2PoiJYtonhBsMh2bq1eRBVkvjfVsqbEHd9/EgKPUuL9saSSsec8OA==}
    engines: {node: '>= 12.0.0'}
    dependencies:
      archiver-utils: 4.0.1
      compress-commons: 5.0.1
      readable-stream: 3.6.2
    dev: true<|MERGE_RESOLUTION|>--- conflicted
+++ resolved
@@ -1095,17 +1095,6 @@
       '@typescript-eslint/visitor-keys': 6.17.0
     dev: true
 
-<<<<<<< HEAD
-=======
-  /@typescript-eslint/scope-manager@6.17.0:
-    resolution: {integrity: sha512-RX7a8lwgOi7am0k17NUO0+ZmMOX4PpjLtLRgLmT1d3lBYdWH4ssBUbwdmc5pdRX8rXon8v9x8vaoOSpkHfcXGA==}
-    engines: {node: ^16.0.0 || >=18.0.0}
-    dependencies:
-      '@typescript-eslint/types': 6.17.0
-      '@typescript-eslint/visitor-keys': 6.17.0
-    dev: true
-
->>>>>>> 4f7dace4
   /@typescript-eslint/type-utils@6.17.0(eslint@8.56.0)(typescript@5.3.3):
     resolution: {integrity: sha512-hDXcWmnbtn4P2B37ka3nil3yi3VCQO2QEB9gBiHJmQp5wmyQWqnjA85+ZcE8c4FqnaB6lBwMrPkgd4aBYz3iNg==}
     engines: {node: ^16.0.0 || >=18.0.0}
@@ -1131,18 +1120,8 @@
     engines: {node: ^16.0.0 || >=18.0.0}
     dev: true
 
-<<<<<<< HEAD
   /@typescript-eslint/typescript-estree@6.17.0(typescript@5.3.3):
     resolution: {integrity: sha512-gVQe+SLdNPfjlJn5VNGhlOhrXz4cajwFd5kAgWtZ9dCZf4XJf8xmgCTLIqec7aha3JwgLI2CK6GY1043FRxZwg==}
-=======
-  /@typescript-eslint/types@6.17.0:
-    resolution: {integrity: sha512-qRKs9tvc3a4RBcL/9PXtKSehI/q8wuU9xYJxe97WFxnzH8NWWtcW3ffNS+EWg8uPvIerhjsEZ+rHtDqOCiH57A==}
-    engines: {node: ^16.0.0 || >=18.0.0}
-    dev: true
-
-  /@typescript-eslint/typescript-estree@6.16.0(typescript@5.3.3):
-    resolution: {integrity: sha512-VTWZuixh/vr7nih6CfrdpmFNLEnoVBF1skfjdyGnNwXOH1SLeHItGdZDHhhAIzd3ACazyY2Fg76zuzOVTaknGA==}
->>>>>>> 4f7dace4
     engines: {node: ^16.0.0 || >=18.0.0}
     peerDependencies:
       typescript: '*'
@@ -1163,35 +1142,8 @@
       - supports-color
     dev: true
 
-<<<<<<< HEAD
   /@typescript-eslint/utils@6.17.0(eslint@8.56.0)(typescript@5.3.3):
     resolution: {integrity: sha512-LofsSPjN/ITNkzV47hxas2JCsNCEnGhVvocfyOcLzT9c/tSZE7SfhS/iWtzP1lKNOEfLhRTZz6xqI8N2RzweSQ==}
-=======
-  /@typescript-eslint/typescript-estree@6.17.0(typescript@5.3.3):
-    resolution: {integrity: sha512-gVQe+SLdNPfjlJn5VNGhlOhrXz4cajwFd5kAgWtZ9dCZf4XJf8xmgCTLIqec7aha3JwgLI2CK6GY1043FRxZwg==}
-    engines: {node: ^16.0.0 || >=18.0.0}
-    peerDependencies:
-      typescript: '*'
-    peerDependenciesMeta:
-      typescript:
-        optional: true
-    dependencies:
-      '@typescript-eslint/types': 6.17.0
-      '@typescript-eslint/visitor-keys': 6.17.0
-      debug: 4.3.4
-      globby: 11.1.0
-      is-glob: 4.0.3
-      minimatch: 9.0.3
-      semver: 7.5.4
-      ts-api-utils: 1.0.3(typescript@5.3.3)
-      typescript: 5.3.3
-    transitivePeerDependencies:
-      - supports-color
-    dev: true
-
-  /@typescript-eslint/utils@6.16.0(eslint@8.56.0)(typescript@5.3.3):
-    resolution: {integrity: sha512-T83QPKrBm6n//q9mv7oiSvy/Xq/7Hyw9SzSEhMHJwznEmQayfBM87+oAlkNAMEO7/MjIwKyOHgBJbxB0s7gx2A==}
->>>>>>> 4f7dace4
     engines: {node: ^16.0.0 || >=18.0.0}
     peerDependencies:
       eslint: ^7.0.0 || ^8.0.0
@@ -1209,32 +1161,8 @@
       - typescript
     dev: true
 
-<<<<<<< HEAD
   /@typescript-eslint/visitor-keys@6.17.0:
     resolution: {integrity: sha512-H6VwB/k3IuIeQOyYczyyKN8wH6ed8EwliaYHLxOIhyF0dYEIsN8+Bk3GE19qafeMKyZJJHP8+O1HiFhFLUNKSg==}
-=======
-  /@typescript-eslint/utils@6.17.0(eslint@8.56.0)(typescript@5.3.3):
-    resolution: {integrity: sha512-LofsSPjN/ITNkzV47hxas2JCsNCEnGhVvocfyOcLzT9c/tSZE7SfhS/iWtzP1lKNOEfLhRTZz6xqI8N2RzweSQ==}
-    engines: {node: ^16.0.0 || >=18.0.0}
-    peerDependencies:
-      eslint: ^7.0.0 || ^8.0.0
-    dependencies:
-      '@eslint-community/eslint-utils': 4.4.0(eslint@8.56.0)
-      '@types/json-schema': 7.0.15
-      '@types/semver': 7.5.6
-      '@typescript-eslint/scope-manager': 6.17.0
-      '@typescript-eslint/types': 6.17.0
-      '@typescript-eslint/typescript-estree': 6.17.0(typescript@5.3.3)
-      eslint: 8.56.0
-      semver: 7.5.4
-    transitivePeerDependencies:
-      - supports-color
-      - typescript
-    dev: true
-
-  /@typescript-eslint/visitor-keys@6.16.0:
-    resolution: {integrity: sha512-QSFQLruk7fhs91a/Ep/LqRdbJCZ1Rq03rqBdKT5Ky17Sz8zRLUksqIe9DW0pKtg/Z35/ztbLQ6qpOCN6rOC11A==}
->>>>>>> 4f7dace4
     engines: {node: ^16.0.0 || >=18.0.0}
     dependencies:
       '@typescript-eslint/types': 6.17.0
@@ -2304,10 +2232,6 @@
 
   /devtools-protocol@0.0.1147663:
     resolution: {integrity: sha512-hyWmRrexdhbZ1tcJUGpO95ivbRhWXz++F4Ko+n21AY5PNln2ovoJw+8ZMNDTtip+CNFQfrtLVh/w4009dXO/eQ==}
-<<<<<<< HEAD
-=======
-    requiresBuild: true
->>>>>>> 4f7dace4
     dev: true
 
   /devtools-protocol@0.0.1237913:
@@ -2621,11 +2545,7 @@
         optional: true
     dependencies:
       '@typescript-eslint/eslint-plugin': 6.17.0(@typescript-eslint/parser@6.17.0)(eslint@8.56.0)(typescript@5.3.3)
-<<<<<<< HEAD
       '@typescript-eslint/utils': 6.17.0(eslint@8.56.0)(typescript@5.3.3)
-=======
-      '@typescript-eslint/utils': 6.16.0(eslint@8.56.0)(typescript@5.3.3)
->>>>>>> 4f7dace4
       eslint: 8.56.0
       vitest: 1.1.1(@types/node@20.10.6)(jsdom@23.0.1)
     transitivePeerDependencies:
@@ -6195,11 +6115,7 @@
       debug: 4.3.4
       pathe: 1.1.1
       picocolors: 1.0.0
-<<<<<<< HEAD
       vite: 5.0.10(@types/node@20.10.6)
-=======
-      vite: 5.0.8(@types/node@20.10.6)
->>>>>>> 4f7dace4
     transitivePeerDependencies:
       - '@types/node'
       - less
@@ -6211,13 +6127,8 @@
       - terser
     dev: true
 
-<<<<<<< HEAD
   /vite@5.0.10(@types/node@20.10.6):
     resolution: {integrity: sha512-2P8J7WWgmc355HUMlFrwofacvr98DAjoE52BfdbwQtyLH06XKwaL/FMnmKM2crF0iX4MpmMKoDlNCB1ok7zHCw==}
-=======
-  /vite@5.0.8(@types/node@20.10.6):
-    resolution: {integrity: sha512-jYMALd8aeqR3yS9xlHd0OzQJndS9fH5ylVgWdB+pxTwxLKdO1pgC5Dlb398BUxpfaBxa4M9oT7j1g503Gaj5IQ==}
->>>>>>> 4f7dace4
     engines: {node: ^18.0.0 || >=20.0.0}
     hasBin: true
     peerDependencies:
@@ -6245,11 +6156,7 @@
         optional: true
     dependencies:
       '@types/node': 20.10.6
-<<<<<<< HEAD
       esbuild: 0.19.11
-=======
-      esbuild: 0.19.9
->>>>>>> 4f7dace4
       postcss: 8.4.32
       rollup: 4.9.2
     optionalDependencies:
@@ -6301,11 +6208,7 @@
       strip-literal: 1.3.0
       tinybench: 2.5.1
       tinypool: 0.8.1
-<<<<<<< HEAD
       vite: 5.0.10(@types/node@20.10.6)
-=======
-      vite: 5.0.8(@types/node@20.10.6)
->>>>>>> 4f7dace4
       vite-node: 1.1.1(@types/node@20.10.6)
       why-is-node-running: 2.2.2
     transitivePeerDependencies:
