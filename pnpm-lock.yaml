--- conflicted
+++ resolved
@@ -16,11 +16,7 @@
     version: 4.3.4
   electron-to-chromium:
     specifier: ^1.4.569
-<<<<<<< HEAD
-    version: 1.4.572
-=======
     version: 1.4.576
->>>>>>> a3b353a2
   find-versions:
     specifier: ^5.1.0
     version: 5.1.0
@@ -28,16 +24,11 @@
     specifier: ^3.3.2
     version: 3.3.2
   read-pkg-up:
-<<<<<<< HEAD
-    specifier: ^10.1.0
-    version: 10.1.0
+    specifier: ^11.0.0
+    version: 11.0.0
   tinyspy:
     specifier: ^2.2.0
     version: 2.2.0
-=======
-    specifier: ^11.0.0
-    version: 11.0.0
->>>>>>> a3b353a2
 
 devDependencies:
   '@eslint/js':
@@ -998,13 +989,8 @@
       - supports-color
     dev: true
 
-<<<<<<< HEAD
-  /@typescript-eslint/scope-manager@6.9.1:
-    resolution: {integrity: sha512-38IxvKB6NAne3g/+MyXMs2Cda/Sz+CEpmm+KLGEM8hx/CvnSRuw51i8ukfwB/B/sESdeTGet1NH1Wj7I0YXswg==}
-=======
   /@typescript-eslint/scope-manager@6.10.0:
     resolution: {integrity: sha512-TN/plV7dzqqC2iPNf1KrxozDgZs53Gfgg5ZHyw8erd6jd5Ta/JIEcdCheXFt9b1NYb93a1wmIIVW/2gLkombDg==}
->>>>>>> a3b353a2
     engines: {node: ^16.0.0 || >=18.0.0}
     dependencies:
       '@typescript-eslint/types': 6.10.0
@@ -1031,15 +1017,6 @@
       - supports-color
     dev: true
 
-<<<<<<< HEAD
-  /@typescript-eslint/types@6.9.1:
-    resolution: {integrity: sha512-BUGslGOb14zUHOUmDB2FfT6SI1CcZEJYfF3qFwBeUrU6srJfzANonwRYHDpLBuzbq3HaoF2XL2hcr01c8f8OaQ==}
-    engines: {node: ^16.0.0 || >=18.0.0}
-    dev: true
-
-  /@typescript-eslint/typescript-estree@6.9.1(typescript@5.2.2):
-    resolution: {integrity: sha512-U+mUylTHfcqeO7mLWVQ5W/tMLXqVpRv61wm9ZtfE5egz7gtnmqVIw9ryh0mgIlkKk9rZLY3UHygsBSdB9/ftyw==}
-=======
   /@typescript-eslint/types@6.10.0:
     resolution: {integrity: sha512-36Fq1PWh9dusgo3vH7qmQAj5/AZqARky1Wi6WpINxB6SkQdY5vQoT2/7rW7uBIsPDcvvGCLi4r10p0OJ7ITAeg==}
     engines: {node: ^16.0.0 || >=18.0.0}
@@ -1047,7 +1024,6 @@
 
   /@typescript-eslint/typescript-estree@6.10.0(typescript@5.2.2):
     resolution: {integrity: sha512-ek0Eyuy6P15LJVeghbWhSrBCj/vJpPXXR+EpaRZqou7achUWL8IdYnMSC5WHAeTWswYQuP2hAZgij/bC9fanBg==}
->>>>>>> a3b353a2
     engines: {node: ^16.0.0 || >=18.0.0}
     peerDependencies:
       typescript: '*'
@@ -1055,13 +1031,8 @@
       typescript:
         optional: true
     dependencies:
-<<<<<<< HEAD
-      '@typescript-eslint/types': 6.9.1
-      '@typescript-eslint/visitor-keys': 6.9.1
-=======
       '@typescript-eslint/types': 6.10.0
       '@typescript-eslint/visitor-keys': 6.10.0
->>>>>>> a3b353a2
       debug: 4.3.4
       globby: 11.1.0
       is-glob: 4.0.3
@@ -1072,26 +1043,12 @@
       - supports-color
     dev: true
 
-<<<<<<< HEAD
-  /@typescript-eslint/utils@6.9.1(eslint@8.52.0)(typescript@5.2.2):
-    resolution: {integrity: sha512-L1T0A5nFdQrMVunpZgzqPL6y2wVreSyHhKGZryS6jrEN7bD9NplVAyMryUhXsQ4TWLnZmxc2ekar/lSGIlprCA==}
-=======
   /@typescript-eslint/utils@6.10.0(eslint@8.53.0)(typescript@5.2.2):
     resolution: {integrity: sha512-v+pJ1/RcVyRc0o4wAGux9x42RHmAjIGzPRo538Z8M1tVx6HOnoQBCX/NoadHQlZeC+QO2yr4nNSFWOoraZCAyg==}
->>>>>>> a3b353a2
     engines: {node: ^16.0.0 || >=18.0.0}
     peerDependencies:
       eslint: ^7.0.0 || ^8.0.0
     dependencies:
-<<<<<<< HEAD
-      '@eslint-community/eslint-utils': 4.4.0(eslint@8.52.0)
-      '@types/json-schema': 7.0.14
-      '@types/semver': 7.5.4
-      '@typescript-eslint/scope-manager': 6.9.1
-      '@typescript-eslint/types': 6.9.1
-      '@typescript-eslint/typescript-estree': 6.9.1(typescript@5.2.2)
-      eslint: 8.52.0
-=======
       '@eslint-community/eslint-utils': 4.4.0(eslint@8.53.0)
       '@types/json-schema': 7.0.14
       '@types/semver': 7.5.4
@@ -1099,20 +1056,14 @@
       '@typescript-eslint/types': 6.10.0
       '@typescript-eslint/typescript-estree': 6.10.0(typescript@5.2.2)
       eslint: 8.53.0
->>>>>>> a3b353a2
       semver: 7.5.4
     transitivePeerDependencies:
       - supports-color
       - typescript
     dev: true
 
-<<<<<<< HEAD
-  /@typescript-eslint/visitor-keys@6.9.1:
-    resolution: {integrity: sha512-MUaPUe/QRLEffARsmNfmpghuQkW436DvESW+h+M52w0coICHRfD6Np9/K6PdACwnrq1HmuLl+cSPZaJmeVPkSw==}
-=======
   /@typescript-eslint/visitor-keys@6.10.0:
     resolution: {integrity: sha512-xMGluxQIEtOM7bqFCo+rCMh5fqI+ZxV5RUUOa29iVPz1OgCZrtc7rFnz5cLUazlkPKYqX+75iuDq7m0HQ48nCg==}
->>>>>>> a3b353a2
     engines: {node: ^16.0.0 || >=18.0.0}
     dependencies:
       '@typescript-eslint/types': 6.10.0
@@ -1188,13 +1139,8 @@
     hasBin: true
     dependencies:
       '@types/node': 20.8.10
-<<<<<<< HEAD
-      '@wdio/config': 8.20.3
-      '@wdio/globals': 8.20.5(typescript@5.2.2)
-=======
       '@wdio/config': 8.21.0
       '@wdio/globals': 8.21.0(typescript@5.2.2)
->>>>>>> a3b353a2
       '@wdio/logger': 8.16.17
       '@wdio/protocols': 8.20.4
       '@wdio/types': 8.21.0
@@ -2288,13 +2234,8 @@
       jake: 10.8.7
     dev: true
 
-<<<<<<< HEAD
-  /electron-to-chromium@1.4.572:
-    resolution: {integrity: sha512-RlFobl4D3ieetbnR+2EpxdzFl9h0RAJkPK3pfiwMug2nhBin2ZCsGIAJWdpNniLz43sgXam/CgipOmvTA+rUiA==}
-=======
   /electron-to-chromium@1.4.576:
     resolution: {integrity: sha512-yXsZyXJfAqzWk1WKryr0Wl0MN2D47xodPvEEwlVePBnhU5E7raevLQR+E6b9JAD3GfL/7MbAL9ZtWQQPcLx7wA==}
->>>>>>> a3b353a2
     dev: false
 
   /electron@27.0.3:
@@ -2524,17 +2465,10 @@
       vitest:
         optional: true
     dependencies:
-<<<<<<< HEAD
-      '@typescript-eslint/eslint-plugin': 6.9.1(@typescript-eslint/parser@6.9.1)(eslint@8.52.0)(typescript@5.2.2)
-      '@typescript-eslint/utils': 6.9.1(eslint@8.52.0)(typescript@5.2.2)
-      eslint: 8.52.0
-      vitest: 0.34.6(jsdom@22.1.0)(webdriverio@8.20.4)
-=======
       '@typescript-eslint/eslint-plugin': 6.10.0(@typescript-eslint/parser@6.10.0)(eslint@8.53.0)(typescript@5.2.2)
       '@typescript-eslint/utils': 6.10.0(eslint@8.53.0)(typescript@5.2.2)
       eslint: 8.53.0
       vitest: 0.34.6(jsdom@22.1.0)(webdriverio@8.21.0)
->>>>>>> a3b353a2
     transitivePeerDependencies:
       - supports-color
       - typescript
@@ -6162,11 +6096,7 @@
       tinypool: 0.7.0
       vite: 4.5.0(@types/node@20.8.10)
       vite-node: 0.34.6(@types/node@20.8.10)
-<<<<<<< HEAD
-      webdriverio: 8.20.4(typescript@5.2.2)
-=======
       webdriverio: 8.21.0(typescript@5.2.2)
->>>>>>> a3b353a2
       why-is-node-running: 2.2.2
     transitivePeerDependencies:
       - less
@@ -6238,11 +6168,7 @@
         optional: true
     dependencies:
       '@types/node': 20.8.10
-<<<<<<< HEAD
-      '@wdio/config': 8.20.3
-=======
       '@wdio/config': 8.21.0
->>>>>>> a3b353a2
       '@wdio/logger': 8.16.17
       '@wdio/protocols': 8.20.4
       '@wdio/repl': 8.10.1
