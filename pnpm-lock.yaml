--- conflicted
+++ resolved
@@ -4784,14 +4784,11 @@
     engines: {node: '>=10'}
     hasBin: true
 
-<<<<<<< HEAD
-=======
   semver@7.7.1:
     resolution: {integrity: sha512-hlq8tAfn0m/61p4BVRcPzIGr6LKiMwo4VM6dGi6pt4qcRkmNzTcWq6eCEjEh+qXjkMDvPlOFFSGwQjoEa6gyMA==}
     engines: {node: '>=10'}
     hasBin: true
 
->>>>>>> 9e78579d
   serialize-error@11.0.3:
     resolution: {integrity: sha512-2G2y++21dhj2R7iHAdd0FIzjGwuKZld+7Pl/bTU6YIkrC2ZMbVUjm+luj6A6V34Rv9XfKJDKpTWu9W4Gse1D9g==}
     engines: {node: '>=14.16'}
@@ -5940,11 +5937,7 @@
       make-fetch-happen: 10.2.1
       nopt: 6.0.0
       proc-log: 2.0.1
-<<<<<<< HEAD
-      semver: 7.7.0
-=======
       semver: 7.7.1
->>>>>>> 9e78579d
       tar: 6.2.1
       which: 2.0.2
     transitivePeerDependencies:
@@ -6463,11 +6456,7 @@
   '@npmcli/fs@2.1.2':
     dependencies:
       '@gar/promisify': 1.1.3
-<<<<<<< HEAD
-      semver: 7.7.0
-=======
       semver: 7.7.1
->>>>>>> 9e78579d
 
   '@npmcli/move-file@2.0.1':
     dependencies:
@@ -6510,11 +6499,7 @@
       extract-zip: 2.0.1
       progress: 2.0.3
       proxy-agent: 6.5.0
-<<<<<<< HEAD
-      semver: 7.7.0
-=======
       semver: 7.7.1
->>>>>>> 9e78579d
       tar-fs: 3.0.8
       unbzip2-stream: 1.4.3
       yargs: 17.7.2
@@ -7121,11 +7106,7 @@
 
   '@wdio/runner@9.7.2(puppeteer-core@22.15.0)':
     dependencies:
-<<<<<<< HEAD
-      '@types/node': 20.17.16
-=======
       '@types/node': 20.17.17
->>>>>>> 9e78579d
       '@wdio/config': 9.7.2
       '@wdio/dot-reporter': 9.6.3
       '@wdio/globals': 9.7.2(@wdio/logger@9.4.4)(puppeteer-core@22.15.0)
@@ -9654,11 +9635,8 @@
 
   make-dir@4.0.0:
     dependencies:
-<<<<<<< HEAD
-      semver: 7.7.0
-=======
       semver: 7.7.1
->>>>>>> 9e78579d
+
 
   make-fetch-happen@10.2.1:
     dependencies:
@@ -10593,11 +10571,8 @@
 
   semver@7.7.0: {}
 
-<<<<<<< HEAD
-=======
   semver@7.7.1: {}
-
->>>>>>> 9e78579d
+  
   serialize-error@11.0.3:
     dependencies:
       type-fest: 2.19.0
