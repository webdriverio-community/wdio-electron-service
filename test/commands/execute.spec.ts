--- conflicted
+++ resolved
@@ -1,11 +1,7 @@
 import { vi, describe, beforeEach, it, expect } from 'vitest';
 
 import { execute } from '../../src/commands/execute';
-<<<<<<< HEAD
-import { CONTEXT_BRIDGE_NOT_AVAILABLE } from '../../src/constants';
-=======
 import ElectronWorkerService from '../../src';
->>>>>>> 1f2361a0
 
 describe('execute', () => {
   beforeEach(async () => {
@@ -40,16 +36,7 @@
   });
 
   it('should execute a function', async () => {
-<<<<<<< HEAD
-    await execute(globalThis.browser, () => 1 + 2 + 3);
-    expect(globalThis.browser.execute).toHaveBeenCalledWith(
-      expect.any(Function),
-      CONTEXT_BRIDGE_NOT_AVAILABLE,
-      '() => 1 + 2 + 3',
-    );
-=======
     await execute.call(workerService, () => 1 + 2 + 3);
     expect(globalThis.browser.execute).toHaveBeenCalledWith(expect.any(Function), '() => 1 + 2 + 3');
->>>>>>> 1f2361a0
   });
 });