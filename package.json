{
  "name": "wdio-electron-service",
  "version": "2.0.2",
  "description": "WebdriverIO service to enable Electron testing",
  "author": "Sam Maister <goosewobbler@protonmail.com>",
  "homepage": "https://github.com/webdriverio-community/wdio-electron-service",
  "license": "MIT",
  "main": "./dist/index.js",
  "types": "./dist/index.d.ts",
  "engines": {
    "node": ">=14.0.0"
  },
  "scripts": {
    "init": "npm install -g pnpm && pnpm i",
    "preinstall": "npx only-allow pnpm",
    "prepare": "husky install",
    "ci": "pnpm run build && pnpm run test && pnpm run lint",
    "clean": "cross-env rm -rf ./node_modules pnpm-lock.yaml ./dist",
    "clean:dist": "cross-env rm -rf ./dist",
    "build": "tsc -b .",
    "lint": "eslint --ignore-path .eslintignore \"**/*.{j,t}s\" && prettier --check \"**/*.{j,t}s\"",
    "format": "prettier --write \"**/*.{j,t}s\"",
    "release": "release-it --github.release",
    "release:ci": "pnpm release -- --ci --npm.skipChecks --no-git.requireCleanWorkingDir",
    "release:patch": "pnpm release -- patch",
    "release:minor": "pnpm release -- minor",
    "release:major": "pnpm release -- major",
    "test:coverage": "jest --coverage",
    "test:watch": "jest --watch",
    "test:watch-coverage": "jest --watch --coverage",
    "test": "pnpm run test:coverage"
  },
  "keywords": [
    "webdriverio",
    "wdio",
    "wdio-service",
    "electron",
    "chromedriver",
    "tests"
  ],
  "dependencies": {
    "@wdio/logger": "^7.7.0",
    "ci-info": "^3.3.0",
    "electron-chromedriver": "^16.0.0",
<<<<<<< HEAD
    "wdio-chromedriver-service": "^7.2.5",
=======
    "wdio-chromedriver-service": "^7.2.4",
>>>>>>> 56349204
    "webdriverio": "^7.16.10"
  },
  "devDependencies": {
    "@types/chromedriver": "^81.0.0",
    "@types/jest": "^27.0.3",
    "@types/node": "^17.0.8",
    "@typescript-eslint/eslint-plugin": "^5.9.0",
    "@typescript-eslint/parser": "^5.9.0",
    "@wdio/cli": "^7.16.10",
    "@wdio/types": "^7.16.3",
    "chromedriver": "^97.0.0",
    "cross-env": "^7.0.3",
    "eslint": "^8.4.1",
    "eslint-config-airbnb-base": "^15.0.0",
    "eslint-config-airbnb-base-typescript": "^1.0.0",
    "eslint-config-prettier": "^8.3.0",
    "eslint-import-resolver-typescript": "^2.5.0",
    "eslint-plugin-import": "^2.25.4",
    "eslint-plugin-jest": "^25.3.4",
    "eslint-plugin-node": "^11.1.0",
    "eslint-plugin-promise": "^6.0.0",
    "eslint-plugin-wdio": "^7.4.2",
    "husky": "^7.0.4",
    "jest": "^27.4.7",
    "lint-staged": "^12.1.5",
    "prettier": "^2.5.1",
    "release-it": "^14.11.8",
    "ts-jest": "^27.1.2",
    "typescript": "^4.5.2"
  },
  "files": [
    "dist/*"
  ],
  "lint-staged": {
    "**/*.{js,ts}": [
      "eslint --fix"
    ],
    "**/*.{yml,json,md,ts,js}": [
      "prettier --write"
    ]
  }
}<|MERGE_RESOLUTION|>--- conflicted
+++ resolved
@@ -42,11 +42,7 @@
     "@wdio/logger": "^7.7.0",
     "ci-info": "^3.3.0",
     "electron-chromedriver": "^16.0.0",
-<<<<<<< HEAD
     "wdio-chromedriver-service": "^7.2.5",
-=======
-    "wdio-chromedriver-service": "^7.2.4",
->>>>>>> 56349204
     "webdriverio": "^7.16.10"
   },
   "devDependencies": {
