{
  "name": "wdio-electron-service-monorepo",
  "private": true,
  "type": "module",
  "version": "7.0.0",
  "engines": {
    "node": ">=18 || >=20"
  },
  "scripts": {
    "build": "turbo run build --filter=@wdio* --filter=wdio-electron-service --only",
    "ci": "turbo run lint format:check test:unit test:e2e:builder-cjs test:e2e:builder-esm test:e2e:forge-cjs test:e2e:forge-esm test:e2e:no-binary-cjs test:e2e:no-binary-esm",
    "ci-linux": "turbo run lint format:check test:unit test:e2e:builder-cjs test:e2e:builder-esm test:e2e:forge-cjs test:e2e:forge-esm test:e2e:no-binary-cjs test:e2e:no-binary-esm --concurrency=1",
    "ci-mac:e2e:mac-universal": "turbo run build:mac-universal test:e2e-mac-universal:builder-cjs test:e2e-mac-universal:builder-esm test:e2e-mac-universal:forge-cjs test:e2e-mac-universal:forge-esm --only",
    "ci-windows:e2e:builder-cjs": "turbo run build --filter=example-builder-cjs --only && turbo run test:e2e:builder-cjs --only",
    "ci-windows:e2e:builder-esm": "turbo run build --filter=example-builder-esm --only && turbo run test:e2e:builder-esm --only",
    "ci-windows:e2e:forge-cjs": "pnpm run init-forge:package && pnpm run init-forge:app-cjs && turbo run build --filter=example-forge-cjs --only && turbo run test:e2e:forge-cjs --only",
    "ci-windows:e2e:forge-esm": "pnpm run init-forge:package && pnpm run init-forge:app-esm && turbo run build --filter=example-forge-esm --only && turbo run test:e2e:forge-esm --only",
    "ci-windows:e2e:no-binary": "turbo run build --filter=example-no-binary* --only && turbo run test:e2e:no-binary-cjs test:e2e:no-binary-esm --only",
    "ci-windows:units": "turbo run lint format:check test:unit",
    "ci:e2e:clean": "turbo run clean --filter=example*",
    "ci:e2e:logs": "turbo run logs --filter=@repo/e2e",
    "clean": "turbo run clean && rm -rf node_modules || shx rm -rf node_modules",
    "clean:yarn-artifacts": "tsx ./scripts/clean-yarn-artifacts.ts",
    "dev": "turbo watch wdio-electron-service#build",
    "format": "prettier --write \"**/*.{j,t}s\" \"**/*.{yml,md,json}\"",
    "format:check": "prettier --check \"**/*.{j,t}s\" \"**/*.{yml,md,json}\"",
    "graph": "pnpm graph:e2e && pnpm graph:e2e:mac-universal",
    "graph:e2e": "tsx ./scripts/create-task-graph.ts ./.github/assets/e2e-graph.png test:e2e:forge-cjs test:e2e:forge-esm test:e2e:builder-cjs test:e2e:builder-esm test:e2e:no-binary-cjs test:e2e:no-binary-esm",
    "graph:e2e:mac-universal": "tsx ./scripts/create-task-graph.ts ./.github/assets/e2e-graph-mac-universal.png test:e2e-mac-universal:builder-cjs test:e2e-mac-universal:builder-esm test:e2e-mac-universal:forge-cjs test:e2e-mac-universal:forge-esm",
    "init-forge:package": "tsx ./scripts/create-yarn-package.ts",
    "init-forge:package:mac-universal": "tsx ./scripts/create-yarn-package.ts",
    "init-forge:app-cjs": "tsx ./scripts/init-forge-apps.ts cjs",
    "init-forge:app-esm": "tsx ./scripts/init-forge-apps.ts esm",
    "init-forge:apps": "tsx ./scripts/init-forge-apps.ts",
    "init-forge:apps:mac-universal": "tsx ./scripts/init-forge-apps.ts",
<<<<<<< HEAD
    "lint": "cross-env ESLINT_USE_FLAT_CONFIG=true eslint \"**/*.{j,mj,cj,t}s\"",
    "lint:fix": "cross-env ESLINT_USE_FLAT_CONFIG=true eslint \"**/*.{j,mj,cj,t}s\" --fix",
=======
    "lint": "cross-env eslint \"**/*.{j,mj,cj,t}s\"",
    "lint:fix": "cross-env eslint \"**/*.{j,mj,cj,t}s\" --fix",
    "package": "turbo run pack --filter=wdio-electron-service --filter=@wdio* --only",
>>>>>>> 63d29a88
    "prepare": "husky",
    "release": "turbo run release --filter=wdio-electron-service --filter=@wdio* --only --concurrency=1",
    "test": "turbo run test:unit test:e2e",
    "test:dev": "turbo run test:dev",
    "test:unit": "turbo run test:unit",
    "test:e2e-local": "pnpm dlx cross-env pnpm clean && pnpm i && pnpm run ci && pnpm run clean:yarn-artifacts || pnpm run clean:yarn-artifacts",
    "test:e2e-mac-universal-local": "pnpm dlx cross-env pnpm clean && pnpm i && turbo run build && test:e2e:mac-universal && pnpm run clean:yarn-artifacts || pnpm run clean:yarn-artifacts",
    "update:all": "pnpm up -iLr"
  },
  "devDependencies": {
    "@eslint/js": "^9.9.0",
    "@types/eslint-config-prettier": "^6.11.2",
    "@types/node": "^20.16.1",
    "@types/shelljs": "^0.8.15",
    "@typescript-eslint/eslint-plugin": "^8.2.0",
    "@typescript-eslint/parser": "^8.2.0",
    "@vitest/eslint-plugin": "^1.0.3",
    "cross-env": "^7.0.3",
    "eslint": "^9.9.0",
    "eslint-config-prettier": "^9.1.0",
    "eslint-plugin-import-x": "^3.1.0",
    "eslint-plugin-wdio": "^9.0.5",
    "globals": "^15.9.0",
    "husky": "^9.1.5",
    "jsdom": "^24.1.1",
    "lint-staged": "^15.2.9",
    "prettier": "^3.3.3",
    "read-package-up": "^11.0.0",
    "release-it": "^17.6.0",
    "shelljs": "^0.8.5",
    "shx": "^0.3.4",
    "tsx": "^4.17.0",
    "turbo": "^2.0.14"
  },
  "pnpm": {
    "overrides": {
      "expect-webdriverio": "^5.0.1"
    }
  },
  "lint-staged": {
    "**/*.{yml,json,md,ts,js}": [
      "prettier --write"
    ]
  },
  "packageManager": "pnpm@9.8.0+sha512.8e4c3550fb500e808dbc30bb0ce4dd1eb614e30b1c55245f211591ec2cdf9c611cabd34e1364b42f564bd54b3945ed0f49d61d1bbf2ec9bd74b866fcdc723276",
  "release-it": {
    "git": {
      "commitMessage": "chore: release v${version}",
      "tagName": "v${version}",
      "requireCleanWorkingDir": false
    },
    "github": {
      "release": true
    },
    "npm": {
      "publish": false
    }
  }
}<|MERGE_RESOLUTION|>--- conflicted
+++ resolved
@@ -33,14 +33,8 @@
     "init-forge:app-esm": "tsx ./scripts/init-forge-apps.ts esm",
     "init-forge:apps": "tsx ./scripts/init-forge-apps.ts",
     "init-forge:apps:mac-universal": "tsx ./scripts/init-forge-apps.ts",
-<<<<<<< HEAD
-    "lint": "cross-env ESLINT_USE_FLAT_CONFIG=true eslint \"**/*.{j,mj,cj,t}s\"",
-    "lint:fix": "cross-env ESLINT_USE_FLAT_CONFIG=true eslint \"**/*.{j,mj,cj,t}s\" --fix",
-=======
     "lint": "cross-env eslint \"**/*.{j,mj,cj,t}s\"",
     "lint:fix": "cross-env eslint \"**/*.{j,mj,cj,t}s\" --fix",
-    "package": "turbo run pack --filter=wdio-electron-service --filter=@wdio* --only",
->>>>>>> 63d29a88
     "prepare": "husky",
     "release": "turbo run release --filter=wdio-electron-service --filter=@wdio* --only --concurrency=1",
     "test": "turbo run test:unit test:e2e",
