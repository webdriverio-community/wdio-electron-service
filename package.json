--- conflicted
+++ resolved
@@ -10,15 +10,6 @@
     "backport": "tsx ./scripts/backport.ts",
     "ci": "turbo run lint format:check test:unit test:e2e:builder-cjs test:e2e:builder-esm test:e2e:forge-cjs test:e2e:forge-esm test:e2e:no-binary-cjs test:e2e:no-binary-esm",
     "ci-mac:e2e:mac-universal": "turbo run build:mac-universal init-e2es test:e2e-mac-universal:builder-cjs test:e2e-mac-universal:builder-esm test:e2e-mac-universal:forge-cjs test:e2e-mac-universal:forge-esm --only",
-<<<<<<< HEAD
-=======
-    "ci-windows:e2e:builder-cjs": "turbo run build --filter=example-builder-cjs --only && turbo run init-e2es test:e2e:builder-cjs --only",
-    "ci-windows:e2e:builder-esm": "turbo run build --filter=example-builder-esm --only && turbo run init-e2es test:e2e:builder-esm --only",
-    "ci-windows:e2e:forge-cjs": "turbo run build --filter=example-forge-cjs --only && turbo run init-e2es test:e2e:forge-cjs --only",
-    "ci-windows:e2e:forge-esm": "turbo run build --filter=example-forge-esm --only && turbo run init-e2es test:e2e:forge-esm --only",
-    "ci-windows:e2e:no-binary": "turbo run build --filter=example-no-binary* --only && turbo run init-e2es test:e2e:no-binary-cjs test:e2e:no-binary-esm --only",
-    "ci-windows:units": "turbo run lint format:check test:unit",
->>>>>>> da9daa20
     "ci:e2e:clean": "turbo run clean --filter=example*",
     "ci:e2e:logs": "turbo run logs --filter=@repo/e2e",
     "clean": "turbo run clean && rm -rf node_modules || shx rm -rf node_modules",
@@ -35,11 +26,8 @@
     "typecheck": "turbo run typecheck",
     "test": "turbo run test:unit test:e2e",
     "test:unit": "turbo run test:unit",
-<<<<<<< HEAD
-    "test:e2e-local": "pnpm dlx cross-env DEBUG=wdio-electron-service pnpm clean && pnpm i && pnpm run ci && pnpm run clean:yarn-artifacts || pnpm run clean:yarn-artifacts",
-    "test:e2e-mac-universal-local": "pnpm dlx cross-env DEBUG=wdio-electron-service pnpm clean && pnpm i && turbo run build && test:e2e:mac-universal && pnpm run clean:yarn-artifacts || pnpm run clean:yarn-artifacts",
-=======
->>>>>>> da9daa20
+    "test:e2e-local": "pnpm dlx cross-env DEBUG=wdio-electron-service pnpm clean && pnpm i && pnpm run ci",
+    "test:e2e-mac-universal-local": "pnpm dlx cross-env DEBUG=wdio-electron-service pnpm clean && pnpm i && turbo run build && test:e2e:mac-universal",
     "update:all": "pnpm up -iLr"
   },
   "devDependencies": {
