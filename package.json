{
  "name": "wdio-electron-service-monorepo",
  "private": true,
  "type": "module",
  "engines": {
    "node": "^16.13 || >=18 || >=20"
  },
  "scripts": {
    "build:builder": "turbo run build --scope=example-builder*",
    "build:forge": "turbo run pack && turbo run init:forge-examples && turbo run build --scope=example-forge*",
    "ci": "pnpm init-repo && turbo run build test:unit test:e2e lint format:check",
    "ci:linux": "pnpm init-repo && turbo run build test:unit test:e2e:ci-linux lint format:check",
    "ci:e2e": "turbo run test:e2e",
    "ci:e2e:graph": "turbo run build test:e2e --graph=graph-e2e.png",
    "ci:e2e-mac-universal": "turbo run clean:dist --filter=example* && turbo run build:mac-universal test:e2e:mac-universal",
    "ci:e2e-mac-universal:graph": "turbo run build:mac-universal test:e2e:mac-universal --graph=graph-e2e-mac-universal.png",
    "ci:forge": "pnpm build:forge && pnpm test:e2e:forge-cjs && pnpm test:e2e:forge-esm",
    "ci:builder": "pnpm build:builder && pnpm test:e2e:builder-cjs && pnpm test:e2e:builder-esm",
    "clean": "turbo run clean && rm -rf node_modules || shx rm -rf node_modules",
    "init-repo": "pnpm i --filter=!\"*forge*\"",
    "lint": "cross-env ESLINT_USE_FLAT_CONFIG=true eslint \"**/*.{j,mj,cj,t}s\"",
    "lint:fix": "cross-env ESLINT_USE_FLAT_CONFIG=true eslint \"**/*.{j,mj,cj,t}s\" --fix",
    "format": "prettier --write \"**/*.{j,t}s\" \"**/*.{yml,md,json}\"",
    "format:check": "prettier --check \"**/*.{j,t}s\" \"**/*.{yml,md,json}\"",
    "prepare": "husky",
    "test:dev": "turbo run test:dev",
    "test": "turbo run test test:e2e",
    "test:e2e": "turbo run test:e2e:forge test:e2e:builder",
    "test:e2e-local": "pnpm dlx cross-env DEBUG=wdio-electron-service pnpm clean && pnpm init-repo && pnpm ci:e2e && turbo run clean:package || turbo run clean:package",
    "test:e2e:builder": "turbo run test:e2e:builder-cjs test:e2e:builder-esm",
    "test:e2e:builder-cjs": "cross-env DEBUG=wdio-electron-service EXAMPLE_DIR=builder-cjs turbo exec --filter=@repo/e2e",
    "test:e2e:builder-esm": "cross-env DEBUG=wdio-electron-service EXAMPLE_DIR=builder-esm turbo exec --filter=@repo/e2e",
    "test:e2e:forge": "turbo run test:e2e:forge-cjs test:e2e:forge-esm",
    "test:e2e:forge-cjs": "cross-env DEBUG=wdio-electron-service EXAMPLE_DIR=forge-cjs turbo exec --filter=@repo/e2e",
    "test:e2e:forge-esm": "cross-env DEBUG=wdio-electron-service EXAMPLE_DIR=forge-esm turbo exec --filter=@repo/e2e",
    "test:e2e:exec": "turbo exec --filter=@repo/e2e",
    "update:all": "pnpm --filter=\\!fixture-\\* --filter=\\!{example*/out/**/*} up -iL",
    "watch": "turbo run build --filter=wdio-electron-service --watch"
  },
  "devDependencies": {
    "@eslint/js": "^9.0.0",
    "@types/eslint-config-prettier": "^6.11.2",
<<<<<<< HEAD
    "@types/node": "^20.14.9",
    "@types/shelljs": "^0.8.15",
    "@typescript-eslint/eslint-plugin": "^7.14.1",
    "@typescript-eslint/parser": "^7.14.1",
=======
    "@types/mocha": "^10.0.5",
    "@types/node": "^20.11.0",
    "@typescript-eslint/eslint-plugin": "^7.0.1",
    "@typescript-eslint/parser": "^7.0.1",
    "@vitest/coverage-v8": "^1.2.0",
    "@wdio/cli": "^8.27.2",
    "@wdio/globals": "^8.27.2",
    "@wdio/types": "^8.27.2",
    "builder-util": "25.0.0-alpha.10",
>>>>>>> e55d365a
    "cross-env": "^7.0.3",
    "eslint": "^8.57.0",
    "eslint-config-prettier": "^9.0.0",
    "eslint-plugin-vitest": "^0.5.3",
    "eslint-plugin-wdio": "^8.20.0",
    "globals": "^15.0.0",
    "husky": "^9.0.10",
    "jsdom": "^24.0.0",
    "lint-staged": "^15.0.2",
    "prettier": "^3.2.2",
    "read-package-up": "^11.0.0",
    "rimraf": "^5.0.5",
    "shelljs": "^0.8.5",
    "shx": "^0.3.4",
    "turbo": "^2.0.5"
  },
  "lint-staged": {
    "**/*.{yml,json,md,ts,js}": [
      "prettier --write"
    ]
  },
  "packageManager": "pnpm@9.3.0+sha256.e1f9e8d1a16607a46dd3c158b5f7a7dc7945501d1c6222d454d63d033d1d918f"
}<|MERGE_RESOLUTION|>--- conflicted
+++ resolved
@@ -40,22 +40,10 @@
   "devDependencies": {
     "@eslint/js": "^9.0.0",
     "@types/eslint-config-prettier": "^6.11.2",
-<<<<<<< HEAD
     "@types/node": "^20.14.9",
     "@types/shelljs": "^0.8.15",
     "@typescript-eslint/eslint-plugin": "^7.14.1",
     "@typescript-eslint/parser": "^7.14.1",
-=======
-    "@types/mocha": "^10.0.5",
-    "@types/node": "^20.11.0",
-    "@typescript-eslint/eslint-plugin": "^7.0.1",
-    "@typescript-eslint/parser": "^7.0.1",
-    "@vitest/coverage-v8": "^1.2.0",
-    "@wdio/cli": "^8.27.2",
-    "@wdio/globals": "^8.27.2",
-    "@wdio/types": "^8.27.2",
-    "builder-util": "25.0.0-alpha.10",
->>>>>>> e55d365a
     "cross-env": "^7.0.3",
     "eslint": "^8.57.0",
     "eslint-config-prettier": "^9.0.0",
@@ -77,5 +65,5 @@
       "prettier --write"
     ]
   },
-  "packageManager": "pnpm@9.3.0+sha256.e1f9e8d1a16607a46dd3c158b5f7a7dc7945501d1c6222d454d63d033d1d918f"
+  "packageManager": "pnpm@9.5.0+sha256.dbdf5961c32909fb030595a9daa1dae720162e658609a8f92f2fa99835510ca5"
 }