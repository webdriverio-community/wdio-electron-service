lockfileVersion: '6.0'

settings:
  autoInstallPeers: true
  excludeLinksFromLockfile: false

devDependencies:
  '@rollup/plugin-commonjs':
    specifier: ^25.0.4
    version: 25.0.7(rollup@4.8.0)
  '@rollup/plugin-node-resolve':
    specifier: ^15.2.1
    version: 15.2.3(rollup@4.8.0)
  '@types/node':
    specifier: ^20.10.2
    version: 20.10.4
  '@wdio/cli':
    specifier: ^8.23.3
    version: 8.26.1(typescript@5.3.3)
  '@wdio/globals':
    specifier: ^8.23.3
    version: 8.26.1(typescript@5.3.3)
  '@wdio/local-runner':
    specifier: ^8.23.3
    version: 8.26.1(typescript@5.3.3)
  '@wdio/mocha-framework':
    specifier: ^8.17.0
    version: 8.24.12
  electron:
    specifier: ^28.0.0
    version: 28.0.0
  electron-builder:
    specifier: ^24.6.4
    version: 24.9.1
  global-jsdom:
<<<<<<< HEAD
    specifier: ^9.1.0
=======
    specifier: ^9.2.0
>>>>>>> f44b9179
    version: 9.2.0(jsdom@23.0.1)
  jsdom:
    specifier: ^23.0.0
    version: 23.0.1
  rollup:
<<<<<<< HEAD
    specifier: ^4.0.2
=======
    specifier: ^4.8.0
>>>>>>> f44b9179
    version: 4.8.0
  ts-loader:
    specifier: ^9.4.4
    version: 9.5.1(typescript@5.3.3)(webpack@5.89.0)
  ts-node:
    specifier: ^10.9.1
    version: 10.9.2(@types/node@20.10.4)(typescript@5.3.3)
  typescript:
    specifier: ^5.3.2
    version: 5.3.3
  wdio-electron-service:
    specifier: file:../
    version: file:..(electron@28.0.0)(webdriverio@8.26.1)
  webdriverio:
    specifier: ^8.23.3
    version: 8.26.1(typescript@5.3.3)

packages:

  /7zip-bin@5.2.0:
    resolution: {integrity: sha512-ukTPVhqG4jNzMro2qA9HSCSSVJN3aN7tlb+hfqYCt3ER0yWroeA2VR38MNrOHLQ/cVj+DaIMad0kFCtWWowh/A==}
    dev: true

  /@babel/code-frame@7.23.5:
    resolution: {integrity: sha512-CgH3s1a96LipHCmSUmYFPwY7MNx8C3avkq7i4Wl3cfa662ldtUe4VM1TPXX70pfmrlWTb6jLqTYrZyT2ZTJBgA==}
    engines: {node: '>=6.9.0'}
    dependencies:
      '@babel/highlight': 7.23.4
      chalk: 2.4.2
    dev: true

  /@babel/helper-validator-identifier@7.22.20:
    resolution: {integrity: sha512-Y4OZ+ytlatR8AI+8KZfKuL5urKp7qey08ha31L8b3BwewJAoJamTzyvxPR/5D+KkdJCGPq/+8TukHBlY10FX9A==}
    engines: {node: '>=6.9.0'}
    requiresBuild: true
    dev: true

  /@babel/highlight@7.23.4:
    resolution: {integrity: sha512-acGdbYSfp2WheJoJm/EBBBLh/ID8KDc64ISZ9DYtBmC8/Q204PZJLHyzeB5qMzJ5trcOkybd78M4x2KWsUq++A==}
    engines: {node: '>=6.9.0'}
    requiresBuild: true
    dependencies:
      '@babel/helper-validator-identifier': 7.22.20
      chalk: 2.4.2
      js-tokens: 4.0.0
    dev: true

  /@cspotcode/source-map-support@0.8.1:
    resolution: {integrity: sha512-IchNf6dN4tHoMFIn/7OE8LWZ19Y6q/67Bmf6vnGREv8RSbBVb9LPJxEcnwrcwX6ixSvaiGoomAUvu4YSxXrVgw==}
    engines: {node: '>=12'}
    dependencies:
      '@jridgewell/trace-mapping': 0.3.9
    dev: true

  /@develar/schema-utils@2.6.5:
    resolution: {integrity: sha512-0cp4PsWQ/9avqTVMCtZ+GirikIA36ikvjtHweU4/j8yLtgObI0+JUPhYFScgwlteveGB1rt3Cm8UhN04XayDig==}
    engines: {node: '>= 8.9.0'}
    dependencies:
      ajv: 6.12.6
      ajv-keywords: 3.5.2(ajv@6.12.6)
    dev: true

  /@electron/asar@3.2.8:
    resolution: {integrity: sha512-cmskk5M06ewHMZAplSiF4AlME3IrnnZhKnWbtwKVLRkdJkKyUVjMLhDIiPIx/+6zQWVlKX/LtmK9xDme7540Sg==}
    engines: {node: '>=10.12.0'}
    hasBin: true
    dependencies:
      commander: 5.1.0
      glob: 7.2.3
      minimatch: 3.1.2
    dev: true

  /@electron/get@2.0.3:
    resolution: {integrity: sha512-Qkzpg2s9GnVV2I2BjRksUi43U5e6+zaQMcjoJy0C+C5oxaKl+fmckGDQFtRpZpZV0NQekuZZ+tGz7EA9TVnQtQ==}
    engines: {node: '>=12'}
    dependencies:
      debug: 4.3.4(supports-color@8.1.1)
      env-paths: 2.2.1
      fs-extra: 8.1.0
      got: 11.8.6
      progress: 2.0.3
      semver: 6.3.1
      sumchecker: 3.0.1
    optionalDependencies:
      global-agent: 3.0.0
    transitivePeerDependencies:
      - supports-color
    dev: true

  /@electron/notarize@2.1.0:
    resolution: {integrity: sha512-Q02xem1D0sg4v437xHgmBLxI2iz/fc0D4K7fiVWHa/AnW8o7D751xyKNXgziA6HrTOme9ul1JfWN5ark8WH1xA==}
    engines: {node: '>= 10.0.0'}
    dependencies:
      debug: 4.3.4(supports-color@8.1.1)
      fs-extra: 9.1.0
      promise-retry: 2.0.1
    transitivePeerDependencies:
      - supports-color
    dev: true

  /@electron/osx-sign@1.0.5:
    resolution: {integrity: sha512-k9ZzUQtamSoweGQDV2jILiRIHUu7lYlJ3c6IEmjv1hC17rclE+eb9U+f6UFlOOETo0JzY1HNlXy4YOlCvl+Lww==}
    engines: {node: '>=12.0.0'}
    hasBin: true
    dependencies:
      compare-version: 0.1.2
      debug: 4.3.4(supports-color@8.1.1)
      fs-extra: 10.1.0
      isbinaryfile: 4.0.10
      minimist: 1.2.8
      plist: 3.1.0
    transitivePeerDependencies:
      - supports-color
    dev: true

  /@electron/universal@1.4.1:
    resolution: {integrity: sha512-lE/U3UNw1YHuowNbTmKNs9UlS3En3cPgwM5MI+agIgr/B1hSze9NdOP0qn7boZaI9Lph8IDv3/24g9IxnJP7aQ==}
    engines: {node: '>=8.6'}
    dependencies:
      '@electron/asar': 3.2.8
      '@malept/cross-spawn-promise': 1.1.1
      debug: 4.3.4(supports-color@8.1.1)
      dir-compare: 3.3.0
      fs-extra: 9.1.0
      minimatch: 3.1.2
      plist: 3.1.0
    transitivePeerDependencies:
      - supports-color
    dev: true

  /@isaacs/cliui@8.0.2:
    resolution: {integrity: sha512-O8jcjabXaleOG9DQ0+ARXWZBTfnP4WNAqzuiJK7ll44AmxGKv/J2M4TPjxjY3znBCfvBXFzucm1twdyFybFqEA==}
    engines: {node: '>=12'}
    dependencies:
      string-width: 5.1.2
      string-width-cjs: /string-width@4.2.3
      strip-ansi: 7.1.0
      strip-ansi-cjs: /strip-ansi@6.0.1
      wrap-ansi: 8.1.0
      wrap-ansi-cjs: /wrap-ansi@7.0.0
    dev: true

  /@jest/expect-utils@29.7.0:
    resolution: {integrity: sha512-GlsNBWiFQFCVi9QVSx7f5AgMeLxe9YCCs5PuP2O2LdjDAA8Jh9eX7lA1Jq/xdXw3Wb3hyvlFNfZIfcRetSzYcA==}
    engines: {node: ^14.15.0 || ^16.10.0 || >=18.0.0}
    requiresBuild: true
    dependencies:
      jest-get-type: 29.6.3
    dev: true

  /@jest/schemas@29.6.3:
    resolution: {integrity: sha512-mo5j5X+jIZmJQveBKeS/clAueipV7KgiX1vMgCxam1RNYiqE1w62n0/tJJnHtjW8ZHcQco5gY85jA3mi0L+nSA==}
    engines: {node: ^14.15.0 || ^16.10.0 || >=18.0.0}
    requiresBuild: true
    dependencies:
      '@sinclair/typebox': 0.27.8
    dev: true

  /@jest/types@29.6.3:
    resolution: {integrity: sha512-u3UPsIilWKOM3F9CXtrG8LEJmNxwoCQC/XVj4IKYXvvpx7QIi/Kg1LI5uDmDpKlac62NUtX7eLjRh+jVZcLOzw==}
    engines: {node: ^14.15.0 || ^16.10.0 || >=18.0.0}
    requiresBuild: true
    dependencies:
      '@jest/schemas': 29.6.3
      '@types/istanbul-lib-coverage': 2.0.6
      '@types/istanbul-reports': 3.0.4
      '@types/node': 20.10.4
      '@types/yargs': 17.0.32
      chalk: 4.1.2
    dev: true

  /@jridgewell/gen-mapping@0.3.3:
    resolution: {integrity: sha512-HLhSWOLRi875zjjMG/r+Nv0oCW8umGb0BgEhyX3dDX3egwZtB8PqLnjz3yedt8R5StBrzcg4aBpnh8UA9D1BoQ==}
    engines: {node: '>=6.0.0'}
    dependencies:
      '@jridgewell/set-array': 1.1.2
      '@jridgewell/sourcemap-codec': 1.4.15
      '@jridgewell/trace-mapping': 0.3.20
    dev: true

  /@jridgewell/resolve-uri@3.1.1:
    resolution: {integrity: sha512-dSYZh7HhCDtCKm4QakX0xFpsRDqjjtZf/kjI/v3T3Nwt5r8/qz/M19F9ySyOqU94SXBmeG9ttTul+YnR4LOxFA==}
    engines: {node: '>=6.0.0'}
    dev: true

  /@jridgewell/set-array@1.1.2:
    resolution: {integrity: sha512-xnkseuNADM0gt2bs+BvhO0p78Mk762YnZdsuzFV018NoG1Sj1SCQvpSqa7XUaTam5vAGasABV9qXASMKnFMwMw==}
    engines: {node: '>=6.0.0'}
    dev: true

  /@jridgewell/source-map@0.3.5:
    resolution: {integrity: sha512-UTYAUj/wviwdsMfzoSJspJxbkH5o1snzwX0//0ENX1u/55kkZZkcTZP6u9bwKGkv+dkk9at4m1Cpt0uY80kcpQ==}
    dependencies:
      '@jridgewell/gen-mapping': 0.3.3
      '@jridgewell/trace-mapping': 0.3.20
    dev: true

  /@jridgewell/sourcemap-codec@1.4.15:
    resolution: {integrity: sha512-eF2rxCRulEKXHTRiDrDy6erMYWqNw4LPdQ8UQA4huuxaQsVeRPFl2oM8oDGxMFhJUWZf9McpLtJasDDZb/Bpeg==}
    dev: true

  /@jridgewell/trace-mapping@0.3.20:
    resolution: {integrity: sha512-R8LcPeWZol2zR8mmH3JeKQ6QRCFb7XgUhV9ZlGhHLGyg4wpPiPZNQOOWhFZhxKw8u//yTbNGI42Bx/3paXEQ+Q==}
    dependencies:
      '@jridgewell/resolve-uri': 3.1.1
      '@jridgewell/sourcemap-codec': 1.4.15
    dev: true

  /@jridgewell/trace-mapping@0.3.9:
    resolution: {integrity: sha512-3Belt6tdc8bPgAtbcmdtNJlirVoTmEb5e2gC94PnkwEW9jI6CAHUeoG85tjWP5WquqfavoMtMwiG4P926ZKKuQ==}
    dependencies:
      '@jridgewell/resolve-uri': 3.1.1
      '@jridgewell/sourcemap-codec': 1.4.15
    dev: true

  /@ljharb/through@2.3.11:
    resolution: {integrity: sha512-ccfcIDlogiXNq5KcbAwbaO7lMh3Tm1i3khMPYpxlK8hH/W53zN81KM9coerRLOnTGu3nfXIniAmQbRI9OxbC0w==}
    engines: {node: '>= 0.4'}
    dependencies:
      call-bind: 1.0.5
    dev: true

  /@malept/cross-spawn-promise@1.1.1:
    resolution: {integrity: sha512-RTBGWL5FWQcg9orDOCcp4LvItNzUPcyEU9bwaeJX0rJ1IQxzucC48Y0/sQLp/g6t99IQgAlGIaesJS+gTn7tVQ==}
    engines: {node: '>= 10'}
    dependencies:
      cross-spawn: 7.0.3
    dev: true

  /@malept/flatpak-bundler@0.4.0:
    resolution: {integrity: sha512-9QOtNffcOF/c1seMCDnjckb3R9WHcG34tky+FHpNKKCW0wc/scYLwMtO+ptyGUfMW0/b/n4qRiALlaFHc9Oj7Q==}
    engines: {node: '>= 10.0.0'}
    dependencies:
      debug: 4.3.4(supports-color@8.1.1)
      fs-extra: 9.1.0
      lodash: 4.17.21
      tmp-promise: 3.0.3
    transitivePeerDependencies:
      - supports-color
    dev: true

  /@pkgjs/parseargs@0.11.0:
    resolution: {integrity: sha512-+1VkjdD0QBLPodGrJUeqarH8VAIvQODIbwh9XpP5Syisf7YoQgsJKPNFoqqLQlu+VQ/tVSshMR6loPMn8U+dPg==}
    engines: {node: '>=14'}
    requiresBuild: true
    dev: true
    optional: true

  /@puppeteer/browsers@1.4.6(typescript@5.3.3):
    resolution: {integrity: sha512-x4BEjr2SjOPowNeiguzjozQbsc6h437ovD/wu+JpaenxVLm3jkgzHY2xOslMTp50HoTvQreMjiexiGQw1sqZlQ==}
    engines: {node: '>=16.3.0'}
    hasBin: true
    peerDependencies:
      typescript: '>= 4.7.4'
    peerDependenciesMeta:
      typescript:
        optional: true
    dependencies:
      debug: 4.3.4(supports-color@8.1.1)
      extract-zip: 2.0.1
      progress: 2.0.3
      proxy-agent: 6.3.0
      tar-fs: 3.0.4
      typescript: 5.3.3
      unbzip2-stream: 1.4.3
      yargs: 17.7.1
    transitivePeerDependencies:
      - supports-color
    dev: true

  /@puppeteer/browsers@1.9.0:
    resolution: {integrity: sha512-QwguOLy44YBGC8vuPP2nmpX4MUN2FzWbsnvZJtiCzecU3lHmVZkaC1tq6rToi9a200m8RzlVtDyxCS0UIDrxUg==}
    engines: {node: '>=16.3.0'}
    hasBin: true
    dependencies:
      debug: 4.3.4(supports-color@8.1.1)
      extract-zip: 2.0.1
      progress: 2.0.3
      proxy-agent: 6.3.1
      tar-fs: 3.0.4
      unbzip2-stream: 1.4.3
      yargs: 17.7.2
    transitivePeerDependencies:
      - supports-color
    dev: true

  /@rollup/plugin-commonjs@25.0.7(rollup@4.8.0):
    resolution: {integrity: sha512-nEvcR+LRjEjsaSsc4x3XZfCCvZIaSMenZu/OiwOKGN2UhQpAYI7ru7czFvyWbErlpoGjnSX3D5Ch5FcMA3kRWQ==}
    engines: {node: '>=14.0.0'}
    peerDependencies:
      rollup: ^2.68.0||^3.0.0||^4.0.0
    peerDependenciesMeta:
      rollup:
        optional: true
    dependencies:
      '@rollup/pluginutils': 5.1.0(rollup@4.8.0)
      commondir: 1.0.1
      estree-walker: 2.0.2
      glob: 8.1.0
      is-reference: 1.2.1
      magic-string: 0.30.5
      rollup: 4.8.0
    dev: true

  /@rollup/plugin-node-resolve@15.2.3(rollup@4.8.0):
    resolution: {integrity: sha512-j/lym8nf5E21LwBT4Df1VD6hRO2L2iwUeUmP7litikRsVp1H6NWx20NEp0Y7su+7XGc476GnXXc4kFeZNGmaSQ==}
    engines: {node: '>=14.0.0'}
    peerDependencies:
      rollup: ^2.78.0||^3.0.0||^4.0.0
    peerDependenciesMeta:
      rollup:
        optional: true
    dependencies:
      '@rollup/pluginutils': 5.1.0(rollup@4.8.0)
      '@types/resolve': 1.20.2
      deepmerge: 4.3.1
      is-builtin-module: 3.2.1
      is-module: 1.0.0
      resolve: 1.22.8
      rollup: 4.8.0
    dev: true

  /@rollup/pluginutils@5.1.0(rollup@4.8.0):
    resolution: {integrity: sha512-XTIWOPPcpvyKI6L1NHo0lFlCyznUEyPmPY1mc3KpPVDYulHSTvyeLNVW00QTLIAFNhR3kYnJTQHeGqU4M3n09g==}
    engines: {node: '>=14.0.0'}
    peerDependencies:
      rollup: ^1.20.0||^2.0.0||^3.0.0||^4.0.0
    peerDependenciesMeta:
      rollup:
        optional: true
    dependencies:
      '@types/estree': 1.0.5
      estree-walker: 2.0.2
      picomatch: 2.3.1
      rollup: 4.8.0
    dev: true

  /@rollup/rollup-android-arm-eabi@4.8.0:
    resolution: {integrity: sha512-zdTObFRoNENrdPpnTNnhOljYIcOX7aI7+7wyrSpPFFIOf/nRdedE6IYsjaBE7tjukphh1tMTojgJ7p3lKY8x6Q==}
    cpu: [arm]
    os: [android]
    requiresBuild: true
    dev: true
    optional: true

  /@rollup/rollup-android-arm64@4.8.0:
    resolution: {integrity: sha512-aiItwP48BiGpMFS9Znjo/xCNQVwTQVcRKkFKsO81m8exrGjHkCBDvm9PHay2kpa8RPnZzzKcD1iQ9KaLY4fPQQ==}
    cpu: [arm64]
    os: [android]
    requiresBuild: true
    dev: true
    optional: true

  /@rollup/rollup-darwin-arm64@4.8.0:
    resolution: {integrity: sha512-zhNIS+L4ZYkYQUjIQUR6Zl0RXhbbA0huvNIWjmPc2SL0cB1h5Djkcy+RZ3/Bwszfb6vgwUvcVJYD6e6Zkpsi8g==}
    cpu: [arm64]
    os: [darwin]
    requiresBuild: true
    dev: true
    optional: true

  /@rollup/rollup-darwin-x64@4.8.0:
    resolution: {integrity: sha512-A/FAHFRNQYrELrb/JHncRWzTTXB2ticiRFztP4ggIUAfa9Up1qfW8aG2w/mN9jNiZ+HB0t0u0jpJgFXG6BfRTA==}
    cpu: [x64]
    os: [darwin]
    requiresBuild: true
    dev: true
    optional: true

  /@rollup/rollup-linux-arm-gnueabihf@4.8.0:
    resolution: {integrity: sha512-JsidBnh3p2IJJA4/2xOF2puAYqbaczB3elZDT0qHxn362EIoIkq7hrR43Xa8RisgI6/WPfvb2umbGsuvf7E37A==}
    cpu: [arm]
    os: [linux]
    requiresBuild: true
    dev: true
    optional: true

  /@rollup/rollup-linux-arm64-gnu@4.8.0:
    resolution: {integrity: sha512-hBNCnqw3EVCkaPB0Oqd24bv8SklETptQWcJz06kb9OtiShn9jK1VuTgi7o4zPSt6rNGWQOTDEAccbk0OqJmS+g==}
    cpu: [arm64]
    os: [linux]
    requiresBuild: true
    dev: true
    optional: true

  /@rollup/rollup-linux-arm64-musl@4.8.0:
    resolution: {integrity: sha512-Fw9ChYfJPdltvi9ALJ9wzdCdxGw4wtq4t1qY028b2O7GwB5qLNSGtqMsAel1lfWTZvf4b6/+4HKp0GlSYg0ahA==}
    cpu: [arm64]
    os: [linux]
    requiresBuild: true
    dev: true
    optional: true

  /@rollup/rollup-linux-riscv64-gnu@4.8.0:
    resolution: {integrity: sha512-BH5xIh7tOzS9yBi8dFrCTG8Z6iNIGWGltd3IpTSKp6+pNWWO6qy8eKoRxOtwFbMrid5NZaidLYN6rHh9aB8bEw==}
    cpu: [riscv64]
    os: [linux]
    requiresBuild: true
    dev: true
    optional: true

  /@rollup/rollup-linux-x64-gnu@4.8.0:
    resolution: {integrity: sha512-PmvAj8k6EuWiyLbkNpd6BLv5XeYFpqWuRvRNRl80xVfpGXK/z6KYXmAgbI4ogz7uFiJxCnYcqyvZVD0dgFog7Q==}
    cpu: [x64]
    os: [linux]
    requiresBuild: true
    dev: true
    optional: true

  /@rollup/rollup-linux-x64-musl@4.8.0:
    resolution: {integrity: sha512-mdxnlW2QUzXwY+95TuxZ+CurrhgrPAMveDWI97EQlA9bfhR8tw3Pt7SUlc/eSlCNxlWktpmT//EAA8UfCHOyXg==}
    cpu: [x64]
    os: [linux]
    requiresBuild: true
    dev: true
    optional: true

  /@rollup/rollup-win32-arm64-msvc@4.8.0:
    resolution: {integrity: sha512-ge7saUz38aesM4MA7Cad8CHo0Fyd1+qTaqoIo+Jtk+ipBi4ATSrHWov9/S4u5pbEQmLjgUjB7BJt+MiKG2kzmA==}
    cpu: [arm64]
    os: [win32]
    requiresBuild: true
    dev: true
    optional: true

  /@rollup/rollup-win32-ia32-msvc@4.8.0:
    resolution: {integrity: sha512-p9E3PZlzurhlsN5h9g7zIP1DnqKXJe8ZUkFwAazqSvHuWfihlIISPxG9hCHCoA+dOOspL/c7ty1eeEVFTE0UTw==}
    cpu: [ia32]
    os: [win32]
    requiresBuild: true
    dev: true
    optional: true

  /@rollup/rollup-win32-x64-msvc@4.8.0:
    resolution: {integrity: sha512-kb4/auKXkYKqlUYTE8s40FcJIj5soOyRLHKd4ugR0dCq0G2EfcF54eYcfQiGkHzjidZ40daB4ulsFdtqNKZtBg==}
    cpu: [x64]
    os: [win32]
    requiresBuild: true
    dev: true
    optional: true

  /@sinclair/typebox@0.27.8:
    resolution: {integrity: sha512-+Fj43pSMwJs4KRrH/938Uf+uAELIgVBmQzg/q1YG10djyfA3TnrU8N8XzqCh/okZdszqBQTZf96idMfE5lnwTA==}
    requiresBuild: true
    dev: true

  /@sindresorhus/is@4.6.0:
    resolution: {integrity: sha512-t09vSN3MdfsyCHoFcTRCH/iUtG7OJ0CsjzB8cjAmKc/va/kIgeDI/TxsigdncE/4be734m0cvIYwNaV4i2XqAw==}
    engines: {node: '>=10'}
    dev: true

  /@sindresorhus/is@5.6.0:
    resolution: {integrity: sha512-TV7t8GKYaJWsn00tFDqBw8+Uqmr8A0fRU1tvTQhyZzGv0sJCGRQL3JGMI3ucuKo3XIZdUP+Lx7/gh2t3lewy7g==}
    engines: {node: '>=14.16'}
    dev: true

  /@szmarczak/http-timer@4.0.6:
    resolution: {integrity: sha512-4BAffykYOgO+5nzBWYwE3W90sBgLJoUPRWWcL8wlyiM8IB8ipJz3UMJ9KXQd1RKQXpKp8Tutn80HZtWsu2u76w==}
    engines: {node: '>=10'}
    dependencies:
      defer-to-connect: 2.0.1
    dev: true

  /@szmarczak/http-timer@5.0.1:
    resolution: {integrity: sha512-+PmQX0PiAYPMeVYe237LJAYvOMYW1j2rH5YROyS3b4CTVJum34HfRvKvAzozHAQG0TnHNdUfY9nCeUyRAs//cw==}
    engines: {node: '>=14.16'}
    dependencies:
      defer-to-connect: 2.0.1
    dev: true

  /@tootallnate/once@2.0.0:
    resolution: {integrity: sha512-XCuKFP5PS55gnMVu3dty8KPatLqUoy/ZYzDzAGCQ8JNFCkLXzmI7vNHCR+XpbZaMWQK/vQubr7PkYq8g470J/A==}
    engines: {node: '>= 10'}
    dev: true

  /@tootallnate/quickjs-emscripten@0.23.0:
    resolution: {integrity: sha512-C5Mc6rdnsaJDjO3UpGW/CQTHtCKaYlScZTly4JIu97Jxo/odCiH0ITnDXSJPTOrEKk/ycSZ0AOgTmkDtkOsvIA==}
    dev: true

  /@tsconfig/node10@1.0.9:
    resolution: {integrity: sha512-jNsYVVxU8v5g43Erja32laIDHXeoNvFEpX33OK4d6hljo3jDhCBDhx5dhCCTMWUojscpAagGiRkBKxpdl9fxqA==}
    dev: true

  /@tsconfig/node12@1.0.11:
    resolution: {integrity: sha512-cqefuRsh12pWyGsIoBKJA9luFu3mRxCA+ORZvA4ktLSzIuCUtWVxGIuXigEwO5/ywWFMZ2QEGKWvkZG1zDMTag==}
    dev: true

  /@tsconfig/node14@1.0.3:
    resolution: {integrity: sha512-ysT8mhdixWK6Hw3i1V2AeRqZ5WfXg1G43mqoYlM2nc6388Fq5jcXyr5mRsqViLx/GJYdoL0bfXD8nmF+Zn/Iow==}
    dev: true

  /@tsconfig/node16@1.0.4:
    resolution: {integrity: sha512-vxhUy4J8lyeyinH7Azl1pdd43GJhZH/tP2weN8TntQblOY+A0XbT8DJk1/oCPuOOyg/Ja757rG0CgHcWC8OfMA==}
    dev: true

  /@types/cacheable-request@6.0.3:
    resolution: {integrity: sha512-IQ3EbTzGxIigb1I3qPZc1rWJnH0BmSKv5QYTalEwweFvyBDLSAe24zP0le/hyi7ecGfZVlIVAg4BZqb8WBwKqw==}
    dependencies:
      '@types/http-cache-semantics': 4.0.4
      '@types/keyv': 3.1.4
      '@types/node': 20.10.4
      '@types/responselike': 1.0.3
    dev: true

  /@types/debug@4.1.12:
    resolution: {integrity: sha512-vIChWdVG3LG1SMxEvI/AK+FWJthlrqlTu7fbrlywTkkaONwk/UAGaULXRlf8vkzFBLVm0zkMdCquhL5aOjhXPQ==}
    dependencies:
      '@types/ms': 0.7.34
    dev: true

  /@types/eslint-scope@3.7.7:
    resolution: {integrity: sha512-MzMFlSLBqNF2gcHWO0G1vP/YQyfvrxZ0bF+u7mzUdZ1/xK4A4sru+nraZz5i3iEIk1l1uyicaDVTB4QbbEkAYg==}
    dependencies:
      '@types/eslint': 8.44.8
      '@types/estree': 1.0.5
    dev: true

  /@types/eslint@8.44.8:
    resolution: {integrity: sha512-4K8GavROwhrYl2QXDXm0Rv9epkA8GBFu0EI+XrrnnuCl7u8CWBRusX7fXJfanhZTDWSAL24gDI/UqXyUM0Injw==}
    dependencies:
      '@types/estree': 1.0.5
      '@types/json-schema': 7.0.15
    dev: true

  /@types/estree@1.0.5:
    resolution: {integrity: sha512-/kYRxGDLWzHOB7q+wtSUQlFrtcdUccpfy+X+9iMBpHK8QLLhx2wIPYuS5DYtR9Wa/YlZAbIovy7qVdB1Aq6Lyw==}
    dev: true

  /@types/fs-extra@9.0.13:
    resolution: {integrity: sha512-nEnwB++1u5lVDM2UI4c1+5R+FYaKfaAzS4OococimjVm3nQw3TuzH5UNsocrcTBbhnerblyHj4A49qXbIiZdpA==}
    dependencies:
      '@types/node': 20.10.4
    dev: true

  /@types/http-cache-semantics@4.0.4:
    resolution: {integrity: sha512-1m0bIFVc7eJWyve9S0RnuRgcQqF/Xd5QsUZAZeQFr1Q3/p9JWoQQEqmVy+DPTNpGXwhgIetAoYF8JSc33q29QA==}
    dev: true

  /@types/istanbul-lib-coverage@2.0.6:
    resolution: {integrity: sha512-2QF/t/auWm0lsy8XtKVPG19v3sSOQlJe/YHZgfjb/KBBHOGSV+J2q/S671rcq9uTBrLAXmZpqJiaQbMT+zNU1w==}
    requiresBuild: true
    dev: true

  /@types/istanbul-lib-report@3.0.3:
    resolution: {integrity: sha512-NQn7AHQnk/RSLOxrBbGyJM/aVQ+pjj5HCgasFxc0K/KhoATfQ/47AyUl15I2yBUpihjmas+a+VJBOqecrFH+uA==}
    requiresBuild: true
    dependencies:
      '@types/istanbul-lib-coverage': 2.0.6
    dev: true

  /@types/istanbul-reports@3.0.4:
    resolution: {integrity: sha512-pk2B1NWalF9toCRu6gjBzR69syFjP4Od8WRAX+0mmf9lAjCRicLOWc+ZrxZHx/0XRjotgkF9t6iaMJ+aXcOdZQ==}
    requiresBuild: true
    dependencies:
      '@types/istanbul-lib-report': 3.0.3
    dev: true

  /@types/json-schema@7.0.15:
    resolution: {integrity: sha512-5+fP8P8MFNC+AyZCDxrB2pkZFPGzqQWUzpSeuuVLvm8VMcorNYavBqoFcxK8bQz4Qsbn4oUEEem4wDLfcysGHA==}
    dev: true

  /@types/keyv@3.1.4:
    resolution: {integrity: sha512-BQ5aZNSCpj7D6K2ksrRCTmKRLEpnPvWDiLPfoGyhZ++8YtiK9d/3DBKPJgry359X/P1PfruyYwvnvwFjuEiEIg==}
    dependencies:
      '@types/node': 20.10.4
    dev: true

  /@types/mocha@10.0.6:
    resolution: {integrity: sha512-dJvrYWxP/UcXm36Qn36fxhUKu8A/xMRXVT2cliFF1Z7UA9liG5Psj3ezNSZw+5puH2czDXRLcXQxf8JbJt0ejg==}
    dev: true

  /@types/ms@0.7.34:
    resolution: {integrity: sha512-nG96G3Wp6acyAgJqGasjODb+acrI7KltPiRxzHPXnP3NgI28bpQDRv53olbqGXbfcgF5aiiHmO3xpwEpS5Ld9g==}
    dev: true

  /@types/node@18.19.3:
    resolution: {integrity: sha512-k5fggr14DwAytoA/t8rPrIz++lXK7/DqckthCmoZOKNsEbJkId4Z//BqgApXBUGrGddrigYa1oqheo/7YmW4rg==}
    dependencies:
      undici-types: 5.26.5
    dev: true

  /@types/node@20.10.4:
    resolution: {integrity: sha512-D08YG6rr8X90YB56tSIuBaddy/UXAA9RKJoFvrsnogAum/0pmjkgi4+2nx96A330FmioegBWmEYQ+syqCFaveg==}
    dependencies:
      undici-types: 5.26.5
    dev: true

  /@types/normalize-package-data@2.4.4:
    resolution: {integrity: sha512-37i+OaWTh9qeK4LSHPsyRC7NahnGotNuZvjLSgcPzblpHB3rrCJxAOgI5gCdKm7coonsaX1Of0ILiTcnZjbfxA==}
    dev: true

  /@types/plist@3.0.5:
    resolution: {integrity: sha512-E6OCaRmAe4WDmWNsL/9RMqdkkzDCY1etutkflWk4c+AcjDU07Pcz1fQwTX0TQz+Pxqn9i4L1TU3UFpjnrcDgxA==}
    requiresBuild: true
    dependencies:
      '@types/node': 20.10.4
      xmlbuilder: 15.1.1
    dev: true
    optional: true

  /@types/resolve@1.20.2:
    resolution: {integrity: sha512-60BCwRFOZCQhDncwQdxxeOEEkbc5dIMccYLwbxsS4TUNeVECQ/pBJ0j09mrHOl/JJvpRPGwO9SvE4nR2Nb/a4Q==}
    dev: true

  /@types/responselike@1.0.3:
    resolution: {integrity: sha512-H/+L+UkTV33uf49PH5pCAUBVPNj2nDBXTN+qS1dOwyyg24l3CcicicCA7ca+HMvJBZcFgl5r8e+RR6elsb4Lyw==}
    dependencies:
      '@types/node': 20.10.4
    dev: true

  /@types/stack-utils@2.0.3:
    resolution: {integrity: sha512-9aEbYZ3TbYMznPdcdr3SmIrLXwC/AKZXQeCf9Pgao5CKb8CyHuEX5jzWPTkvregvhRJHcpRO6BFoGW9ycaOkYw==}
    requiresBuild: true
    dev: true

  /@types/verror@1.10.9:
    resolution: {integrity: sha512-MLx9Z+9lGzwEuW16ubGeNkpBDE84RpB/NyGgg6z2BTpWzKkGU451cAY3UkUzZEp72RHF585oJ3V8JVNqIplcAQ==}
    requiresBuild: true
    dev: true
    optional: true

  /@types/which@2.0.2:
    resolution: {integrity: sha512-113D3mDkZDjo+EeUEHCFy0qniNc1ZpecGiAU7WSo7YDoSzolZIQKpYFHrPpjkB2nuyahcKfrmLXeQlh7gqJYdw==}
    dev: true

  /@types/ws@8.5.10:
    resolution: {integrity: sha512-vmQSUcfalpIq0R9q7uTo2lXs6eGIpt9wtnLdMv9LVpIjCA/+ufZRozlVoVelIYixx1ugCBKDhn89vnsEGOCx9A==}
    dependencies:
      '@types/node': 20.10.4
    dev: true

  /@types/yargs-parser@21.0.3:
    resolution: {integrity: sha512-I4q9QU9MQv4oEOz4tAHJtNz1cwuLxn2F3xcc2iV5WdqLPpUnj30aUuxt1mAxYTG+oe8CZMV/+6rU4S4gRDzqtQ==}
    requiresBuild: true
    dev: true

  /@types/yargs@17.0.32:
    resolution: {integrity: sha512-xQ67Yc/laOG5uMfX/093MRlGGCIBzZMarVa+gfNKJxWAIgykYpVGkBdbqEzGDDfCrVUj6Hiff4mTZ5BA6TmAog==}
    requiresBuild: true
    dependencies:
      '@types/yargs-parser': 21.0.3
    dev: true

  /@types/yauzl@2.10.3:
    resolution: {integrity: sha512-oJoftv0LSuaDZE3Le4DbKX+KS9G36NzOeSap90UIK0yMA/NhKJhqlSGtNDORNRaIbQfzjXDrQa0ytJ6mNRGz/Q==}
    requiresBuild: true
    dependencies:
      '@types/node': 20.10.4
    dev: true
    optional: true

  /@vitest/spy@1.0.4:
    resolution: {integrity: sha512-9ojTFRL1AJVh0hvfzAQpm0QS6xIS+1HFIw94kl/1ucTfGCaj1LV/iuJU4Y6cdR03EzPDygxTHwE1JOm+5RCcvA==}
    dependencies:
      tinyspy: 2.2.0
    dev: true

  /@wdio/cli@8.26.1(typescript@5.3.3):
    resolution: {integrity: sha512-KZ3MVyH4N6j0Gdy6RL6Wv0uf5OeggFe0WRpOwZFjjQpYVEV8IEuB4kDcw8ld7f3kp9YYQGabMAkGrO6tnz5T8w==}
    engines: {node: ^16.13 || >=18}
    hasBin: true
    dependencies:
      '@types/node': 20.10.4
      '@wdio/config': 8.24.12
      '@wdio/globals': 8.26.1(typescript@5.3.3)
      '@wdio/logger': 8.24.12
      '@wdio/protocols': 8.24.12
      '@wdio/types': 8.24.12
      '@wdio/utils': 8.24.12
      async-exit-hook: 2.0.1
      chalk: 5.3.0
      chokidar: 3.5.3
      cli-spinners: 2.9.2
      dotenv: 16.3.1
      ejs: 3.1.9
      execa: 8.0.1
      import-meta-resolve: 4.0.0
      inquirer: 9.2.12
      lodash.flattendeep: 4.4.0
      lodash.pickby: 4.6.0
      lodash.union: 4.6.0
      read-pkg-up: 10.1.0
      recursive-readdir: 2.2.3
      webdriverio: 8.26.1(typescript@5.3.3)
      yargs: 17.7.2
    transitivePeerDependencies:
      - bufferutil
      - devtools
      - encoding
      - supports-color
      - typescript
      - utf-8-validate
    dev: true

  /@wdio/config@8.24.12:
    resolution: {integrity: sha512-3HW7qG1rIHzOIybV6oHR1CqLghsN0G3Xzs90ZciGL8dYhtcLtYCHwuWmBw4mkaB5xViU4AmZDuj7ChiG8Cr6Qw==}
    engines: {node: ^16.13 || >=18}
    dependencies:
      '@wdio/logger': 8.24.12
      '@wdio/types': 8.24.12
      '@wdio/utils': 8.24.12
      decamelize: 6.0.0
      deepmerge-ts: 5.1.0
      glob: 10.3.10
      import-meta-resolve: 4.0.0
    transitivePeerDependencies:
      - supports-color
    dev: true

  /@wdio/globals@8.26.1(typescript@5.3.3):
    resolution: {integrity: sha512-hNJ4mvSHzvAzDcBisaNgwRzJ2sLN4B/fno6VZcskgfYlg7UyWpVHigyxaddP2e1OeoxLL9pc2hKCtwgDr4UozA==}
    engines: {node: ^16.13 || >=18}
    optionalDependencies:
      expect-webdriverio: 4.7.2(typescript@5.3.3)
      webdriverio: 8.26.1(typescript@5.3.3)
    transitivePeerDependencies:
      - bufferutil
      - devtools
      - encoding
      - supports-color
      - typescript
      - utf-8-validate
    dev: true

  /@wdio/local-runner@8.26.1(typescript@5.3.3):
    resolution: {integrity: sha512-n7iiB/mKt7u6bd3uJTgqOTaN2r/EUVQpBMsrXyv5XidYEr9QHuq2OOE3biswdxSez24p0zZGU35fu6oUwz5J1Q==}
    engines: {node: ^16.13 || >=18}
    dependencies:
      '@types/node': 20.10.4
      '@wdio/logger': 8.24.12
      '@wdio/repl': 8.24.12
      '@wdio/runner': 8.26.1(typescript@5.3.3)
      '@wdio/types': 8.24.12
      async-exit-hook: 2.0.1
      split2: 4.2.0
      stream-buffers: 3.0.2
    transitivePeerDependencies:
      - bufferutil
      - devtools
      - encoding
      - supports-color
      - typescript
      - utf-8-validate
    dev: true

  /@wdio/logger@8.24.12:
    resolution: {integrity: sha512-QisOiVIWKTUCf1H7S+DOtC+gruhlpimQrUXfWMTeeh672PvAJYnTpOJDWA+BtXfsikkUYFAzAaq8SeMJk8rqKg==}
    engines: {node: ^16.13 || >=18}
    dependencies:
      chalk: 5.3.0
      loglevel: 1.8.1
      loglevel-plugin-prefix: 0.8.4
      strip-ansi: 7.1.0
    dev: true

  /@wdio/mocha-framework@8.24.12:
    resolution: {integrity: sha512-SHN7CYZnDkVUNYxLp8iMV92xcmU/4gq5dqA0pRrK4m5nIU7BoL0flm0kA+ydYUQyNedQh2ru1V63uNyTOyCKAg==}
    engines: {node: ^16.13 || >=18}
    dependencies:
      '@types/mocha': 10.0.6
      '@types/node': 20.10.4
      '@wdio/logger': 8.24.12
      '@wdio/types': 8.24.12
      '@wdio/utils': 8.24.12
      mocha: 10.2.0
    transitivePeerDependencies:
      - supports-color
    dev: true

  /@wdio/protocols@8.24.12:
    resolution: {integrity: sha512-QnVj3FkapmVD3h2zoZk+ZQ8gevSj9D9MiIQIy8eOnY4FAneYZ9R9GvoW+mgNcCZO8S8++S/jZHetR8n+8Q808g==}
    dev: true

  /@wdio/repl@8.24.12:
    resolution: {integrity: sha512-321F3sWafnlw93uRTSjEBVuvWCxTkWNDs7ektQS15drrroL3TMeFOynu4rDrIz0jXD9Vas0HCD2Tq/P0uxFLdw==}
    engines: {node: ^16.13 || >=18}
    dependencies:
      '@types/node': 20.10.4
    dev: true

  /@wdio/runner@8.26.1(typescript@5.3.3):
    resolution: {integrity: sha512-Uhz82HD53LvfW6hLwd/cX+vYVZpiKtAr7ipTxaLt5VPEIwcDlrVz1hoVkVMGyfvkAuHxDKLZx16bigfMg+5eTQ==}
    engines: {node: ^16.13 || >=18}
    dependencies:
      '@types/node': 20.10.4
      '@wdio/config': 8.24.12
      '@wdio/globals': 8.26.1(typescript@5.3.3)
      '@wdio/logger': 8.24.12
      '@wdio/types': 8.24.12
      '@wdio/utils': 8.24.12
      deepmerge-ts: 5.1.0
      expect-webdriverio: 4.7.2(typescript@5.3.3)
      gaze: 1.1.3
      webdriver: 8.24.12
      webdriverio: 8.26.1(typescript@5.3.3)
    transitivePeerDependencies:
      - bufferutil
      - devtools
      - encoding
      - supports-color
      - typescript
      - utf-8-validate
    dev: true

  /@wdio/types@8.24.12:
    resolution: {integrity: sha512-SaD3OacDiW06DvSgAQ7sDBbpiI9qZRg7eoVYeBg3uSGVtUq84vTETRhhV7D6xTC00IqZu+mmN2TY5/q+7Gqy7w==}
    engines: {node: ^16.13 || >=18}
    dependencies:
      '@types/node': 20.10.4
    dev: true

  /@wdio/utils@8.24.12:
    resolution: {integrity: sha512-uzwZyBVgqz0Wz1KL3aOUaQsxT8TNkzxti4NNTSMrU256qAPqc/n75rB7V73QASapCMpy70mZZTsuPgQYYj4ytQ==}
    engines: {node: ^16.13 || >=18}
    dependencies:
      '@puppeteer/browsers': 1.9.0
      '@wdio/logger': 8.24.12
      '@wdio/types': 8.24.12
      decamelize: 6.0.0
      deepmerge-ts: 5.1.0
      edgedriver: 5.3.9
      geckodriver: 4.3.0
      get-port: 7.0.0
      import-meta-resolve: 4.0.0
      locate-app: 2.1.0
      safaridriver: 0.1.1
      split2: 4.2.0
      wait-port: 1.1.0
    transitivePeerDependencies:
      - supports-color
    dev: true

  /@webassemblyjs/ast@1.11.6:
    resolution: {integrity: sha512-IN1xI7PwOvLPgjcf180gC1bqn3q/QaOCwYUahIOhbYUu8KA/3tw2RT/T0Gidi1l7Hhj5D/INhJxiICObqpMu4Q==}
    dependencies:
      '@webassemblyjs/helper-numbers': 1.11.6
      '@webassemblyjs/helper-wasm-bytecode': 1.11.6
    dev: true

  /@webassemblyjs/floating-point-hex-parser@1.11.6:
    resolution: {integrity: sha512-ejAj9hfRJ2XMsNHk/v6Fu2dGS+i4UaXBXGemOfQ/JfQ6mdQg/WXtwleQRLLS4OvfDhv8rYnVwH27YJLMyYsxhw==}
    dev: true

  /@webassemblyjs/helper-api-error@1.11.6:
    resolution: {integrity: sha512-o0YkoP4pVu4rN8aTJgAyj9hC2Sv5UlkzCHhxqWj8butaLvnpdc2jOwh4ewE6CX0txSfLn/UYaV/pheS2Txg//Q==}
    dev: true

  /@webassemblyjs/helper-buffer@1.11.6:
    resolution: {integrity: sha512-z3nFzdcp1mb8nEOFFk8DrYLpHvhKC3grJD2ardfKOzmbmJvEf/tPIqCY+sNcwZIY8ZD7IkB2l7/pqhUhqm7hLA==}
    dev: true

  /@webassemblyjs/helper-numbers@1.11.6:
    resolution: {integrity: sha512-vUIhZ8LZoIWHBohiEObxVm6hwP034jwmc9kuq5GdHZH0wiLVLIPcMCdpJzG4C11cHoQ25TFIQj9kaVADVX7N3g==}
    dependencies:
      '@webassemblyjs/floating-point-hex-parser': 1.11.6
      '@webassemblyjs/helper-api-error': 1.11.6
      '@xtuc/long': 4.2.2
    dev: true

  /@webassemblyjs/helper-wasm-bytecode@1.11.6:
    resolution: {integrity: sha512-sFFHKwcmBprO9e7Icf0+gddyWYDViL8bpPjJJl0WHxCdETktXdmtWLGVzoHbqUcY4Be1LkNfwTmXOJUFZYSJdA==}
    dev: true

  /@webassemblyjs/helper-wasm-section@1.11.6:
    resolution: {integrity: sha512-LPpZbSOwTpEC2cgn4hTydySy1Ke+XEu+ETXuoyvuyezHO3Kjdu90KK95Sh9xTbmjrCsUwvWwCOQQNta37VrS9g==}
    dependencies:
      '@webassemblyjs/ast': 1.11.6
      '@webassemblyjs/helper-buffer': 1.11.6
      '@webassemblyjs/helper-wasm-bytecode': 1.11.6
      '@webassemblyjs/wasm-gen': 1.11.6
    dev: true

  /@webassemblyjs/ieee754@1.11.6:
    resolution: {integrity: sha512-LM4p2csPNvbij6U1f19v6WR56QZ8JcHg3QIJTlSwzFcmx6WSORicYj6I63f9yU1kEUtrpG+kjkiIAkevHpDXrg==}
    dependencies:
      '@xtuc/ieee754': 1.2.0
    dev: true

  /@webassemblyjs/leb128@1.11.6:
    resolution: {integrity: sha512-m7a0FhE67DQXgouf1tbN5XQcdWoNgaAuoULHIfGFIEVKA6tu/edls6XnIlkmS6FrXAquJRPni3ZZKjw6FSPjPQ==}
    dependencies:
      '@xtuc/long': 4.2.2
    dev: true

  /@webassemblyjs/utf8@1.11.6:
    resolution: {integrity: sha512-vtXf2wTQ3+up9Zsg8sa2yWiQpzSsMyXj0qViVP6xKGCUT8p8YJ6HqI7l5eCnWx1T/FYdsv07HQs2wTFbbof/RA==}
    dev: true

  /@webassemblyjs/wasm-edit@1.11.6:
    resolution: {integrity: sha512-Ybn2I6fnfIGuCR+Faaz7YcvtBKxvoLV3Lebn1tM4o/IAJzmi9AWYIPWpyBfU8cC+JxAO57bk4+zdsTjJR+VTOw==}
    dependencies:
      '@webassemblyjs/ast': 1.11.6
      '@webassemblyjs/helper-buffer': 1.11.6
      '@webassemblyjs/helper-wasm-bytecode': 1.11.6
      '@webassemblyjs/helper-wasm-section': 1.11.6
      '@webassemblyjs/wasm-gen': 1.11.6
      '@webassemblyjs/wasm-opt': 1.11.6
      '@webassemblyjs/wasm-parser': 1.11.6
      '@webassemblyjs/wast-printer': 1.11.6
    dev: true

  /@webassemblyjs/wasm-gen@1.11.6:
    resolution: {integrity: sha512-3XOqkZP/y6B4F0PBAXvI1/bky7GryoogUtfwExeP/v7Nzwo1QLcq5oQmpKlftZLbT+ERUOAZVQjuNVak6UXjPA==}
    dependencies:
      '@webassemblyjs/ast': 1.11.6
      '@webassemblyjs/helper-wasm-bytecode': 1.11.6
      '@webassemblyjs/ieee754': 1.11.6
      '@webassemblyjs/leb128': 1.11.6
      '@webassemblyjs/utf8': 1.11.6
    dev: true

  /@webassemblyjs/wasm-opt@1.11.6:
    resolution: {integrity: sha512-cOrKuLRE7PCe6AsOVl7WasYf3wbSo4CeOk6PkrjS7g57MFfVUF9u6ysQBBODX0LdgSvQqRiGz3CXvIDKcPNy4g==}
    dependencies:
      '@webassemblyjs/ast': 1.11.6
      '@webassemblyjs/helper-buffer': 1.11.6
      '@webassemblyjs/wasm-gen': 1.11.6
      '@webassemblyjs/wasm-parser': 1.11.6
    dev: true

  /@webassemblyjs/wasm-parser@1.11.6:
    resolution: {integrity: sha512-6ZwPeGzMJM3Dqp3hCsLgESxBGtT/OeCvCZ4TA1JUPYgmhAx38tTPR9JaKy0S5H3evQpO/h2uWs2j6Yc/fjkpTQ==}
    dependencies:
      '@webassemblyjs/ast': 1.11.6
      '@webassemblyjs/helper-api-error': 1.11.6
      '@webassemblyjs/helper-wasm-bytecode': 1.11.6
      '@webassemblyjs/ieee754': 1.11.6
      '@webassemblyjs/leb128': 1.11.6
      '@webassemblyjs/utf8': 1.11.6
    dev: true

  /@webassemblyjs/wast-printer@1.11.6:
    resolution: {integrity: sha512-JM7AhRcE+yW2GWYaKeHL5vt4xqee5N2WcezptmgyhNS+ScggqcT1OtXykhAb13Sn5Yas0j2uv9tHgrjwvzAP4A==}
    dependencies:
      '@webassemblyjs/ast': 1.11.6
      '@xtuc/long': 4.2.2
    dev: true

  /@xmldom/xmldom@0.8.10:
    resolution: {integrity: sha512-2WALfTl4xo2SkGCYRt6rDTFfk9R1czmBvUQy12gK2KuRKIpWEhcbbzy8EZXtz/jkRqHX8bFEc6FC1HjX4TUWYw==}
    engines: {node: '>=10.0.0'}
    requiresBuild: true
    dev: true

  /@xtuc/ieee754@1.2.0:
    resolution: {integrity: sha512-DX8nKgqcGwsc0eJSqYt5lwP4DH5FlHnmuWWBRy7X0NcaGR0ZtuyeESgMwTYVEtxmsNGY+qit4QYT/MIYTOTPeA==}
    dev: true

  /@xtuc/long@4.2.2:
    resolution: {integrity: sha512-NuHqBY1PB/D8xU6s/thBgOAiAP7HOYDQ32+BFZILJ8ivkUkAHQnWfn6WhL79Owj1qmUnoN/YPhktdIoucipkAQ==}
    dev: true

  /acorn-import-assertions@1.9.0(acorn@8.11.2):
    resolution: {integrity: sha512-cmMwop9x+8KFhxvKrKfPYmN6/pKTYYHBqLa0DfvVZcKMJWNyWLnaqND7dx/qn66R7ewM1UX5XMaDVP5wlVTaVA==}
    peerDependencies:
      acorn: ^8
    dependencies:
      acorn: 8.11.2
    dev: true

  /acorn-walk@8.3.1:
    resolution: {integrity: sha512-TgUZgYvqZprrl7YldZNoa9OciCAyZR+Ejm9eXzKCmjsF5IKp/wgQ7Z/ZpjpGTIUPwrHQIcYeI8qDh4PsEwxMbw==}
    engines: {node: '>=0.4.0'}
    dev: true

  /acorn@8.11.2:
    resolution: {integrity: sha512-nc0Axzp/0FILLEVsm4fNwLCwMttvhEI263QtVPQcbpfZZ3ts0hLsZGOpE6czNlid7CJ9MlyH8reXkpsf3YUY4w==}
    engines: {node: '>=0.4.0'}
    hasBin: true
    dev: true

  /agent-base@6.0.2:
    resolution: {integrity: sha512-RZNwNclF7+MS/8bDg70amg32dyeZGZxiDuQmZxKLAlQjr3jGyLx+4Kkk58UO7D2QdgFIQCovuSuZESne6RG6XQ==}
    engines: {node: '>= 6.0.0'}
    dependencies:
      debug: 4.3.4(supports-color@8.1.1)
    transitivePeerDependencies:
      - supports-color
    dev: true

  /agent-base@7.1.0:
    resolution: {integrity: sha512-o/zjMZRhJxny7OyEF+Op8X+efiELC7k7yOjMzgfzVqOzXqkBkWI79YoTdOtsuWd5BWhAGAuOY/Xa6xpiaWXiNg==}
    engines: {node: '>= 14'}
    dependencies:
      debug: 4.3.4(supports-color@8.1.1)
    transitivePeerDependencies:
      - supports-color
    dev: true

  /ajv-keywords@3.5.2(ajv@6.12.6):
    resolution: {integrity: sha512-5p6WTN0DdTGVQk6VjcEju19IgaHudalcfabD7yhDGeA6bcQnmL+CpveLJq/3hvfwd1aof6L386Ougkx6RfyMIQ==}
    peerDependencies:
      ajv: ^6.9.1
    dependencies:
      ajv: 6.12.6
    dev: true

  /ajv@6.12.6:
    resolution: {integrity: sha512-j3fVLgvTo527anyYyJOGTYJbG+vnnQYvE0m5mmkc1TK+nxAppkCLMIL0aZ4dblVCNoGShhm+kzE4ZUykBoMg4g==}
    dependencies:
      fast-deep-equal: 3.1.3
      fast-json-stable-stringify: 2.1.0
      json-schema-traverse: 0.4.1
      uri-js: 4.4.1
    dev: true

  /ansi-colors@4.1.1:
    resolution: {integrity: sha512-JoX0apGbHaUJBNl6yF+p6JAFYZ666/hhCGKN5t9QFjbJQKUU/g8MNbFDbvfrgKXvI1QpZplPOnwIo99lX/AAmA==}
    engines: {node: '>=6'}
    dev: true

  /ansi-escapes@4.3.2:
    resolution: {integrity: sha512-gKXj5ALrKWQLsYG9jlTRmR/xKluxHV+Z9QEwNIgCfM1/uwPMCuzVVnh5mwTd+OuBZcwSIMbqssNWRm1lE51QaQ==}
    engines: {node: '>=8'}
    dependencies:
      type-fest: 0.21.3
    dev: true

  /ansi-regex@5.0.1:
    resolution: {integrity: sha512-quJQXlTSUGL2LH9SUXo8VwsY4soanhgo6LNSm84E1LBcE8s3O0wpdiRzyR9z/ZZJMlMWv37qOOb9pdJlMUEKFQ==}
    engines: {node: '>=8'}
    dev: true

  /ansi-regex@6.0.1:
    resolution: {integrity: sha512-n5M855fKb2SsfMIiFFoVrABHJC8QtHwVx+mHWP3QcEqBHYienj5dHSgjbxtC0WEZXYt4wcD6zrQElDPhFuZgfA==}
    engines: {node: '>=12'}
    dev: true

  /ansi-styles@3.2.1:
    resolution: {integrity: sha512-VT0ZI6kZRdTh8YyJw3SMbYm/u+NqfsAxEpWO0Pf9sq8/e94WxxOpPKx9FR1FlyCtOVDNOQ+8ntlqFxiRc+r5qA==}
    engines: {node: '>=4'}
    requiresBuild: true
    dependencies:
      color-convert: 1.9.3
    dev: true

  /ansi-styles@4.3.0:
    resolution: {integrity: sha512-zbB9rCJAT1rbjiVDb2hqKFHNYLxgtk8NURxZ3IZwD3F6NtxbXZQCnnSi1Lkx+IDohdPlFp222wVALIheZJQSEg==}
    engines: {node: '>=8'}
    dependencies:
      color-convert: 2.0.1
    dev: true

  /ansi-styles@5.2.0:
    resolution: {integrity: sha512-Cxwpt2SfTzTtXcfOlzGEee8O+c+MmUgGrNiBcXnuWxuFJHe6a5Hz7qwhwe5OgaSYI0IJvkLqWX1ASG+cJOkEiA==}
    engines: {node: '>=10'}
    requiresBuild: true
    dev: true

  /ansi-styles@6.2.1:
    resolution: {integrity: sha512-bN798gFfQX+viw3R7yrGWRqnrN2oRkEkUjjl4JNn4E8GxxbjtG3FbrEIIY3l8/hrwUwIeCZvi4QuOTP4MErVug==}
    engines: {node: '>=12'}
    dev: true

  /anymatch@3.1.3:
    resolution: {integrity: sha512-KMReFUr0B4t+D+OBkjR3KYqvocp2XaSzO55UcB6mgQMd3KbcE+mWTyvVV7D/zsdEbNnV6acZUutkiHQXvTr1Rw==}
    engines: {node: '>= 8'}
    dependencies:
      normalize-path: 3.0.0
      picomatch: 2.3.1
    dev: true

  /app-builder-bin@4.0.0:
    resolution: {integrity: sha512-xwdG0FJPQMe0M0UA4Tz0zEB8rBJTRA5a476ZawAqiBkMv16GRK5xpXThOjMaEOFnZ6zabejjG4J3da0SXG63KA==}
    dev: true

  /app-builder-lib@24.9.1:
    resolution: {integrity: sha512-Q1nYxZcio4r+W72cnIRVYofEAyjBd3mG47o+zms8HlD51zWtA/YxJb01Jei5F+jkWhge/PTQK+uldsPh6d0/4g==}
    engines: {node: '>=14.0.0'}
    dependencies:
      7zip-bin: 5.2.0
      '@develar/schema-utils': 2.6.5
      '@electron/notarize': 2.1.0
      '@electron/osx-sign': 1.0.5
      '@electron/universal': 1.4.1
      '@malept/flatpak-bundler': 0.4.0
      '@types/fs-extra': 9.0.13
      async-exit-hook: 2.0.1
      bluebird-lst: 1.0.9
      builder-util: 24.8.1
      builder-util-runtime: 9.2.3
      chromium-pickle-js: 0.2.0
      debug: 4.3.4(supports-color@8.1.1)
      ejs: 3.1.9
      electron-publish: 24.8.1
      form-data: 4.0.0
      fs-extra: 10.1.0
      hosted-git-info: 4.1.0
      is-ci: 3.0.1
      isbinaryfile: 5.0.0
      js-yaml: 4.1.0
      lazy-val: 1.0.5
      minimatch: 5.1.6
      read-config-file: 6.3.2
      sanitize-filename: 1.6.3
      semver: 7.5.4
      tar: 6.2.0
      temp-file: 3.4.0
    transitivePeerDependencies:
      - supports-color
    dev: true

  /archiver-utils@4.0.1:
    resolution: {integrity: sha512-Q4Q99idbvzmgCTEAAhi32BkOyq8iVI5EwdO0PmBDSGIzzjYNdcFn7Q7k3OzbLy4kLUPXfJtG6fO2RjftXbobBg==}
    engines: {node: '>= 12.0.0'}
    dependencies:
      glob: 8.1.0
      graceful-fs: 4.2.11
      lazystream: 1.0.1
      lodash: 4.17.21
      normalize-path: 3.0.0
      readable-stream: 3.6.2
    dev: true

  /archiver@6.0.1:
    resolution: {integrity: sha512-CXGy4poOLBKptiZH//VlWdFuUC1RESbdZjGjILwBuZ73P7WkAUN0htfSfBq/7k6FRFlpu7bg4JOkj1vU9G6jcQ==}
    engines: {node: '>= 12.0.0'}
    dependencies:
      archiver-utils: 4.0.1
      async: 3.2.5
      buffer-crc32: 0.2.13
      readable-stream: 3.6.2
      readdir-glob: 1.1.3
      tar-stream: 3.1.6
      zip-stream: 5.0.1
    dev: true

  /arg@4.1.3:
    resolution: {integrity: sha512-58S9QDqG0Xx27YwPSt9fJxivjYl432YCwfDMfZ+71RAqUrZef7LrKQZ3LHLOwCS4FLNBplP533Zx895SeOCHvA==}
    dev: true

  /argparse@2.0.1:
    resolution: {integrity: sha512-8+9WqebbFzpX9OR+Wa6O29asIogeRMzcGtAINdpMHHyAg10f05aSFVBbcEqGf/PXw1EjAZ+q2/bEBg3DvurK3Q==}
    dev: true

  /aria-query@5.3.0:
    resolution: {integrity: sha512-b0P0sZPKtyu8HkeRAfCq0IfURZK+SuwMjY1UXGBU27wpAiTwQAIlq56IbIO+ytk/JjS1fMR14ee5WBBfKi5J6A==}
    dependencies:
      dequal: 2.0.3
    dev: true

  /assert-plus@1.0.0:
    resolution: {integrity: sha512-NfJ4UzBCcQGLDlQq7nHxH+tv3kyZ0hHQqF5BO6J7tNJeP5do1llPr8dZ8zHonfhAu0PHAdMkSo+8o0wxg9lZWw==}
    engines: {node: '>=0.8'}
    requiresBuild: true
    dev: true
    optional: true

  /ast-types@0.13.4:
    resolution: {integrity: sha512-x1FCFnFifvYDDzTaLII71vG5uvDwgtmDTEVWAxrgeiR8VjMONcCXJx7E+USjDtHlwFmt9MysbqgF9b9Vjr6w+w==}
    engines: {node: '>=4'}
    dependencies:
      tslib: 2.6.2
    dev: true

  /astral-regex@2.0.0:
    resolution: {integrity: sha512-Z7tMw1ytTXt5jqMcOP+OQteU1VuNK9Y02uuJtKQ1Sv69jXQKKg5cibLwGJow8yzZP+eAc18EmLGPal0bp36rvQ==}
    engines: {node: '>=8'}
    requiresBuild: true
    dev: true
    optional: true

  /async-exit-hook@2.0.1:
    resolution: {integrity: sha512-NW2cX8m1Q7KPA7a5M2ULQeZ2wR5qI5PAbw5L0UOMxdioVk9PMZ0h1TmyZEkPYrCvYjDlFICusOu1dlEKAAeXBw==}
    engines: {node: '>=0.12.0'}
    dev: true

  /async@3.2.5:
    resolution: {integrity: sha512-baNZyqaaLhyLVKm/DlvdW051MSgO6b8eVfIezl9E5PqWxFgzLm/wQntEW4zOytVburDEr0JlALEpdOFwvErLsg==}
    dev: true

  /asynckit@0.4.0:
    resolution: {integrity: sha512-Oei9OH4tRh0YqU3GxhX79dM/mwVgvbZJaSNaRk+bshkj0S5cfHcgYakreBjrHwatXKbz+IoIdYLxrKim2MjW0Q==}
    dev: true

  /at-least-node@1.0.0:
    resolution: {integrity: sha512-+q/t7Ekv1EDY2l6Gda6LLiX14rU9TV20Wa3ofeQmwPFZbOMo9DXrLbOjFaaclkXKWidIaopwAObQDqwWtGUjqg==}
    engines: {node: '>= 4.0.0'}
    dev: true

  /b4a@1.6.4:
    resolution: {integrity: sha512-fpWrvyVHEKyeEvbKZTVOeZF3VSKKWtJxFIxX/jaVPf+cLbGUSitjb49pHLqPV2BUNNZ0LcoeEGfE/YCpyDYHIw==}
    dev: true

  /balanced-match@1.0.2:
    resolution: {integrity: sha512-3oSeUO0TMV67hN1AmbXsK4yaqU7tjiHlbxRDZOpH0KW9+CeX4bRAaX0Anxt0tx2MrpRpWwQaPwIlISEJhYU5Pw==}
    dev: true

  /base64-js@1.5.1:
    resolution: {integrity: sha512-AKpaYlHn8t4SVbOHCy+b5+KKgvR4vrsD8vbvrbiQJps7fKDTkjkDry6ji0rUJjC0kzbNePLwzxq8iypo41qeWA==}
    dev: true

  /basic-ftp@5.0.3:
    resolution: {integrity: sha512-QHX8HLlncOLpy54mh+k/sWIFd0ThmRqwe9ZjELybGZK+tZ8rUb9VO0saKJUROTbE+KhzDUT7xziGpGrW8Kmd+g==}
    engines: {node: '>=10.0.0'}
    dev: true

  /big-integer@1.6.52:
    resolution: {integrity: sha512-QxD8cf2eVqJOOz63z6JIN9BzvVs/dlySa5HGSBH5xtR8dPteIRQnBxxKqkNTiT6jbDTF6jAfrd4oMcND9RGbQg==}
    engines: {node: '>=0.6'}
    dev: true

  /binary-extensions@2.2.0:
    resolution: {integrity: sha512-jDctJ/IVQbZoJykoeHbhXpOlNBqGNcwXJKJog42E5HDPUwQTSdjCHdihjj0DlnheQ7blbT6dHOafNAiS8ooQKA==}
    engines: {node: '>=8'}
    dev: true

  /binary@0.3.0:
    resolution: {integrity: sha512-D4H1y5KYwpJgK8wk1Cue5LLPgmwHKYSChkbspQg5JtVuR5ulGckxfR62H3AE9UDkdMC8yyXlqYihuz3Aqg2XZg==}
    dependencies:
      buffers: 0.1.1
      chainsaw: 0.1.0
    dev: true

  /bl@4.1.0:
    resolution: {integrity: sha512-1W07cM9gS6DcLperZfFSj+bWLtaPGSOHWhPiGzXmvVJbRLdG82sH/Kn8EtW1VqWVA54AKf2h5k5BbnIbwF3h6w==}
    dependencies:
      buffer: 5.7.1
      inherits: 2.0.4
      readable-stream: 3.6.2
    dev: true

  /bluebird-lst@1.0.9:
    resolution: {integrity: sha512-7B1Rtx82hjnSD4PGLAjVWeYH3tHAcVUmChh85a3lltKQm6FresXh9ErQo6oAv6CqxttczC3/kEg8SY5NluPuUw==}
    dependencies:
      bluebird: 3.7.2
    dev: true

  /bluebird@3.4.7:
    resolution: {integrity: sha512-iD3898SR7sWVRHbiQv+sHUtHnMvC1o3nW5rAcqnq3uOn07DSAppZYUkIGslDz6gXC7HfunPe7YVBgoEJASPcHA==}
    dev: true

  /bluebird@3.7.2:
    resolution: {integrity: sha512-XpNj6GDQzdfW+r2Wnn7xiSAd7TM3jzkxGXBGTtWKuSXv1xUV+azxAm8jdWZN06QTQk+2N2XB9jRDkvbmQmcRtg==}
    dev: true

  /boolean@3.2.0:
    resolution: {integrity: sha512-d0II/GO9uf9lfUHH2BQsjxzRJZBdsjgsBiW4BvhWk/3qoKwQFjIDVN19PfX8F2D/r9PCMTtLWjYVCFrpeYUzsw==}
    requiresBuild: true
    dev: true
    optional: true

  /brace-expansion@1.1.11:
    resolution: {integrity: sha512-iCuPHDFgrHX7H2vEI/5xpz07zSHB00TpugqhmYtVmMO6518mCuRMoOYFldEBl0g187ufozdaHgWKcYFb61qGiA==}
    dependencies:
      balanced-match: 1.0.2
      concat-map: 0.0.1
    dev: true

  /brace-expansion@2.0.1:
    resolution: {integrity: sha512-XnAIvQ8eM+kC6aULx6wuQiwVsnzsi9d3WxzV3FpWTGA19F621kwdbsAcFKXgKUHZWsy+mY6iL1sHTxWEFCytDA==}
    dependencies:
      balanced-match: 1.0.2
    dev: true

  /braces@3.0.2:
    resolution: {integrity: sha512-b8um+L1RzM3WDSzvhm6gIz1yfTbBt6YTlcEKAvsmqCZZFw46z626lVj9j1yEPW33H5H+lBQpZMP1k8l+78Ha0A==}
    engines: {node: '>=8'}
    dependencies:
      fill-range: 7.0.1
    dev: true

  /browser-stdout@1.3.1:
    resolution: {integrity: sha512-qhAVI1+Av2X7qelOfAIYwXONood6XlZE/fXaBSmW/T5SzLAmCgzi+eiWE7fUvbHaeNBQH13UftjpXxsfLkMpgw==}
    dev: true

  /browserslist@4.22.2:
    resolution: {integrity: sha512-0UgcrvQmBDvZHFGdYUehrCNIazki7/lUP3kkoi/r3YB2amZbFM9J43ZRkJTXBUZK4gmx56+Sqk9+Vs9mwZx9+A==}
    engines: {node: ^6 || ^7 || ^8 || ^9 || ^10 || ^11 || ^12 || >=13.7}
    hasBin: true
    dependencies:
      caniuse-lite: 1.0.30001568
      electron-to-chromium: 1.4.610
      node-releases: 2.0.14
      update-browserslist-db: 1.0.13(browserslist@4.22.2)
    dev: true

  /buffer-crc32@0.2.13:
    resolution: {integrity: sha512-VO9Ht/+p3SN7SKWqcrgEzjGbRSJYTx+Q1pTQC0wrWqHx0vpJraQ6GtHx8tvcg1rlK1byhU5gccxgOgj7B0TDkQ==}
    dev: true

  /buffer-equal@1.0.1:
    resolution: {integrity: sha512-QoV3ptgEaQpvVwbXdSO39iqPQTCxSF7A5U99AxbHYqUdCizL/lH2Z0A2y6nbZucxMEOtNyZfG2s6gsVugGpKkg==}
    engines: {node: '>=0.4'}
    dev: true

  /buffer-from@1.1.2:
    resolution: {integrity: sha512-E+XQCRwSbaaiChtv6k6Dwgc+bx+Bs6vuKJHHl5kox/BaKbhiXzqQOwK4cO22yElGp2OCmjwVhT3HmxgyPGnJfQ==}
    dev: true

  /buffer-indexof-polyfill@1.0.2:
    resolution: {integrity: sha512-I7wzHwA3t1/lwXQh+A5PbNvJxgfo5r3xulgpYDB5zckTu/Z9oUK9biouBKQUjEqzaz3HnAT6TYoovmE+GqSf7A==}
    engines: {node: '>=0.10'}
    dev: true

  /buffer@5.7.1:
    resolution: {integrity: sha512-EHcyIPBQ4BSGlvjB16k5KgAJ27CIsHY/2JBmCRReo48y9rQ3MaUzWX3KVlBa4U7MyX02HdVj0K7C3WaB3ju7FQ==}
    dependencies:
      base64-js: 1.5.1
      ieee754: 1.2.1
    dev: true

  /buffers@0.1.1:
    resolution: {integrity: sha512-9q/rDEGSb/Qsvv2qvzIzdluL5k7AaJOTrw23z9reQthrbF7is4CtlT0DXyO1oei2DCp4uojjzQ7igaSHp1kAEQ==}
    engines: {node: '>=0.2.0'}
    dev: true

  /builder-util-runtime@9.2.3:
    resolution: {integrity: sha512-FGhkqXdFFZ5dNC4C+yuQB9ak311rpGAw+/ASz8ZdxwODCv1GGMWgLDeofRkdi0F3VCHQEWy/aXcJQozx2nOPiw==}
    engines: {node: '>=12.0.0'}
    dependencies:
      debug: 4.3.4(supports-color@8.1.1)
      sax: 1.3.0
    transitivePeerDependencies:
      - supports-color
    dev: true

  /builder-util@24.8.1:
    resolution: {integrity: sha512-ibmQ4BnnqCnJTNrdmdNlnhF48kfqhNzSeqFMXHLIl+o9/yhn6QfOaVrloZ9YUu3m0k3rexvlT5wcki6LWpjTZw==}
    dependencies:
      7zip-bin: 5.2.0
      '@types/debug': 4.1.12
      app-builder-bin: 4.0.0
      bluebird-lst: 1.0.9
      builder-util-runtime: 9.2.3
      chalk: 4.1.2
      cross-spawn: 7.0.3
      debug: 4.3.4(supports-color@8.1.1)
      fs-extra: 10.1.0
      http-proxy-agent: 5.0.0
      https-proxy-agent: 5.0.1
      is-ci: 3.0.1
      js-yaml: 4.1.0
      source-map-support: 0.5.21
      stat-mode: 1.0.0
      temp-file: 3.4.0
    transitivePeerDependencies:
      - supports-color
    dev: true

  /builtin-modules@3.3.0:
    resolution: {integrity: sha512-zhaCDicdLuWN5UbN5IMnFqNMhNfo919sH85y2/ea+5Yg9TsTkeZxpL+JLbp6cgYFS4sRLp3YV4S6yDuqVWHYOw==}
    engines: {node: '>=6'}
    dev: true

  /cacheable-lookup@5.0.4:
    resolution: {integrity: sha512-2/kNscPhpcxrOigMZzbiWF7dz8ilhb/nIHU3EyZiXWXpeq/au8qJ8VhdftMkty3n7Gj6HIGalQG8oiBNB3AJgA==}
    engines: {node: '>=10.6.0'}
    dev: true

  /cacheable-lookup@7.0.0:
    resolution: {integrity: sha512-+qJyx4xiKra8mZrcwhjMRMUhD5NR1R8esPkzIYxX96JiecFoxAXFuz/GpR3+ev4PE1WamHip78wV0vcmPQtp8w==}
    engines: {node: '>=14.16'}
    dev: true

  /cacheable-request@10.2.14:
    resolution: {integrity: sha512-zkDT5WAF4hSSoUgyfg5tFIxz8XQK+25W/TLVojJTMKBaxevLBBtLxgqguAuVQB8PVW79FVjHcU+GJ9tVbDZ9mQ==}
    engines: {node: '>=14.16'}
    dependencies:
      '@types/http-cache-semantics': 4.0.4
      get-stream: 6.0.1
      http-cache-semantics: 4.1.1
      keyv: 4.5.4
      mimic-response: 4.0.0
      normalize-url: 8.0.0
      responselike: 3.0.0
    dev: true

  /cacheable-request@7.0.4:
    resolution: {integrity: sha512-v+p6ongsrp0yTGbJXjgxPow2+DL93DASP4kXCDKb8/bwRtt9OEF3whggkkDkGNzgcWy2XaF4a8nZglC7uElscg==}
    engines: {node: '>=8'}
    dependencies:
      clone-response: 1.0.3
      get-stream: 5.2.0
      http-cache-semantics: 4.1.1
      keyv: 4.5.4
      lowercase-keys: 2.0.0
      normalize-url: 6.1.0
      responselike: 2.0.1
    dev: true

  /call-bind@1.0.5:
    resolution: {integrity: sha512-C3nQxfFZxFRVoJoGKKI8y3MOEo129NQ+FgQ08iye+Mk4zNZZGdjfs06bVTr+DBSlA66Q2VEcMki/cUCP4SercQ==}
    dependencies:
      function-bind: 1.1.2
      get-intrinsic: 1.2.2
      set-function-length: 1.1.1
    dev: true

  /camelcase@6.3.0:
    resolution: {integrity: sha512-Gmy6FhYlCY7uOElZUSbxo2UCDH8owEk996gkbrpsgGtrJLM3J7jGxl9Ic7Qwwj4ivOE5AWZWRMecDdF7hqGjFA==}
    engines: {node: '>=10'}
    dev: true

  /caniuse-lite@1.0.30001568:
    resolution: {integrity: sha512-vSUkH84HontZJ88MiNrOau1EBrCqEQYgkC5gIySiDlpsm8sGVrhU7Kx4V6h0tnqaHzIHZv08HlJIwPbL4XL9+A==}
    dev: true

  /chainsaw@0.1.0:
    resolution: {integrity: sha512-75kWfWt6MEKNC8xYXIdRpDehRYY/tNSgwKaJq+dbbDcxORuVrrQ+SEHoWsniVn9XPYfP4gmdWIeDk/4YNp1rNQ==}
    dependencies:
      traverse: 0.3.9
    dev: true

  /chalk@2.4.2:
    resolution: {integrity: sha512-Mti+f9lpJNcwF4tWV8/OrTTtF1gZi+f8FqlyAdouralcFWFQWF2+NgCHShjkCb+IFBLq9buZwE1xckQU4peSuQ==}
    engines: {node: '>=4'}
    requiresBuild: true
    dependencies:
      ansi-styles: 3.2.1
      escape-string-regexp: 1.0.5
      supports-color: 5.5.0
    dev: true

  /chalk@4.1.2:
    resolution: {integrity: sha512-oKnbhFyRIXpUuez8iBMmyEa4nbj4IOQyuhc/wy9kY7/WVPcwIO9VA668Pu8RkO7+0G76SLROeyw9CpQ061i4mA==}
    engines: {node: '>=10'}
    dependencies:
      ansi-styles: 4.3.0
      supports-color: 7.2.0
    dev: true

  /chalk@5.3.0:
    resolution: {integrity: sha512-dLitG79d+GV1Nb/VYcCDFivJeK1hiukt9QjRNVOsUtTy1rR1YJsmpGGTZ3qJos+uw7WmWF4wUwBd9jxjocFC2w==}
    engines: {node: ^12.17.0 || ^14.13 || >=16.0.0}
    dev: true

  /chardet@0.7.0:
    resolution: {integrity: sha512-mT8iDcrh03qDGRRmoA2hmBJnxpllMR+0/0qlzjqZES6NdiWDcZkCNAk4rPFZ9Q85r27unkiNNg8ZOiwZXBHwcA==}
    dev: true

  /chokidar@3.5.3:
    resolution: {integrity: sha512-Dr3sfKRP6oTcjf2JmUmFJfeVMvXBdegxB0iVQ5eb2V10uFJUCAS8OByZdVAyVb8xXNz3GjjTgj9kLWsZTqE6kw==}
    engines: {node: '>= 8.10.0'}
    dependencies:
      anymatch: 3.1.3
      braces: 3.0.2
      glob-parent: 5.1.2
      is-binary-path: 2.1.0
      is-glob: 4.0.3
      normalize-path: 3.0.0
      readdirp: 3.6.0
    optionalDependencies:
      fsevents: 2.3.3
    dev: true

  /chownr@2.0.0:
    resolution: {integrity: sha512-bIomtDF5KGpdogkLd9VspvFzk9KfpyyGlS8YFVZl7TGPBHL5snIOnxeshwVgPteQ9b4Eydl+pVbIyE1DcvCWgQ==}
    engines: {node: '>=10'}
    dev: true

  /chrome-trace-event@1.0.3:
    resolution: {integrity: sha512-p3KULyQg4S7NIHixdwbGX+nFHkoBiA4YQmyWtjb8XngSKV124nJmRysgAeujbUVb15vh+RvFUfCPqU7rXk+hZg==}
    engines: {node: '>=6.0'}
    dev: true

  /chromium-bidi@0.4.16(devtools-protocol@0.0.1147663):
    resolution: {integrity: sha512-7ZbXdWERxRxSwo3txsBjjmc/NLxqb1Bk30mRb0BMS4YIaiV6zvKZqL/UAH+DdqcDYayDWk2n/y8klkBDODrPvA==}
    peerDependencies:
      devtools-protocol: '*'
    dependencies:
      devtools-protocol: 0.0.1147663
      mitt: 3.0.0
    dev: true

  /chromium-pickle-js@0.2.0:
    resolution: {integrity: sha512-1R5Fho+jBq0DDydt+/vHWj5KJNJCKdARKOCwZUen84I5BreWoLqRLANH1U87eJy1tiASPtMnGqJJq0ZsLoRPOw==}
    dev: true

  /ci-info@3.9.0:
    resolution: {integrity: sha512-NIxF55hv4nSqQswkAeiOi1r83xy8JldOFDTWiug55KBu9Jnblncd2U6ViHmYgHf01TPZS77NJBhBMKdWj9HQMQ==}
    engines: {node: '>=8'}
    dev: true

  /cli-cursor@3.1.0:
    resolution: {integrity: sha512-I/zHAwsKf9FqGoXM4WWRACob9+SNukZTd94DWF57E4toouRulbCxcUh6RKUEOQlYTHJnzkPMySvPNaaSLNfLZw==}
    engines: {node: '>=8'}
    dependencies:
      restore-cursor: 3.1.0
    dev: true

  /cli-spinners@2.9.2:
    resolution: {integrity: sha512-ywqV+5MmyL4E7ybXgKys4DugZbX0FC6LnwrhjuykIjnK9k8OQacQ7axGKnjDXWNhns0xot3bZI5h55H8yo9cJg==}
    engines: {node: '>=6'}
    dev: true

  /cli-truncate@2.1.0:
    resolution: {integrity: sha512-n8fOixwDD6b/ObinzTrp1ZKFzbgvKZvuz/TvejnLn1aQfC6r52XEx85FmuC+3HI+JM7coBRXUvNqEU2PHVrHpg==}
    engines: {node: '>=8'}
    requiresBuild: true
    dependencies:
      slice-ansi: 3.0.0
      string-width: 4.2.3
    dev: true
    optional: true

  /cli-width@4.1.0:
    resolution: {integrity: sha512-ouuZd4/dm2Sw5Gmqy6bGyNNNe1qt9RpmxveLSO7KcgsTnU7RXfsw+/bukWGo1abgBiMAic068rclZsO4IWmmxQ==}
    engines: {node: '>= 12'}
    dev: true

  /cliui@7.0.4:
    resolution: {integrity: sha512-OcRE68cOsVMXp1Yvonl/fzkQOyjLSu/8bhPDfQt0e0/Eb283TKP20Fs2MqoPsr9SwA595rRCA+QMzYc9nBP+JQ==}
    dependencies:
      string-width: 4.2.3
      strip-ansi: 6.0.1
      wrap-ansi: 7.0.0
    dev: true

  /cliui@8.0.1:
    resolution: {integrity: sha512-BSeNnyus75C4//NQ9gQt1/csTXyo/8Sb+afLAkzAptFuMsod9HFokGNudZpi/oQV73hnVK+sR+5PVRMd+Dr7YQ==}
    engines: {node: '>=12'}
    dependencies:
      string-width: 4.2.3
      strip-ansi: 6.0.1
      wrap-ansi: 7.0.0
    dev: true

  /clone-response@1.0.3:
    resolution: {integrity: sha512-ROoL94jJH2dUVML2Y/5PEDNaSHgeOdSDicUyS7izcF63G6sTc/FTjLub4b8Il9S8S0beOfYt0TaA5qvFK+w0wA==}
    dependencies:
      mimic-response: 1.0.1
    dev: true

  /clone@1.0.4:
    resolution: {integrity: sha512-JQHZ2QMW6l3aH/j6xCqQThY/9OH4D/9ls34cgkUBiEeocRTU04tHfKPBsUK1PqZCUQM7GiA0IIXJSuXHI64Kbg==}
    engines: {node: '>=0.8'}
    dev: true

  /color-convert@1.9.3:
    resolution: {integrity: sha512-QfAUtd+vFdAtFQcC8CCyYt1fYWxSqAiK2cSD6zDB8N3cpsEBAvRxp9zOGg6G/SHHJYAT88/az/IuDGALsNVbGg==}
    requiresBuild: true
    dependencies:
      color-name: 1.1.3
    dev: true

  /color-convert@2.0.1:
    resolution: {integrity: sha512-RRECPsj7iu/xb5oKYcsFHSppFNnsj/52OVTRKb4zP5onXwVF3zVmmToNcOfGC+CRDpfK/U584fMg38ZHCaElKQ==}
    engines: {node: '>=7.0.0'}
    dependencies:
      color-name: 1.1.4
    dev: true

  /color-name@1.1.3:
    resolution: {integrity: sha512-72fSenhMw2HZMTVHeCA9KCmpEIbzWiQsjN+BHcBbS9vr1mtt+vJjPdksIBNUmKAW8TFUDPJK5SUU3QhE9NEXDw==}
    requiresBuild: true
    dev: true

  /color-name@1.1.4:
    resolution: {integrity: sha512-dOy+3AuW3a2wNbZHIuMZpTcgjGuLU/uBL/ubcZF9OXbDo8ff4O8yVp5Bf0efS8uEoYo5q4Fx7dY9OgQGXgAsQA==}
    dev: true

  /combined-stream@1.0.8:
    resolution: {integrity: sha512-FQN4MRfuJeHf7cBbBMJFXhKSDq+2kAArBlmRBvcvFE5BB1HZKXtSFASDhdlz9zOYwxh8lDdnvmMOe/+5cdoEdg==}
    engines: {node: '>= 0.8'}
    dependencies:
      delayed-stream: 1.0.0
    dev: true

  /commander@2.20.3:
    resolution: {integrity: sha512-GpVkmM8vF2vQUkj2LvZmD35JxeJOLCwJ9cUkugyk2nuhbv3+mJvpLYYt+0+USMxE+oj+ey/lJEnhZw75x/OMcQ==}
    dev: true

  /commander@5.1.0:
    resolution: {integrity: sha512-P0CysNDQ7rtVw4QIQtm+MRxV66vKFSvlsQvGYXZWR3qFU0jlMKHZZZgw8e+8DSah4UDKMqnknRDQz+xuQXQ/Zg==}
    engines: {node: '>= 6'}
    dev: true

  /commander@9.5.0:
    resolution: {integrity: sha512-KRs7WVDKg86PWiuAqhDrAQnTXZKraVcCc6vFdL14qrZ/DcWwuRo7VoiYXalXO7S5GKpqYiVEwCbgFDfxNHKJBQ==}
    engines: {node: ^12.20.0 || >=14}
    dev: true

  /commondir@1.0.1:
    resolution: {integrity: sha512-W9pAhw0ja1Edb5GVdIF1mjZw/ASI0AlShXM83UUGe2DVr5TdAPEA1OA8m/g8zWp9x6On7gqufY+FatDbC3MDQg==}
    dev: true

  /compare-version@0.1.2:
    resolution: {integrity: sha512-pJDh5/4wrEnXX/VWRZvruAGHkzKdr46z11OlTPN+VrATlWWhSKewNCJ1futCO5C7eJB3nPMFZA1LeYtcFboZ2A==}
    engines: {node: '>=0.10.0'}
    dev: true

  /compare-versions@6.1.0:
    resolution: {integrity: sha512-LNZQXhqUvqUTotpZ00qLSaify3b4VFD588aRr8MKFw4CMUr98ytzCW5wDH5qx/DEY5kCDXcbcRuCqL0szEf2tg==}
    dev: true

  /compress-commons@5.0.1:
    resolution: {integrity: sha512-MPh//1cERdLtqwO3pOFLeXtpuai0Y2WCd5AhtKxznqM7WtaMYaOEMSgn45d9D10sIHSfIKE603HlOp8OPGrvag==}
    engines: {node: '>= 12.0.0'}
    dependencies:
      crc-32: 1.2.2
      crc32-stream: 5.0.0
      normalize-path: 3.0.0
      readable-stream: 3.6.2
    dev: true

  /concat-map@0.0.1:
    resolution: {integrity: sha512-/Srv4dswyQNBfohGpz9o6Yb3Gz3SrUDqBH5rTuhGR7ahtlbYKnVxw2bCFMRljaA7EXHaXZ8wsHdodFvbkhKmqg==}
    dev: true

  /config-file-ts@0.2.4:
    resolution: {integrity: sha512-cKSW0BfrSaAUnxpgvpXPLaaW/umg4bqg4k3GO1JqlRfpx+d5W0GDXznCMkWotJQek5Mmz1MJVChQnz3IVaeMZQ==}
    dependencies:
      glob: 7.2.3
      typescript: 4.9.5
    dev: true

  /core-util-is@1.0.2:
    resolution: {integrity: sha512-3lqz5YjWTYnW6dlDa5TLaTCcShfar1e40rmcJVwCBJC6mWlFuj0eCHIElmG1g5kyuJ/GD+8Wn4FFCcz4gJPfaQ==}
    requiresBuild: true
    dev: true
    optional: true

  /core-util-is@1.0.3:
    resolution: {integrity: sha512-ZQBvi1DcpJ4GDqanjucZ2Hj3wEO5pZDS89BWbkcrvdxksJorwUDDZamX9ldFkp9aw2lmBDLgkObEA4DWNJ9FYQ==}
    dev: true

  /crc-32@1.2.2:
    resolution: {integrity: sha512-ROmzCKrTnOwybPcJApAA6WBWij23HVfGVNKqqrZpuyZOHqK2CwHSvpGuyt/UNNvaIjEd8X5IFGp4Mh+Ie1IHJQ==}
    engines: {node: '>=0.8'}
    hasBin: true
    dev: true

  /crc32-stream@5.0.0:
    resolution: {integrity: sha512-B0EPa1UK+qnpBZpG+7FgPCu0J2ETLpXq09o9BkLkEAhdB6Z61Qo4pJ3JYu0c+Qi+/SAL7QThqnzS06pmSSyZaw==}
    engines: {node: '>= 12.0.0'}
    dependencies:
      crc-32: 1.2.2
      readable-stream: 3.6.2
    dev: true

  /crc@3.8.0:
    resolution: {integrity: sha512-iX3mfgcTMIq3ZKLIsVFAbv7+Mc10kxabAGQb8HvjA1o3T1PIYprbakQ65d3I+2HGHt6nSKkM9PYjgoJO2KcFBQ==}
    requiresBuild: true
    dependencies:
      buffer: 5.7.1
    dev: true
    optional: true

  /create-require@1.1.1:
    resolution: {integrity: sha512-dcKFX3jn0MpIaXjisoRvexIJVEKzaq7z2rZKxf+MSr9TkdmHmsU4m2lcLojrj/FHl8mk5VxMmYA+ftRkP/3oKQ==}
    dev: true

  /cross-fetch@4.0.0:
    resolution: {integrity: sha512-e4a5N8lVvuLgAWgnCrLr2PP0YyDOTHa9H/Rj54dirp61qXnNq46m82bRhNqIA5VccJtWBvPTFRV3TtvHUKPB1g==}
    dependencies:
      node-fetch: 2.7.0
    transitivePeerDependencies:
      - encoding
    dev: true

  /cross-spawn@7.0.3:
    resolution: {integrity: sha512-iRDPJKUPVEND7dHPO8rkbOnPpyDygcDFtWjpeWNCgy8WP2rXcxXL8TskReQl6OrB2G7+UJrags1q15Fudc7G6w==}
    engines: {node: '>= 8'}
    dependencies:
      path-key: 3.1.1
      shebang-command: 2.0.0
      which: 2.0.2
    dev: true

  /css-shorthand-properties@1.1.1:
    resolution: {integrity: sha512-Md+Juc7M3uOdbAFwOYlTrccIZ7oCFuzrhKYQjdeUEW/sE1hv17Jp/Bws+ReOPpGVBTYCBoYo+G17V5Qo8QQ75A==}
    dev: true

  /css-value@0.0.1:
    resolution: {integrity: sha512-FUV3xaJ63buRLgHrLQVlVgQnQdR4yqdLGaDu7g8CQcWjInDfM9plBTPI9FRfpahju1UBSaMckeb2/46ApS/V1Q==}
    dev: true

  /cssstyle@3.0.0:
    resolution: {integrity: sha512-N4u2ABATi3Qplzf0hWbVCdjenim8F3ojEXpBDF5hBpjzW182MjNGLqfmQ0SkSPeQ+V86ZXgeH8aXj6kayd4jgg==}
    engines: {node: '>=14'}
    dependencies:
      rrweb-cssom: 0.6.0
    dev: true

  /data-uri-to-buffer@4.0.1:
    resolution: {integrity: sha512-0R9ikRb668HB7QDxT1vkpuUBtqc53YyAwMwGeUFKRojY/NWKvdZ+9UYtRfGmhqNbRkTSVpMbmyhXipFFv2cb/A==}
    engines: {node: '>= 12'}
    dev: true

  /data-uri-to-buffer@6.0.1:
    resolution: {integrity: sha512-MZd3VlchQkp8rdend6vrx7MmVDJzSNTBvghvKjirLkD+WTChA3KUf0jkE68Q4UyctNqI11zZO9/x2Yx+ub5Cvg==}
    engines: {node: '>= 14'}
    dev: true

  /data-urls@5.0.0:
    resolution: {integrity: sha512-ZYP5VBHshaDAiVZxjbRVcFJpc+4xGgT0bK3vzy1HLN8jTO975HEbuYzZJcHoQEY5K1a0z8YayJkyVETa08eNTg==}
    engines: {node: '>=18'}
    dependencies:
      whatwg-mimetype: 4.0.0
      whatwg-url: 14.0.0
    dev: true

  /debug@4.3.4(supports-color@8.1.1):
    resolution: {integrity: sha512-PRWFHuSU3eDtQJPvnNY7Jcket1j0t5OuOsFzPPzsekD52Zl8qUfFIPEiswXqIvHWGVHOgX+7G/vCNNhehwxfkQ==}
    engines: {node: '>=6.0'}
    peerDependencies:
      supports-color: '*'
    peerDependenciesMeta:
      supports-color:
        optional: true
    dependencies:
      ms: 2.1.2
      supports-color: 8.1.1
    dev: true

  /decamelize@4.0.0:
    resolution: {integrity: sha512-9iE1PgSik9HeIIw2JO94IidnE3eBoQrFJ3w7sFuzSX4DpmZ3v5sZpUiV5Swcf6mQEF+Y0ru8Neo+p+nyh2J+hQ==}
    engines: {node: '>=10'}
    dev: true

  /decamelize@6.0.0:
    resolution: {integrity: sha512-Fv96DCsdOgB6mdGl67MT5JaTNKRzrzill5OH5s8bjYJXVlcXyPYGyPsUkWyGV5p1TXI5esYIYMMeDJL0hEIwaA==}
    engines: {node: ^12.20.0 || ^14.13.1 || >=16.0.0}
    dev: true

  /decimal.js@10.4.3:
    resolution: {integrity: sha512-VBBaLc1MgL5XpzgIP7ny5Z6Nx3UrRkIViUkPUdtl9aya5amy3De1gsUUSB1g3+3sExYNjCAsAznmukyxCb1GRA==}
    dev: true

  /decompress-response@6.0.0:
    resolution: {integrity: sha512-aW35yZM6Bb/4oJlZncMH2LCoZtJXTRxES17vE3hoRiowU2kWHaJKFkSBDnDR+cm9J+9QhXmREyIfv0pji9ejCQ==}
    engines: {node: '>=10'}
    dependencies:
      mimic-response: 3.1.0
    dev: true

  /deepmerge-ts@5.1.0:
    resolution: {integrity: sha512-eS8dRJOckyo9maw9Tu5O5RUi/4inFLrnoLkBe3cPfDMx3WZioXtmOew4TXQaxq7Rhl4xjDtR7c6x8nNTxOvbFw==}
    engines: {node: '>=16.0.0'}
    dev: true

  /deepmerge@4.3.1:
    resolution: {integrity: sha512-3sUqbMEc77XqpdNO7FRyRog+eW3ph+GYCbj+rK+uYyRMuwsVy0rMiVtPn+QJlKFvWP/1PYpapqYn0Me2knFn+A==}
    engines: {node: '>=0.10.0'}
    dev: true

  /defaults@1.0.4:
    resolution: {integrity: sha512-eFuaLoy/Rxalv2kr+lqMlUnrDWV+3j4pljOIJgLIhI058IQfWJ7vXhyEIHu+HtC738klGALYxOKDO0bQP3tg8A==}
    dependencies:
      clone: 1.0.4
    dev: true

  /defer-to-connect@2.0.1:
    resolution: {integrity: sha512-4tvttepXG1VaYGrRibk5EwJd1t4udunSOVMdLSAL6mId1ix438oPwPZMALY41FCijukO1L0twNcGsdzS7dHgDg==}
    engines: {node: '>=10'}
    dev: true

  /define-data-property@1.1.1:
    resolution: {integrity: sha512-E7uGkTzkk1d0ByLeSc6ZsFS79Axg+m1P/VsgYsxHgiuc3tFSj+MjMIwe90FC4lOAZzNBdY7kkO2P2wKdsQ1vgQ==}
    engines: {node: '>= 0.4'}
    dependencies:
      get-intrinsic: 1.2.2
      gopd: 1.0.1
      has-property-descriptors: 1.0.1
    dev: true

  /define-properties@1.2.1:
    resolution: {integrity: sha512-8QmQKqEASLd5nx0U1B1okLElbUuuttJ/AnYmRXbbbGDWh6uS208EjD4Xqq/I9wK7u0v6O08XhTWnt5XtEbR6Dg==}
    engines: {node: '>= 0.4'}
    requiresBuild: true
    dependencies:
      define-data-property: 1.1.1
      has-property-descriptors: 1.0.1
      object-keys: 1.1.1
    dev: true
    optional: true

  /degenerator@5.0.1:
    resolution: {integrity: sha512-TllpMR/t0M5sqCXfj85i4XaAzxmS5tVA16dqvdkMwGmzI+dXLXnw3J+3Vdv7VKw+ThlTMboK6i9rnZ6Nntj5CQ==}
    engines: {node: '>= 14'}
    dependencies:
      ast-types: 0.13.4
      escodegen: 2.1.0
      esprima: 4.0.1
    dev: true

  /delayed-stream@1.0.0:
    resolution: {integrity: sha512-ZySD7Nf91aLB0RxL4KGrKHBXl7Eds1DAmEdcoVawXnLD7SDhpNgtuII2aAkg7a7QS41jxPSZ17p4VdGnMHk3MQ==}
    engines: {node: '>=0.4.0'}
    dev: true

  /dequal@2.0.3:
    resolution: {integrity: sha512-0je+qPKHEMohvfRTCEo3CrPG6cAzAYgmzKyxRiYSSDkS6eGJdyVJm7WaYA5ECaAD9wLB2T4EEeymA5aFVcYXCA==}
    engines: {node: '>=6'}
    dev: true

  /detect-node@2.1.0:
    resolution: {integrity: sha512-T0NIuQpnTvFDATNuHN5roPwSBG83rFsuO+MXXH9/3N1eFbn4wcPjttvjMLEPWJ0RGUYgQE7cGgS3tNxbqCGM7g==}
    requiresBuild: true
    dev: true
    optional: true

  /devtools-protocol@0.0.1147663:
    resolution: {integrity: sha512-hyWmRrexdhbZ1tcJUGpO95ivbRhWXz++F4Ko+n21AY5PNln2ovoJw+8ZMNDTtip+CNFQfrtLVh/w4009dXO/eQ==}
    dev: true

  /devtools-protocol@0.0.1233178:
    resolution: {integrity: sha512-jmMfyaqlzddwmDaSR1AQ+5ek+f7rupZdxKuPdkRcoxrZoF70Idg/4dTgXA08TLPmwAwB54gh49Wm2l/gRM0eUg==}
    dev: true

  /diff-sequences@29.6.3:
    resolution: {integrity: sha512-EjePK1srD3P08o2j4f0ExnylqRs5B9tJjcp9t1krH2qRi8CCdsYfwe9JgSLurFBWwq4uOlipzfk5fHNvwFKr8Q==}
    engines: {node: ^14.15.0 || ^16.10.0 || >=18.0.0}
    requiresBuild: true
    dev: true

  /diff@4.0.2:
    resolution: {integrity: sha512-58lmxKSA4BNyLz+HHMUzlOEpg09FV+ev6ZMe3vJihgdxzgcwZ8VoEEPmALCZG9LmqfVoNMMKpttIYTVG6uDY7A==}
    engines: {node: '>=0.3.1'}
    dev: true

  /diff@5.0.0:
    resolution: {integrity: sha512-/VTCrvm5Z0JGty/BWHljh+BAiw3IK+2j87NGMu8Nwc/f48WoDAC395uomO9ZD117ZOBaHmkX1oyLvkVM/aIT3w==}
    engines: {node: '>=0.3.1'}
    dev: true

  /dir-compare@3.3.0:
    resolution: {integrity: sha512-J7/et3WlGUCxjdnD3HAAzQ6nsnc0WL6DD7WcwJb7c39iH1+AWfg+9OqzJNaI6PkBwBvm1mhZNL9iY/nRiZXlPg==}
    dependencies:
      buffer-equal: 1.0.1
      minimatch: 3.1.2
    dev: true

  /dmg-builder@24.9.1:
    resolution: {integrity: sha512-huC+O6hvHd24Ubj3cy2GMiGLe2xGFKN3klqVMLAdcbB6SWMd1yPSdZvV8W1O01ICzCCRlZDHiv4VrNUgnPUfbQ==}
    dependencies:
      app-builder-lib: 24.9.1
      builder-util: 24.8.1
      builder-util-runtime: 9.2.3
      fs-extra: 10.1.0
      iconv-lite: 0.6.3
      js-yaml: 4.1.0
    optionalDependencies:
      dmg-license: 1.0.11
    transitivePeerDependencies:
      - supports-color
    dev: true

  /dmg-license@1.0.11:
    resolution: {integrity: sha512-ZdzmqwKmECOWJpqefloC5OJy1+WZBBse5+MR88z9g9Zn4VY+WYUkAyojmhzJckH5YbbZGcYIuGAkY5/Ys5OM2Q==}
    engines: {node: '>=8'}
    os: [darwin]
    hasBin: true
    requiresBuild: true
    dependencies:
      '@types/plist': 3.0.5
      '@types/verror': 1.10.9
      ajv: 6.12.6
      crc: 3.8.0
      iconv-corefoundation: 1.1.7
      plist: 3.1.0
      smart-buffer: 4.2.0
      verror: 1.10.1
    dev: true
    optional: true

  /dotenv-expand@5.1.0:
    resolution: {integrity: sha512-YXQl1DSa4/PQyRfgrv6aoNjhasp/p4qs9FjJ4q4cQk+8m4r6k4ZSiEyytKG8f8W9gi8WsQtIObNmKd+tMzNTmA==}
    dev: true

  /dotenv@16.3.1:
    resolution: {integrity: sha512-IPzF4w4/Rd94bA9imS68tZBaYyBWSCE47V1RGuMrB94iyTOIEwRmVL2x/4An+6mETpLrKJ5hQkB8W4kFAadeIQ==}
    engines: {node: '>=12'}
    dev: true

  /dotenv@9.0.2:
    resolution: {integrity: sha512-I9OvvrHp4pIARv4+x9iuewrWycX6CcZtoAu1XrzPxc5UygMJXJZYmBsynku8IkrJwgypE5DGNjDPmPRhDCptUg==}
    engines: {node: '>=10'}
    dev: true

  /duplexer2@0.1.4:
    resolution: {integrity: sha512-asLFVfWWtJ90ZyOUHMqk7/S2w2guQKxUI2itj3d92ADHhxUSbCMGi1f1cBcJ7xM1To+pE/Khbwo1yuNbMEPKeA==}
    dependencies:
      readable-stream: 2.3.8
    dev: true

  /eastasianwidth@0.2.0:
    resolution: {integrity: sha512-I88TYZWc9XiYHRQ4/3c5rjjfgkjhLyW2luGIheGERbNQ6OY7yTybanSpDXZa8y7VUP9YmDcYa+eyq4ca7iLqWA==}
    dev: true

  /edge-paths@3.0.5:
    resolution: {integrity: sha512-sB7vSrDnFa4ezWQk9nZ/n0FdpdUuC6R1EOrlU3DL+bovcNFK28rqu2emmAUjujYEJTWIgQGqgVVWUZXMnc8iWg==}
    engines: {node: '>=14.0.0'}
    dependencies:
      '@types/which': 2.0.2
      which: 2.0.2
    dev: true

  /edgedriver@5.3.9:
    resolution: {integrity: sha512-G0wNgFMFRDnFfKaXG2R6HiyVHqhKwdQ3EgoxW3wPlns2wKqem7F+HgkWBcevN7Vz0nN4AXtskID7/6jsYDXcKw==}
    hasBin: true
    requiresBuild: true
    dependencies:
      '@wdio/logger': 8.24.12
      decamelize: 6.0.0
      edge-paths: 3.0.5
      node-fetch: 3.3.2
      unzipper: 0.10.14
      which: 4.0.0
    dev: true

  /ejs@3.1.9:
    resolution: {integrity: sha512-rC+QVNMJWv+MtPgkt0y+0rVEIdbtxVADApW9JXrUVlzHetgcyczP/E7DJmWJ4fJCZF2cPcBk0laWO9ZHMG3DmQ==}
    engines: {node: '>=0.10.0'}
    hasBin: true
    dependencies:
      jake: 10.8.7
    dev: true

  /electron-builder@24.9.1:
    resolution: {integrity: sha512-v7BuakDuY6sKMUYM8mfQGrwyjBpZ/ObaqnenU0H+igEL10nc6ht049rsCw2HghRBdEwJxGIBuzs3jbEhNaMDmg==}
    engines: {node: '>=14.0.0'}
    hasBin: true
    dependencies:
      app-builder-lib: 24.9.1
      builder-util: 24.8.1
      builder-util-runtime: 9.2.3
      chalk: 4.1.2
      dmg-builder: 24.9.1
      fs-extra: 10.1.0
      is-ci: 3.0.1
      lazy-val: 1.0.5
      read-config-file: 6.3.2
      simple-update-notifier: 2.0.0
      yargs: 17.7.2
    transitivePeerDependencies:
      - supports-color
    dev: true

  /electron-publish@24.8.1:
    resolution: {integrity: sha512-IFNXkdxMVzUdweoLJNXSupXkqnvgbrn3J4vognuOY06LaS/m0xvfFYIf+o1CM8if6DuWYWoQFKPcWZt/FUjZPw==}
    dependencies:
      '@types/fs-extra': 9.0.13
      builder-util: 24.8.1
      builder-util-runtime: 9.2.3
      chalk: 4.1.2
      fs-extra: 10.1.0
      lazy-val: 1.0.5
      mime: 2.6.0
    transitivePeerDependencies:
      - supports-color
    dev: true

  /electron-to-chromium@1.4.610:
    resolution: {integrity: sha512-mqi2oL1mfeHYtOdCxbPQYV/PL7YrQlxbvFEZ0Ee8GbDdShimqt2/S6z2RWqysuvlwdOrQdqvE0KZrBTipAeJzg==}
    dev: true

  /electron@28.0.0:
    resolution: {integrity: sha512-eDhnCFBvG0PGFVEpNIEdBvyuGUBsFdlokd+CtuCe2ER3P+17qxaRfWRxMmksCOKgDHb5Wif5UxqOkZSlA4snlw==}
    engines: {node: '>= 12.20.55'}
    hasBin: true
    requiresBuild: true
    dependencies:
      '@electron/get': 2.0.3
      '@types/node': 18.19.3
      extract-zip: 2.0.1
    transitivePeerDependencies:
      - supports-color
    dev: true

  /emoji-regex@8.0.0:
    resolution: {integrity: sha512-MSjYzcWNOA0ewAHpz0MxpYFvwg6yjy1NG3xteoqz644VCo/RPgnr1/GGt+ic3iJTzQ8Eu3TdM14SawnVUmGE6A==}
    dev: true

  /emoji-regex@9.2.2:
    resolution: {integrity: sha512-L18DaJsXSUk2+42pv8mLs5jJT2hqFkFE4j21wOmgbUqsZ2hL72NsUU785g9RXgo3s0ZNgVl42TiHp3ZtOv/Vyg==}
    dev: true

  /end-of-stream@1.4.4:
    resolution: {integrity: sha512-+uw1inIHVPQoaVuHzRyXd21icM+cnt4CzD5rW+NC1wjOUSTOs+Te7FOv7AhN7vS9x/oIyhLP5PR1H+phQAHu5Q==}
    dependencies:
      once: 1.4.0
    dev: true

  /enhanced-resolve@5.15.0:
    resolution: {integrity: sha512-LXYT42KJ7lpIKECr2mAXIaMldcNCh/7E0KBKOu4KSfkHmP+mZmSs+8V5gBAqisWBy0OO4W5Oyys0GO1Y8KtdKg==}
    engines: {node: '>=10.13.0'}
    dependencies:
      graceful-fs: 4.2.11
      tapable: 2.2.1
    dev: true

  /entities@4.5.0:
    resolution: {integrity: sha512-V0hjH4dGPh9Ao5p0MoRY6BVqtwCjhz6vI5LT8AJ55H+4g9/4vbHx1I54fS0XuclLhDHArPQCiMjDxjaL8fPxhw==}
    engines: {node: '>=0.12'}
    dev: true

  /env-paths@2.2.1:
    resolution: {integrity: sha512-+h1lkLKhZMTYjog1VEpJNG7NZJWcuc2DDk/qsqSTRRCOXiLjeQ1d1/udrUGhqMxUgAlwKNZ0cf2uqan5GLuS2A==}
    engines: {node: '>=6'}
    dev: true

  /err-code@2.0.3:
    resolution: {integrity: sha512-2bmlRpNKBxT/CRmPOlyISQpNj+qSeYvcym/uT0Jx2bMOlKLtSy1ZmLuVxSEKKyor/N5yhvp/ZiG1oE3DEYMSFA==}
    dev: true

  /error-ex@1.3.2:
    resolution: {integrity: sha512-7dFHNmqeFSEt2ZBsCriorKnn3Z2pj+fd9kmI6QoWw4//DL+icEBfc0U7qJCisqrTsKTjw4fNFy2pW9OqStD84g==}
    dependencies:
      is-arrayish: 0.2.1
    dev: true

  /es-module-lexer@1.4.1:
    resolution: {integrity: sha512-cXLGjP0c4T3flZJKQSuziYoq7MlT+rnvfZjfp7h+I7K9BNX54kP9nyWvdbwjQ4u1iWbOL4u96fgeZLToQlZC7w==}
    dev: true

  /es6-error@4.1.1:
    resolution: {integrity: sha512-Um/+FxMr9CISWh0bi5Zv0iOD+4cFh5qLeks1qhAopKVAJw3drgKbKySikp7wGhDL0HPeaja0P5ULZrxLkniUVg==}
    requiresBuild: true
    dev: true
    optional: true

  /escalade@3.1.1:
    resolution: {integrity: sha512-k0er2gUkLf8O0zKJiAhmkTnJlTvINGv7ygDNPbeIsX/TJjGJZHuh9B2UxbsaEkmlEo9MfhrSzmhIlhRlI2GXnw==}
    engines: {node: '>=6'}
    dev: true

  /escape-string-regexp@1.0.5:
    resolution: {integrity: sha512-vbRorB5FUQWvla16U8R/qgaFIya2qGzwDrNmCZuYKrbdSUMG6I1ZCGQRefkRVhuOkIGVne7BQ35DSfo1qvJqFg==}
    engines: {node: '>=0.8.0'}
    requiresBuild: true
    dev: true

  /escape-string-regexp@2.0.0:
    resolution: {integrity: sha512-UpzcLCXolUWcNu5HtVMHYdXJjArjsF9C0aNnquZYY4uW/Vu0miy5YoWvbV345HauVvcAUnpRuhMMcqTcGOY2+w==}
    engines: {node: '>=8'}
    requiresBuild: true
    dev: true

  /escape-string-regexp@4.0.0:
    resolution: {integrity: sha512-TtpcNJ3XAzx3Gq8sWRzJaVajRs0uVxA2YAkdb1jm2YkPz4G6egUFAyA3n5vtEIZefPk5Wa4UXbKuS5fKkJWdgA==}
    engines: {node: '>=10'}
    dev: true

  /escape-string-regexp@5.0.0:
    resolution: {integrity: sha512-/veY75JbMK4j1yjvuUxuVsiS/hr/4iHs9FTT6cgTexxdE0Ly/glccBAkloH/DofkjRbZU3bnoj38mOmhkZ0lHw==}
    engines: {node: '>=12'}
    dev: true

  /escodegen@2.1.0:
    resolution: {integrity: sha512-2NlIDTwUWJN0mRPQOdtQBzbUHvdGY2P1VXSyU83Q3xKxM7WHX2Ql8dKq782Q9TgQUNOLEzEYu9bzLNj1q88I5w==}
    engines: {node: '>=6.0'}
    hasBin: true
    dependencies:
      esprima: 4.0.1
      estraverse: 5.3.0
      esutils: 2.0.3
    optionalDependencies:
      source-map: 0.6.1
    dev: true

  /eslint-scope@5.1.1:
    resolution: {integrity: sha512-2NxwbF/hZ0KpepYN0cNbo+FN6XoK7GaHlQhgx/hIZl6Va0bF45RQOOwhLIy8lQDbuCiadSLCBnH2CFYquit5bw==}
    engines: {node: '>=8.0.0'}
    dependencies:
      esrecurse: 4.3.0
      estraverse: 4.3.0
    dev: true

  /esprima@4.0.1:
    resolution: {integrity: sha512-eGuFFw7Upda+g4p+QHvnW0RyTX/SVeJBDM/gCtMARO0cLuT2HcEKnTPvhjV6aGeqrCB/sbNop0Kszm0jsaWU4A==}
    engines: {node: '>=4'}
    hasBin: true
    dev: true

  /esrecurse@4.3.0:
    resolution: {integrity: sha512-KmfKL3b6G+RXvP8N1vr3Tq1kL/oCFgn2NYXEtqP8/L3pKapUA4G8cFVaoF3SU323CD4XypR/ffioHmkti6/Tag==}
    engines: {node: '>=4.0'}
    dependencies:
      estraverse: 5.3.0
    dev: true

  /estraverse@4.3.0:
    resolution: {integrity: sha512-39nnKffWz8xN1BU/2c79n9nB9HDzo0niYUqx6xyqUnyoAnQyyWpOTdZEeiCch8BBu515t4wp9ZmgVfVhn9EBpw==}
    engines: {node: '>=4.0'}
    dev: true

  /estraverse@5.3.0:
    resolution: {integrity: sha512-MMdARuVEQziNTeJD8DgMqmhwR11BRQ/cBP+pLtYdSTnf3MIO8fFeiINEbX36ZdNlfU/7A9f3gUw49B3oQsvwBA==}
    engines: {node: '>=4.0'}
    dev: true

  /estree-walker@2.0.2:
    resolution: {integrity: sha512-Rfkk/Mp/DL7JVje3u18FxFujQlTNR2q6QfMSMB7AvCBx91NGj/ba3kCfza0f6dVDbw7YlRf/nDrn7pQrCCyQ/w==}
    dev: true

  /esutils@2.0.3:
    resolution: {integrity: sha512-kVscqXk4OCp68SZ0dkgEKVi6/8ij300KBWTJq32P/dYeWTSwK41WyTxalN1eRmA5Z9UU/LX9D7FWSmV9SAYx6g==}
    engines: {node: '>=0.10.0'}
    dev: true

  /events@3.3.0:
    resolution: {integrity: sha512-mQw+2fkQbALzQ7V0MY0IqdnXNOeTtP4r0lN9z7AAawCXgqea7bDii20AYrIBrFd/Hx0M2Ocz6S111CaFkUcb0Q==}
    engines: {node: '>=0.8.x'}
    dev: true

  /execa@8.0.1:
    resolution: {integrity: sha512-VyhnebXciFV2DESc+p6B+y0LjSm0krU4OgJN44qFAhBY0TJ+1V61tYD2+wHusZ6F9n5K+vl8k0sTy7PEfV4qpg==}
    engines: {node: '>=16.17'}
    dependencies:
      cross-spawn: 7.0.3
      get-stream: 8.0.1
      human-signals: 5.0.0
      is-stream: 3.0.0
      merge-stream: 2.0.0
      npm-run-path: 5.1.0
      onetime: 6.0.0
      signal-exit: 4.1.0
      strip-final-newline: 3.0.0
    dev: true

  /expect-webdriverio@4.7.2(typescript@5.3.3):
    resolution: {integrity: sha512-aR/L0NrleB7lZCdJK9yNijuJajmNKo+DDaUheSY0Sqiopwg2X2B+kAnuWYSc2XCL0IdPTN3JcplXj+IOGQN51g==}
    engines: {node: '>=16 || >=18 || >=20'}
    dependencies:
      expect: 29.7.0
      jest-matcher-utils: 29.7.0
      lodash.isequal: 4.5.0
    optionalDependencies:
      '@wdio/globals': 8.26.1(typescript@5.3.3)
      '@wdio/logger': 8.24.12
      webdriverio: 8.26.1(typescript@5.3.3)
    transitivePeerDependencies:
      - bufferutil
      - devtools
      - encoding
      - supports-color
      - typescript
      - utf-8-validate
    dev: true

  /expect@29.7.0:
    resolution: {integrity: sha512-2Zks0hf1VLFYI1kbh0I5jP3KHHyCHpkfyHBzsSXRFgl/Bg9mWYfMW8oD+PdMPlEwy5HNsR9JutYy6pMeOh61nw==}
    engines: {node: ^14.15.0 || ^16.10.0 || >=18.0.0}
    requiresBuild: true
    dependencies:
      '@jest/expect-utils': 29.7.0
      jest-get-type: 29.6.3
      jest-matcher-utils: 29.7.0
      jest-message-util: 29.7.0
      jest-util: 29.7.0
    dev: true

  /external-editor@3.1.0:
    resolution: {integrity: sha512-hMQ4CX1p1izmuLYyZqLMO/qGNw10wSv9QDCPfzXfyFrOaCSSoRfqE1Kf1s5an66J5JZC62NewG+mK49jOCtQew==}
    engines: {node: '>=4'}
    dependencies:
      chardet: 0.7.0
      iconv-lite: 0.4.24
      tmp: 0.0.33
    dev: true

  /extract-zip@2.0.1:
    resolution: {integrity: sha512-GDhU9ntwuKyGXdZBUgTIe+vXnWj0fppUEtMDL0+idd5Sta8TGpHssn/eusA9mrPr9qNDym6SxAYZjNvCn/9RBg==}
    engines: {node: '>= 10.17.0'}
    hasBin: true
    dependencies:
      debug: 4.3.4(supports-color@8.1.1)
      get-stream: 5.2.0
      yauzl: 2.10.0
    optionalDependencies:
      '@types/yauzl': 2.10.3
    transitivePeerDependencies:
      - supports-color
    dev: true

  /extsprintf@1.4.1:
    resolution: {integrity: sha512-Wrk35e8ydCKDj/ArClo1VrPVmN8zph5V4AtHwIuHhvMXsKf73UT3BOD+azBIW+3wOJ4FhEH7zyaJCFvChjYvMA==}
    engines: {'0': node >=0.6.0}
    requiresBuild: true
    dev: true
    optional: true

  /fast-deep-equal@2.0.1:
    resolution: {integrity: sha512-bCK/2Z4zLidyB4ReuIsvALH6w31YfAQDmXMqMx6FyfHqvBxtjC0eRumeSu4Bs3XtXwpyIywtSTrVT99BxY1f9w==}
    dev: true

  /fast-deep-equal@3.1.3:
    resolution: {integrity: sha512-f3qQ9oQy9j2AhBe/H9VC91wLmKBCCU/gDOnKNAYG5hswO7BLKj09Hc5HYNz9cGI++xlpDCIgDaitVs03ATR84Q==}
    requiresBuild: true
    dev: true

  /fast-fifo@1.3.2:
    resolution: {integrity: sha512-/d9sfos4yxzpwkDkuN7k2SqFKtYNmCTzgfEpz82x34IM9/zc8KGxQoXg1liNC/izpRM/MBdt44Nmx41ZWqk+FQ==}
    dev: true

  /fast-json-stable-stringify@2.1.0:
    resolution: {integrity: sha512-lhd/wF+Lk98HZoTCtlVraHtfh5XYijIjalXck7saUtuanSDyLMxnHhSXEDJqHxD7msR8D0uCmqlkwjCV8xvwHw==}
    requiresBuild: true
    dev: true

  /fd-slicer@1.1.0:
    resolution: {integrity: sha512-cE1qsB/VwyQozZ+q1dGxR8LBYNZeofhEdUNGSMbQD3Gw2lAzX9Zb3uIU6Ebc/Fmyjo9AWWfnn0AUCHqtevs/8g==}
    dependencies:
      pend: 1.2.0
    dev: true

  /fetch-blob@3.2.0:
    resolution: {integrity: sha512-7yAQpD2UMJzLi1Dqv7qFYnPbaPx7ZfFK6PiIxQ4PfkGPyNyl2Ugx+a/umUonmKqjhM4DnfbMvdX6otXq83soQQ==}
    engines: {node: ^12.20 || >= 14.13}
    dependencies:
      node-domexception: 1.0.0
      web-streams-polyfill: 3.2.1
    dev: true

  /figures@5.0.0:
    resolution: {integrity: sha512-ej8ksPF4x6e5wvK9yevct0UCXh8TTFlWGVLlgjZuoBH1HwjIfKE/IdL5mq89sFA7zELi1VhKpmtDnrs7zWyeyg==}
    engines: {node: '>=14'}
    dependencies:
      escape-string-regexp: 5.0.0
      is-unicode-supported: 1.3.0
    dev: true

  /filelist@1.0.4:
    resolution: {integrity: sha512-w1cEuf3S+DrLCQL7ET6kz+gmlJdbq9J7yXCSjK/OZCPA+qEN1WyF4ZAf0YYJa4/shHJra2t/d/r8SV4Ji+x+8Q==}
    dependencies:
      minimatch: 5.1.6
    dev: true

  /fill-range@7.0.1:
    resolution: {integrity: sha512-qOo9F+dMUmC2Lcb4BbVvnKJxTPjCm+RRpe4gDuGrzkL7mEVl/djYSu2OdQ2Pa302N4oqkSg9ir6jaLWJ2USVpQ==}
    engines: {node: '>=8'}
    dependencies:
      to-regex-range: 5.0.1
    dev: true

  /find-up-simple@1.0.0:
    resolution: {integrity: sha512-q7Us7kcjj2VMePAa02hDAF6d+MzsdsAWEwYyOpwUtlerRBkOEPBCRZrAV4XfcSN8fHAgaD0hP7miwoay6DCprw==}
    engines: {node: '>=18'}
    dev: true

  /find-up@5.0.0:
    resolution: {integrity: sha512-78/PXT1wlLLDgTzDs7sjq9hzz0vXD+zn+7wypEe4fXQxCmdmqfGsEPQxmiCSQI3ajFV91bVSsvNtrJRiW6nGng==}
    engines: {node: '>=10'}
    dependencies:
      locate-path: 6.0.0
      path-exists: 4.0.0
    dev: true

  /find-up@6.3.0:
    resolution: {integrity: sha512-v2ZsoEuVHYy8ZIlYqwPe/39Cy+cFDzp4dXPaxNvkEuouymu+2Jbz0PxpKarJHYJTmv2HWT3O382qY8l4jMWthw==}
    engines: {node: ^12.20.0 || ^14.13.1 || >=16.0.0}
    dependencies:
      locate-path: 7.2.0
      path-exists: 5.0.0
    dev: true

  /find-versions@5.1.0:
    resolution: {integrity: sha512-+iwzCJ7C5v5KgcBuueqVoNiHVoQpwiUK5XFLjf0affFTep+Wcw93tPvmb8tqujDNmzhBDPddnWV/qgWSXgq+Hg==}
    engines: {node: '>=12'}
    dependencies:
      semver-regex: 4.0.5
    dev: true

  /flat@5.0.2:
    resolution: {integrity: sha512-b6suED+5/3rTpUBdG1gupIl8MPFCAMA0QXwmljLhvCUKcUvdE4gWky9zpuGCcXHOsz4J9wPGNWq6OKpmIzz3hQ==}
    hasBin: true
    dev: true

  /foreground-child@3.1.1:
    resolution: {integrity: sha512-TMKDUnIte6bfb5nWv7V/caI169OHgvwjb7V4WkeUvbQQdjr5rWKqHFiKWb/fcOwB+CzBT+qbWjvj+DVwRskpIg==}
    engines: {node: '>=14'}
    dependencies:
      cross-spawn: 7.0.3
      signal-exit: 4.1.0
    dev: true

  /form-data-encoder@2.1.4:
    resolution: {integrity: sha512-yDYSgNMraqvnxiEXO4hi88+YZxaHC6QKzb5N84iRCTDeRO7ZALpir/lVmf/uXUhnwUr2O4HU8s/n6x+yNjQkHw==}
    engines: {node: '>= 14.17'}
    dev: true

  /form-data@4.0.0:
    resolution: {integrity: sha512-ETEklSGi5t0QMZuiXoA/Q6vcnxcLQP5vdugSpuAyi6SVGi2clPPp+xgEhuMaHC+zGgn31Kd235W35f7Hykkaww==}
    engines: {node: '>= 6'}
    dependencies:
      asynckit: 0.4.0
      combined-stream: 1.0.8
      mime-types: 2.1.35
    dev: true

  /formdata-polyfill@4.0.10:
    resolution: {integrity: sha512-buewHzMvYL29jdeQTVILecSaZKnt/RJWjoZCF5OW60Z67/GmSLBkOFM7qh1PI3zFNtJbaZL5eQu1vLfazOwj4g==}
    engines: {node: '>=12.20.0'}
    dependencies:
      fetch-blob: 3.2.0
    dev: true

  /fs-extra@10.1.0:
    resolution: {integrity: sha512-oRXApq54ETRj4eMiFzGnHWGy+zo5raudjuxN0b8H7s/RU2oW0Wvsx9O0ACRN/kRq9E8Vu/ReskGB5o3ji+FzHQ==}
    engines: {node: '>=12'}
    dependencies:
      graceful-fs: 4.2.11
      jsonfile: 6.1.0
      universalify: 2.0.1
    dev: true

  /fs-extra@8.1.0:
    resolution: {integrity: sha512-yhlQgA6mnOJUKOsRUFsgJdQCvkKhcz8tlZG5HBQfReYZy46OwLcY+Zia0mtdHsOo9y/hP+CxMN0TU9QxoOtG4g==}
    engines: {node: '>=6 <7 || >=8'}
    dependencies:
      graceful-fs: 4.2.11
      jsonfile: 4.0.0
      universalify: 0.1.2
    dev: true

  /fs-extra@9.1.0:
    resolution: {integrity: sha512-hcg3ZmepS30/7BSFqRvoo3DOMQu7IjqxO5nCDt+zM9XWjb33Wg7ziNT+Qvqbuc3+gWpzO02JubVyk2G4Zvo1OQ==}
    engines: {node: '>=10'}
    dependencies:
      at-least-node: 1.0.0
      graceful-fs: 4.2.11
      jsonfile: 6.1.0
      universalify: 2.0.1
    dev: true

  /fs-minipass@2.1.0:
    resolution: {integrity: sha512-V/JgOLFCS+R6Vcq0slCuaeWEdNC3ouDlJMNIsacH2VtALiu9mV4LPrHc5cDl8k5aw6J8jwgWWpiTo5RYhmIzvg==}
    engines: {node: '>= 8'}
    dependencies:
      minipass: 3.3.6
    dev: true

  /fs.realpath@1.0.0:
    resolution: {integrity: sha512-OO0pH2lK6a0hZnAdau5ItzHPI6pUlvI7jMVnxUQRtw4owF2wk8lOSabtGDCTP4Ggrg2MbGnWO9X8K1t4+fGMDw==}
    dev: true

  /fsevents@2.3.3:
    resolution: {integrity: sha512-5xoDfX+fL7faATnagmWPpbFtwh/R77WmMMqqHGS65C3vvB0YHrgF+B1YmZ3441tMj5n63k0212XNoJwzlhffQw==}
    engines: {node: ^8.16.0 || ^10.6.0 || >=11.0.0}
    os: [darwin]
    requiresBuild: true
    dev: true
    optional: true

  /fstream@1.0.12:
    resolution: {integrity: sha512-WvJ193OHa0GHPEL+AycEJgxvBEwyfRkN1vhjca23OaPVMCaLCXTd5qAu82AjTcgP1UJmytkOKb63Ypde7raDIg==}
    engines: {node: '>=0.6'}
    dependencies:
      graceful-fs: 4.2.11
      inherits: 2.0.4
      mkdirp: 0.5.6
      rimraf: 2.7.1
    dev: true

  /function-bind@1.1.2:
    resolution: {integrity: sha512-7XHNxH7qX9xG5mIwxkhumTox/MIRNcOgDrxWsMt2pAr23WHp6MrRlN7FBSFpCpr+oVO0F744iUgR82nJMfG2SA==}
    dev: true

  /gaze@1.1.3:
    resolution: {integrity: sha512-BRdNm8hbWzFzWHERTrejLqwHDfS4GibPoq5wjTPIoJHoBtKGPg3xAFfxmM+9ztbXelxcf2hwQcaz1PtmFeue8g==}
    engines: {node: '>= 4.0.0'}
    dependencies:
      globule: 1.3.4
    dev: true

  /geckodriver@4.3.0:
    resolution: {integrity: sha512-QfpvxFsMORwKpvnLslkHCr3NTCczHAvkte6+pQGsiUZXKBe6mO4TTb727b+9KMVSK6XZqhR6ZwImKdP+F5vS6A==}
    engines: {node: ^16.13 || >=18 || >=20}
    hasBin: true
    requiresBuild: true
    dependencies:
      '@wdio/logger': 8.24.12
      decamelize: 6.0.0
      http-proxy-agent: 7.0.0
      https-proxy-agent: 7.0.2
      node-fetch: 3.3.2
      tar-fs: 3.0.4
      unzipper: 0.10.14
      which: 4.0.0
    transitivePeerDependencies:
      - supports-color
    dev: true

  /get-caller-file@2.0.5:
    resolution: {integrity: sha512-DyFP3BM/3YHTQOCUL/w0OZHR0lpKeGrxotcHWcqNEdnltqFwXVfhEBQ94eIo34AfQpo0rGki4cyIiftY06h2Fg==}
    engines: {node: 6.* || 8.* || >= 10.*}
    dev: true

  /get-intrinsic@1.2.2:
    resolution: {integrity: sha512-0gSo4ml/0j98Y3lngkFEot/zhiCeWsbYIlZ+uZOVgzLyLaUw7wxUL+nCTP0XJvJg1AXulJRI3UJi8GsbDuxdGA==}
    dependencies:
      function-bind: 1.1.2
      has-proto: 1.0.1
      has-symbols: 1.0.3
      hasown: 2.0.0
    dev: true

  /get-port@7.0.0:
    resolution: {integrity: sha512-mDHFgApoQd+azgMdwylJrv2DX47ywGq1i5VFJE7fZ0dttNq3iQMfsU4IvEgBHojA3KqEudyu7Vq+oN8kNaNkWw==}
    engines: {node: '>=16'}
    dev: true

  /get-stream@5.2.0:
    resolution: {integrity: sha512-nBF+F1rAZVCu/p7rjzgA+Yb4lfYXrpl7a6VmJrU8wF9I1CKvP/QwPNZHnOlwbTkY6dvtFIzFMSyQXbLoTQPRpA==}
    engines: {node: '>=8'}
    dependencies:
      pump: 3.0.0
    dev: true

  /get-stream@6.0.1:
    resolution: {integrity: sha512-ts6Wi+2j3jQjqi70w5AlN8DFnkSwC+MqmxEzdEALB2qXZYV3X/b1CTfgPLGJNMeAWxdPfU8FO1ms3NUfaHCPYg==}
    engines: {node: '>=10'}
    dev: true

  /get-stream@8.0.1:
    resolution: {integrity: sha512-VaUJspBffn/LMCJVoMvSAdmscJyS1auj5Zulnn5UoYcY531UWmdwhRWkcGKnGU93m5HSXP9LP2usOryrBtQowA==}
    engines: {node: '>=16'}
    dev: true

  /get-uri@6.0.2:
    resolution: {integrity: sha512-5KLucCJobh8vBY1K07EFV4+cPZH3mrV9YeAruUseCQKHB58SGjjT2l9/eA9LD082IiuMjSlFJEcdJ27TXvbZNw==}
    engines: {node: '>= 14'}
    dependencies:
      basic-ftp: 5.0.3
      data-uri-to-buffer: 6.0.1
      debug: 4.3.4(supports-color@8.1.1)
      fs-extra: 8.1.0
    transitivePeerDependencies:
      - supports-color
    dev: true

  /glob-parent@5.1.2:
    resolution: {integrity: sha512-AOIgSQCepiJYwP3ARnGx+5VnTu2HBYdzbGP45eLw1vr3zB3vZLeyed1sC9hnbcOc9/SrMyM5RPQrkGz4aS9Zow==}
    engines: {node: '>= 6'}
    dependencies:
      is-glob: 4.0.3
    dev: true

  /glob-to-regexp@0.4.1:
    resolution: {integrity: sha512-lkX1HJXwyMcprw/5YUZc2s7DrpAiHB21/V+E1rHUrVNokkvB6bqMzT0VfV6/86ZNabt1k14YOIaT7nDvOX3Iiw==}
    dev: true

  /glob@10.3.10:
    resolution: {integrity: sha512-fa46+tv1Ak0UPK1TOy/pZrIybNNt4HCv7SDzwyfiOZkvZLEbjsZkJBPtDHVshZjbecAoAGSC20MjLDG/qr679g==}
    engines: {node: '>=16 || 14 >=14.17'}
    hasBin: true
    dependencies:
      foreground-child: 3.1.1
      jackspeak: 2.3.6
      minimatch: 9.0.3
      minipass: 7.0.4
      path-scurry: 1.10.1
    dev: true

  /glob@7.1.7:
    resolution: {integrity: sha512-OvD9ENzPLbegENnYP5UUfJIirTg4+XwMWGaQfQTY0JenxNvvIKP3U3/tAQSPIu/lHxXYSZmpXlUHeqAIdKzBLQ==}
    dependencies:
      fs.realpath: 1.0.0
      inflight: 1.0.6
      inherits: 2.0.4
      minimatch: 3.0.8
      once: 1.4.0
      path-is-absolute: 1.0.1
    dev: true

  /glob@7.2.0:
    resolution: {integrity: sha512-lmLf6gtyrPq8tTjSmrO94wBeQbFR3HbLHbuyD69wuyQkImp2hWqMGB47OX65FBkPffO641IP9jWa1z4ivqG26Q==}
    dependencies:
      fs.realpath: 1.0.0
      inflight: 1.0.6
      inherits: 2.0.4
      minimatch: 3.1.2
      once: 1.4.0
      path-is-absolute: 1.0.1
    dev: true

  /glob@7.2.3:
    resolution: {integrity: sha512-nFR0zLpU2YCaRxwoCJvL6UvCH2JFyFVIvwTLsIf21AuHlMskA1hhTdk+LlYJtOlYt9v6dvszD2BGRqBL+iQK9Q==}
    dependencies:
      fs.realpath: 1.0.0
      inflight: 1.0.6
      inherits: 2.0.4
      minimatch: 3.1.2
      once: 1.4.0
      path-is-absolute: 1.0.1
    dev: true

  /glob@8.1.0:
    resolution: {integrity: sha512-r8hpEjiQEYlF2QU0df3dS+nxxSIreXQS1qRhMJM0Q5NDdR386C7jb7Hwwod8Fgiuex+k0GFjgft18yvxm5XoCQ==}
    engines: {node: '>=12'}
    dependencies:
      fs.realpath: 1.0.0
      inflight: 1.0.6
      inherits: 2.0.4
      minimatch: 5.1.6
      once: 1.4.0
    dev: true

  /global-agent@3.0.0:
    resolution: {integrity: sha512-PT6XReJ+D07JvGoxQMkT6qji/jVNfX/h364XHZOWeRzy64sSFr+xJ5OX7LI3b4MPQzdL4H8Y8M0xzPpsVMwA8Q==}
    engines: {node: '>=10.0'}
    requiresBuild: true
    dependencies:
      boolean: 3.2.0
      es6-error: 4.1.1
      matcher: 3.0.0
      roarr: 2.15.4
      semver: 7.5.4
      serialize-error: 7.0.1
    dev: true
    optional: true

  /global-jsdom@9.2.0(jsdom@23.0.1):
    resolution: {integrity: sha512-mspbiuYwcl5nbl2VRvHNaF4SzSmSMCTJGXXatzHYZAf6u3rO/aLXQICbVNTVI+vN8jaq1s4QcvKYnWhVepSbFQ==}
    engines: {node: '>=16'}
    peerDependencies:
      jsdom: '>=23 <24'
    dependencies:
      jsdom: 23.0.1
    dev: true

  /globalthis@1.0.3:
    resolution: {integrity: sha512-sFdI5LyBiNTHjRd7cGPWapiHWMOXKyuBNX/cWJ3NfzrZQVa8GI/8cofCl74AOVqq9W5kNmguTIzJ/1s2gyI9wA==}
    engines: {node: '>= 0.4'}
    requiresBuild: true
    dependencies:
      define-properties: 1.2.1
    dev: true
    optional: true

  /globule@1.3.4:
    resolution: {integrity: sha512-OPTIfhMBh7JbBYDpa5b+Q5ptmMWKwcNcFSR/0c6t8V4f3ZAVBEsKNY37QdVqmLRYSMhOUGYrY0QhSoEpzGr/Eg==}
    engines: {node: '>= 0.10'}
    dependencies:
      glob: 7.1.7
      lodash: 4.17.21
      minimatch: 3.0.8
    dev: true

  /gopd@1.0.1:
    resolution: {integrity: sha512-d65bNlIadxvpb/A2abVdlqKqV563juRnZ1Wtk6s1sIR8uNsXR70xqIzVqxVf1eTqDunwT2MkczEeaezCKTZhwA==}
    dependencies:
      get-intrinsic: 1.2.2
    dev: true

  /got@11.8.6:
    resolution: {integrity: sha512-6tfZ91bOr7bOXnK7PRDCGBLa1H4U080YHNaAQ2KsMGlLEzRbk44nsZF2E1IeRc3vtJHPVbKCYgdFbaGO2ljd8g==}
    engines: {node: '>=10.19.0'}
    dependencies:
      '@sindresorhus/is': 4.6.0
      '@szmarczak/http-timer': 4.0.6
      '@types/cacheable-request': 6.0.3
      '@types/responselike': 1.0.3
      cacheable-lookup: 5.0.4
      cacheable-request: 7.0.4
      decompress-response: 6.0.0
      http2-wrapper: 1.0.3
      lowercase-keys: 2.0.0
      p-cancelable: 2.1.1
      responselike: 2.0.1
    dev: true

  /got@12.6.1:
    resolution: {integrity: sha512-mThBblvlAF1d4O5oqyvN+ZxLAYwIJK7bpMxgYqPD9okW0C3qm5FFn7k811QrcuEBwaogR3ngOFoCfs6mRv7teQ==}
    engines: {node: '>=14.16'}
    dependencies:
      '@sindresorhus/is': 5.6.0
      '@szmarczak/http-timer': 5.0.1
      cacheable-lookup: 7.0.0
      cacheable-request: 10.2.14
      decompress-response: 6.0.0
      form-data-encoder: 2.1.4
      get-stream: 6.0.1
      http2-wrapper: 2.2.1
      lowercase-keys: 3.0.0
      p-cancelable: 3.0.0
      responselike: 3.0.0
    dev: true

  /graceful-fs@4.2.11:
    resolution: {integrity: sha512-RbJ5/jmFcNNCcDV5o9eTnBLJ/HszWV0P73bc+Ff4nS/rJj+YaS6IGyiOL0VoBYX+l1Wrl3k63h/KrH+nhJ0XvQ==}
    dev: true

  /grapheme-splitter@1.0.4:
    resolution: {integrity: sha512-bzh50DW9kTPM00T8y4o8vQg89Di9oLJVLW/KaOGIXJWP/iqCN6WKYkbNOF04vFLJhwcpYUh9ydh/+5vpOqV4YQ==}
    dev: true

  /has-flag@3.0.0:
    resolution: {integrity: sha512-sKJf1+ceQBr4SMkvQnBDNDtf4TXpVhVGateu0t918bl30FnbE2m4vNLX+VWe/dpjlb+HugGYzW7uQXH98HPEYw==}
    engines: {node: '>=4'}
    requiresBuild: true
    dev: true

  /has-flag@4.0.0:
    resolution: {integrity: sha512-EykJT/Q1KjTWctppgIAgfSO0tKVuZUjhgMr17kqTumMl6Afv3EISleU7qZUzoXDFTAHTDC4NOoG/ZxU3EvlMPQ==}
    engines: {node: '>=8'}
    dev: true

  /has-property-descriptors@1.0.1:
    resolution: {integrity: sha512-VsX8eaIewvas0xnvinAe9bw4WfIeODpGYikiWYLH+dma0Jw6KHYqWiWfhQlgOVK8D6PvjubK5Uc4P0iIhIcNVg==}
    dependencies:
      get-intrinsic: 1.2.2
    dev: true

  /has-proto@1.0.1:
    resolution: {integrity: sha512-7qE+iP+O+bgF9clE5+UoBFzE65mlBiVj3tKCrlNQ0Ogwm0BjpT/gK4SlLYDMybDh5I3TCTKnPPa0oMG7JDYrhg==}
    engines: {node: '>= 0.4'}
    dev: true

  /has-symbols@1.0.3:
    resolution: {integrity: sha512-l3LCuF6MgDNwTDKkdYGEihYjt5pRPbEg46rtlmnSPlUbgmB8LOIrKJbYYFBSbnPaJexMKtiPO8hmeRjRz2Td+A==}
    engines: {node: '>= 0.4'}
    dev: true

  /hasown@2.0.0:
    resolution: {integrity: sha512-vUptKVTpIJhcczKBbgnS+RtcuYMB8+oNzPK2/Hp3hanz8JmpATdmmgLgSaadVREkDm+e2giHwY3ZRkyjSIDDFA==}
    engines: {node: '>= 0.4'}
    dependencies:
      function-bind: 1.1.2
    dev: true

  /he@1.2.0:
    resolution: {integrity: sha512-F/1DnUGPopORZi0ni+CvrCgHQ5FyEAHRLSApuYWMmrbSwoN2Mn/7k+Gl38gJnR7yyDZk6WLXwiGod1JOWNDKGw==}
    hasBin: true
    dev: true

  /hosted-git-info@4.1.0:
    resolution: {integrity: sha512-kyCuEOWjJqZuDbRHzL8V93NzQhwIB71oFWSyzVo+KPZI+pnQPPxucdkrOZvkLRnrf5URsQM+IJ09Dw29cRALIA==}
    engines: {node: '>=10'}
    dependencies:
      lru-cache: 6.0.0
    dev: true

  /hosted-git-info@7.0.1:
    resolution: {integrity: sha512-+K84LB1DYwMHoHSgaOY/Jfhw3ucPmSET5v98Ke/HdNSw4a0UktWzyW1mjhjpuxxTqOOsfWT/7iVshHmVZ4IpOA==}
    engines: {node: ^16.14.0 || >=18.0.0}
    dependencies:
      lru-cache: 10.1.0
    dev: true

  /html-encoding-sniffer@4.0.0:
    resolution: {integrity: sha512-Y22oTqIU4uuPgEemfz7NDJz6OeKf12Lsu+QC+s3BVpda64lTiMYCyGwg5ki4vFxkMwQdeZDl2adZoqUgdFuTgQ==}
    engines: {node: '>=18'}
    dependencies:
      whatwg-encoding: 3.1.1
    dev: true

  /http-cache-semantics@4.1.1:
    resolution: {integrity: sha512-er295DKPVsV82j5kw1Gjt+ADA/XYHsajl82cGNQG2eyoPkvgUhX+nDIyelzhIWbbsXP39EHcI6l5tYs2FYqYXQ==}
    dev: true

  /http-proxy-agent@5.0.0:
    resolution: {integrity: sha512-n2hY8YdoRE1i7r6M0w9DIw5GgZN0G25P8zLCRQ8rjXtTU3vsNFBI/vWK/UIeE6g5MUUz6avwAPXmL6Fy9D/90w==}
    engines: {node: '>= 6'}
    dependencies:
      '@tootallnate/once': 2.0.0
      agent-base: 6.0.2
      debug: 4.3.4(supports-color@8.1.1)
    transitivePeerDependencies:
      - supports-color
    dev: true

  /http-proxy-agent@7.0.0:
    resolution: {integrity: sha512-+ZT+iBxVUQ1asugqnD6oWoRiS25AkjNfG085dKJGtGxkdwLQrMKU5wJr2bOOFAXzKcTuqq+7fZlTMgG3SRfIYQ==}
    engines: {node: '>= 14'}
    dependencies:
      agent-base: 7.1.0
      debug: 4.3.4(supports-color@8.1.1)
    transitivePeerDependencies:
      - supports-color
    dev: true

  /http2-wrapper@1.0.3:
    resolution: {integrity: sha512-V+23sDMr12Wnz7iTcDeJr3O6AIxlnvT/bmaAAAP/Xda35C90p9599p0F1eHR/N1KILWSoWVAiOMFjBBXaXSMxg==}
    engines: {node: '>=10.19.0'}
    dependencies:
      quick-lru: 5.1.1
      resolve-alpn: 1.2.1
    dev: true

  /http2-wrapper@2.2.1:
    resolution: {integrity: sha512-V5nVw1PAOgfI3Lmeaj2Exmeg7fenjhRUgz1lPSezy1CuhPYbgQtbQj4jZfEAEMlaL+vupsvhjqCyjzob0yxsmQ==}
    engines: {node: '>=10.19.0'}
    dependencies:
      quick-lru: 5.1.1
      resolve-alpn: 1.2.1
    dev: true

  /https-proxy-agent@5.0.1:
    resolution: {integrity: sha512-dFcAjpTQFgoLMzC2VwU+C/CbS7uRL0lWmxDITmqm7C+7F0Odmj6s9l6alZc6AELXhrnggM2CeWSXHGOdX2YtwA==}
    engines: {node: '>= 6'}
    dependencies:
      agent-base: 6.0.2
      debug: 4.3.4(supports-color@8.1.1)
    transitivePeerDependencies:
      - supports-color
    dev: true

  /https-proxy-agent@7.0.2:
    resolution: {integrity: sha512-NmLNjm6ucYwtcUmL7JQC1ZQ57LmHP4lT15FQ8D61nak1rO6DH+fz5qNK2Ap5UN4ZapYICE3/0KodcLYSPsPbaA==}
    engines: {node: '>= 14'}
    dependencies:
      agent-base: 7.1.0
      debug: 4.3.4(supports-color@8.1.1)
    transitivePeerDependencies:
      - supports-color
    dev: true

  /human-signals@5.0.0:
    resolution: {integrity: sha512-AXcZb6vzzrFAUE61HnN4mpLqd/cSIwNQjtNWR0euPm6y0iqx3G4gOXaIDdtdDwZmhwe82LA6+zinmW4UBWVePQ==}
    engines: {node: '>=16.17.0'}
    dev: true

  /iconv-corefoundation@1.1.7:
    resolution: {integrity: sha512-T10qvkw0zz4wnm560lOEg0PovVqUXuOFhhHAkixw8/sycy7TJt7v/RrkEKEQnAw2viPSJu6iAkErxnzR0g8PpQ==}
    engines: {node: ^8.11.2 || >=10}
    os: [darwin]
    requiresBuild: true
    dependencies:
      cli-truncate: 2.1.0
      node-addon-api: 1.7.2
    dev: true
    optional: true

  /iconv-lite@0.4.24:
    resolution: {integrity: sha512-v3MXnZAcvnywkTUEZomIActle7RXXeedOR31wwl7VlyoXO4Qi9arvSenNQWne1TcRwhCL1HwLI21bEqdpj8/rA==}
    engines: {node: '>=0.10.0'}
    dependencies:
      safer-buffer: 2.1.2
    dev: true

  /iconv-lite@0.6.3:
    resolution: {integrity: sha512-4fCk79wshMdzMp2rH06qWrJE4iolqLhCUH+OiuIgU++RB0+94NlDL81atO7GX55uUKueo0txHNtvEyI6D7WdMw==}
    engines: {node: '>=0.10.0'}
    dependencies:
      safer-buffer: 2.1.2
    dev: true

  /ieee754@1.2.1:
    resolution: {integrity: sha512-dcyqhDvX1C46lXZcVqCpK+FtMRQVdIMN6/Df5js2zouUsqG7I6sFxitIC+7KYK29KdXOLHdu9zL4sFnoVQnqaA==}
    dev: true

  /import-meta-resolve@4.0.0:
    resolution: {integrity: sha512-okYUR7ZQPH+efeuMJGlq4f8ubUgO50kByRPyt/Cy1Io4PSRsPjxME+YlVaCOx+NIToW7hCsZNFJyTPFFKepRSA==}
    dev: true

  /index-to-position@0.1.2:
    resolution: {integrity: sha512-MWDKS3AS1bGCHLBA2VLImJz42f7bJh8wQsTGCzI3j519/CASStoDONUBVz2I/VID0MpiX3SGSnbOD2xUalbE5g==}
    engines: {node: '>=18'}
    dev: true

  /inflight@1.0.6:
    resolution: {integrity: sha512-k92I/b08q4wvFscXCLvqfsHCrjrF7yiXsQuIVvVE7N82W3+aqpzuUdBbfhWcy/FZR3/4IgflMgKLOsvPDrGCJA==}
    dependencies:
      once: 1.4.0
      wrappy: 1.0.2
    dev: true

  /inherits@2.0.4:
    resolution: {integrity: sha512-k/vGaX4/Yla3WzyMCvTQOXYeIHvqOKtnqBduzTHpzpQZzAskKMhZ2K+EnBiSM9zGSoIFeMpXKxa4dYeZIQqewQ==}
    dev: true

  /inquirer@9.2.12:
    resolution: {integrity: sha512-mg3Fh9g2zfuVWJn6lhST0O7x4n03k7G8Tx5nvikJkbq8/CK47WDVm+UznF0G6s5Zi0KcyUisr6DU8T67N5U+1Q==}
    engines: {node: '>=14.18.0'}
    dependencies:
      '@ljharb/through': 2.3.11
      ansi-escapes: 4.3.2
      chalk: 5.3.0
      cli-cursor: 3.1.0
      cli-width: 4.1.0
      external-editor: 3.1.0
      figures: 5.0.0
      lodash: 4.17.21
      mute-stream: 1.0.0
      ora: 5.4.1
      run-async: 3.0.0
      rxjs: 7.8.1
      string-width: 4.2.3
      strip-ansi: 6.0.1
      wrap-ansi: 6.2.0
    dev: true

  /ip@1.1.8:
    resolution: {integrity: sha512-PuExPYUiu6qMBQb4l06ecm6T6ujzhmh+MeJcW9wa89PoAz5pvd4zPgN5WJV104mb6S2T1AwNIAaB70JNrLQWhg==}
    dev: true

  /ip@2.0.0:
    resolution: {integrity: sha512-WKa+XuLG1A1R0UWhl2+1XQSi+fZWMsYKffMZTTYsiZaUD8k2yDAj5atimTUD2TZkyCkNEeYE5NhFZmupOGtjYQ==}
    dev: true

  /is-arrayish@0.2.1:
    resolution: {integrity: sha512-zz06S8t0ozoDXMG+ube26zeCTNXcKIPJZJi8hBrF4idCLms4CG9QtK7qBl1boi5ODzFpjswb5JPmHCbMpjaYzg==}
    dev: true

  /is-binary-path@2.1.0:
    resolution: {integrity: sha512-ZMERYes6pDydyuGidse7OsHxtbI7WVeUEozgR/g7rd0xUimYNlvZRE/K2MgZTjWy725IfelLeVcEM97mmtRGXw==}
    engines: {node: '>=8'}
    dependencies:
      binary-extensions: 2.2.0
    dev: true

  /is-builtin-module@3.2.1:
    resolution: {integrity: sha512-BSLE3HnV2syZ0FK0iMA/yUGplUeMmNz4AW5fnTunbCIqZi4vG3WjJT9FHMy5D69xmAYBHXQhJdALdpwVxV501A==}
    engines: {node: '>=6'}
    dependencies:
      builtin-modules: 3.3.0
    dev: true

  /is-ci@3.0.1:
    resolution: {integrity: sha512-ZYvCgrefwqoQ6yTyYUbQu64HsITZ3NfKX1lzaEYdkTDcfKzzCI/wthRRYKkdjHKFVgNiXKAKm65Zo1pk2as/QQ==}
    hasBin: true
    dependencies:
      ci-info: 3.9.0
    dev: true

  /is-core-module@2.13.1:
    resolution: {integrity: sha512-hHrIjvZsftOsvKSn2TRYl63zvxsgE0K+0mYMoH6gD4omR5IWB2KynivBQczo3+wF1cCkjzvptnI9Q0sPU66ilw==}
    dependencies:
      hasown: 2.0.0
    dev: true

  /is-extglob@2.1.1:
    resolution: {integrity: sha512-SbKbANkN603Vi4jEZv49LeVJMn4yGwsbzZworEoyEiutsN3nJYdbO36zfhGJ6QEDpOZIFkDtnq5JRxmvl3jsoQ==}
    engines: {node: '>=0.10.0'}
    dev: true

  /is-fullwidth-code-point@3.0.0:
    resolution: {integrity: sha512-zymm5+u+sCsSWyD9qNaejV3DFvhCKclKdizYaJUuHA83RLjb7nSuGnddCHGv0hk+KY7BMAlsWeK4Ueg6EV6XQg==}
    engines: {node: '>=8'}
    dev: true

  /is-glob@4.0.3:
    resolution: {integrity: sha512-xelSayHH36ZgE7ZWhli7pW34hNbNl8Ojv5KVmkJD4hBdD3th8Tfk9vYasLM+mXWOZhFkgZfxhLSnrwRr4elSSg==}
    engines: {node: '>=0.10.0'}
    dependencies:
      is-extglob: 2.1.1
    dev: true

  /is-interactive@1.0.0:
    resolution: {integrity: sha512-2HvIEKRoqS62guEC+qBjpvRubdX910WCMuJTZ+I9yvqKU2/12eSL549HMwtabb4oupdj2sMP50k+XJfB/8JE6w==}
    engines: {node: '>=8'}
    dev: true

  /is-module@1.0.0:
    resolution: {integrity: sha512-51ypPSPCoTEIN9dy5Oy+h4pShgJmPCygKfyRCISBI+JoWT/2oJvK8QPxmwv7b/p239jXrm9M1mlQbyKJ5A152g==}
    dev: true

  /is-number@7.0.0:
    resolution: {integrity: sha512-41Cifkg6e8TylSpdtTpeLVMqvSBEVzTttHvERD741+pnZ8ANv0004MRL43QKPDlK9cGvNp6NZWZUBlbGXYxxng==}
    engines: {node: '>=0.12.0'}
    dev: true

  /is-plain-obj@2.1.0:
    resolution: {integrity: sha512-YWnfyRwxL/+SsrWYfOpUtz5b3YD+nyfkHvjbcanzk8zgyO4ASD67uVMRt8k5bM4lLMDnXfriRhOpemw+NfT1eA==}
    engines: {node: '>=8'}
    dev: true

  /is-plain-obj@4.1.0:
    resolution: {integrity: sha512-+Pgi+vMuUNkJyExiMBt5IlFoMyKnr5zhJ4Uspz58WOhBF5QoIZkFyNHIbBAtHwzVAgk5RtndVNsDRN61/mmDqg==}
    engines: {node: '>=12'}
    dev: true

  /is-potential-custom-element-name@1.0.1:
    resolution: {integrity: sha512-bCYeRA2rVibKZd+s2625gGnGF/t7DSqDs4dP7CrLA1m7jKWz6pps0LpYLJN8Q64HtmPKJ1hrN3nzPNKFEKOUiQ==}
    dev: true

  /is-reference@1.2.1:
    resolution: {integrity: sha512-U82MsXXiFIrjCK4otLT+o2NA2Cd2g5MLoOVXUZjIOhLurrRxpEXzI8O0KZHr3IjLvlAH1kTPYSuqer5T9ZVBKQ==}
    dependencies:
      '@types/estree': 1.0.5
    dev: true

  /is-stream@3.0.0:
    resolution: {integrity: sha512-LnQR4bZ9IADDRSkvpqMGvt/tEJWclzklNgSw48V5EAaAeDd6qGvN8ei6k5p0tvxSR171VmGyHuTiAOfxAbr8kA==}
    engines: {node: ^12.20.0 || ^14.13.1 || >=16.0.0}
    dev: true

  /is-unicode-supported@0.1.0:
    resolution: {integrity: sha512-knxG2q4UC3u8stRGyAVJCOdxFmv5DZiRcdlIaAQXAbSfJya+OhopNotLQrstBhququ4ZpuKbDc/8S6mgXgPFPw==}
    engines: {node: '>=10'}
    dev: true

  /is-unicode-supported@1.3.0:
    resolution: {integrity: sha512-43r2mRvz+8JRIKnWJ+3j8JtjRKZ6GmjzfaE/qiBJnikNnYv/6bagRJ1kUhNk8R5EX/GkobD+r+sfxCPJsiKBLQ==}
    engines: {node: '>=12'}
    dev: true

  /isarray@1.0.0:
    resolution: {integrity: sha512-VLghIWNM6ELQzo7zwmcg0NmTVyWKYjvIeM83yjp0wRDTmUnrM678fQbcKBo6n2CJEF0szoG//ytg+TKla89ALQ==}
    dev: true

  /isbinaryfile@4.0.10:
    resolution: {integrity: sha512-iHrqe5shvBUcFbmZq9zOQHBoeOhZJu6RQGrDpBgenUm/Am+F3JM2MgQj+rK3Z601fzrL5gLZWtAPH2OBaSVcyw==}
    engines: {node: '>= 8.0.0'}
    dev: true

  /isbinaryfile@5.0.0:
    resolution: {integrity: sha512-UDdnyGvMajJUWCkib7Cei/dvyJrrvo4FIrsvSFWdPpXSUorzXrDJ0S+X5Q4ZlasfPjca4yqCNNsjbCeiy8FFeg==}
    engines: {node: '>= 14.0.0'}
    dev: true

  /isexe@2.0.0:
    resolution: {integrity: sha512-RHxMLp9lnKHGHRng9QFhRCMbYAcVpn69smSGcq3f36xjgVVWThj4qqLbTLlq7Ssj8B+fIQ1EuCEGI2lKsyQeIw==}
    dev: true

  /isexe@3.1.1:
    resolution: {integrity: sha512-LpB/54B+/2J5hqQ7imZHfdU31OlgQqx7ZicVlkm9kzg9/w8GKLEcFfJl/t7DCEDueOyBAD6zCCwTO6Fzs0NoEQ==}
    engines: {node: '>=16'}
    dev: true

  /jackspeak@2.3.6:
    resolution: {integrity: sha512-N3yCS/NegsOBokc8GAdM8UcmfsKiSS8cipheD/nivzr700H+nsMOxJjQnvwOcRYVuFkdH0wGUvW2WbXGmrZGbQ==}
    engines: {node: '>=14'}
    dependencies:
      '@isaacs/cliui': 8.0.2
    optionalDependencies:
      '@pkgjs/parseargs': 0.11.0
    dev: true

  /jake@10.8.7:
    resolution: {integrity: sha512-ZDi3aP+fG/LchyBzUM804VjddnwfSfsdeYkwt8NcbKRvo4rFkjhs456iLFn3k2ZUWvNe4i48WACDbza8fhq2+w==}
    engines: {node: '>=10'}
    hasBin: true
    dependencies:
      async: 3.2.5
      chalk: 4.1.2
      filelist: 1.0.4
      minimatch: 3.1.2
    dev: true

  /jest-diff@29.7.0:
    resolution: {integrity: sha512-LMIgiIrhigmPrs03JHpxUh2yISK3vLFPkAodPeo0+BuF7wA2FoQbkEg1u8gBYBThncu7e1oEDUfIXVuTqLRUjw==}
    engines: {node: ^14.15.0 || ^16.10.0 || >=18.0.0}
    requiresBuild: true
    dependencies:
      chalk: 4.1.2
      diff-sequences: 29.6.3
      jest-get-type: 29.6.3
      pretty-format: 29.7.0
    dev: true

  /jest-get-type@29.6.3:
    resolution: {integrity: sha512-zrteXnqYxfQh7l5FHyL38jL39di8H8rHoecLH3JNxH3BwOrBsNeabdap5e0I23lD4HHI8W5VFBZqG4Eaq5LNcw==}
    engines: {node: ^14.15.0 || ^16.10.0 || >=18.0.0}
    requiresBuild: true
    dev: true

  /jest-matcher-utils@29.7.0:
    resolution: {integrity: sha512-sBkD+Xi9DtcChsI3L3u0+N0opgPYnCRPtGcQYrgXmR+hmt/fYfWAL0xRXYU8eWOdfuLgBe0YCW3AFtnRLagq/g==}
    engines: {node: ^14.15.0 || ^16.10.0 || >=18.0.0}
    requiresBuild: true
    dependencies:
      chalk: 4.1.2
      jest-diff: 29.7.0
      jest-get-type: 29.6.3
      pretty-format: 29.7.0
    dev: true

  /jest-message-util@29.7.0:
    resolution: {integrity: sha512-GBEV4GRADeP+qtB2+6u61stea8mGcOT4mCtrYISZwfu9/ISHFJ/5zOMXYbpBE9RsS5+Gb63DW4FgmnKJ79Kf6w==}
    engines: {node: ^14.15.0 || ^16.10.0 || >=18.0.0}
    requiresBuild: true
    dependencies:
      '@babel/code-frame': 7.23.5
      '@jest/types': 29.6.3
      '@types/stack-utils': 2.0.3
      chalk: 4.1.2
      graceful-fs: 4.2.11
      micromatch: 4.0.5
      pretty-format: 29.7.0
      slash: 3.0.0
      stack-utils: 2.0.6
    dev: true

  /jest-util@29.7.0:
    resolution: {integrity: sha512-z6EbKajIpqGKU56y5KBUgy1dt1ihhQJgWzUlZHArA/+X2ad7Cb5iF+AK1EWVL/Bo7Rz9uurpqw6SiBCefUbCGA==}
    engines: {node: ^14.15.0 || ^16.10.0 || >=18.0.0}
    requiresBuild: true
    dependencies:
      '@jest/types': 29.6.3
      '@types/node': 20.10.4
      chalk: 4.1.2
      ci-info: 3.9.0
      graceful-fs: 4.2.11
      picomatch: 2.3.1
    dev: true

  /jest-worker@27.5.1:
    resolution: {integrity: sha512-7vuh85V5cdDofPyxn58nrPjBktZo0u9x1g8WtjQol+jZDaE+fhN+cIvTj11GndBnMnyfrUOG1sZQxCdjKh+DKg==}
    engines: {node: '>= 10.13.0'}
    dependencies:
      '@types/node': 20.10.4
      merge-stream: 2.0.0
      supports-color: 8.1.1
    dev: true

  /js-tokens@4.0.0:
    resolution: {integrity: sha512-RdJUflcE3cUzKiMqQgsCu06FPu9UdIJO0beYbPhHN4k6apgJtifcoCtT9bcxOpYBtpD2kCM6Sbzg4CausW/PKQ==}
    requiresBuild: true
    dev: true

  /js-yaml@4.1.0:
    resolution: {integrity: sha512-wpxZs9NoxZaJESJGIZTyDEaYpl0FKSA+FB9aJiyemKhMwkxQg63h4T1KJgUGHpTqPDNRcmmYLugrRjJlBtWvRA==}
    hasBin: true
    dependencies:
      argparse: 2.0.1
    dev: true

  /jsdom@23.0.1:
    resolution: {integrity: sha512-2i27vgvlUsGEBO9+/kJQRbtqtm+191b5zAZrU/UezVmnC2dlDAFLgDYJvAEi94T4kjsRKkezEtLQTgsNEsW2lQ==}
    engines: {node: '>=18'}
    peerDependencies:
      canvas: ^2.11.2
    peerDependenciesMeta:
      canvas:
        optional: true
    dependencies:
      cssstyle: 3.0.0
      data-urls: 5.0.0
      decimal.js: 10.4.3
      form-data: 4.0.0
      html-encoding-sniffer: 4.0.0
      http-proxy-agent: 7.0.0
      https-proxy-agent: 7.0.2
      is-potential-custom-element-name: 1.0.1
      nwsapi: 2.2.7
      parse5: 7.1.2
      rrweb-cssom: 0.6.0
      saxes: 6.0.0
      symbol-tree: 3.2.4
      tough-cookie: 4.1.3
      w3c-xmlserializer: 5.0.0
      webidl-conversions: 7.0.0
      whatwg-encoding: 3.1.1
      whatwg-mimetype: 4.0.0
      whatwg-url: 14.0.0
      ws: 8.15.0
      xml-name-validator: 5.0.0
    transitivePeerDependencies:
      - bufferutil
      - supports-color
      - utf-8-validate
    dev: true

  /json-buffer@3.0.1:
    resolution: {integrity: sha512-4bV5BfR2mqfQTJm+V5tPPdf+ZpuhiIvTuAB5g8kcrXOZpTT/QwwVRWBywX1ozr6lEuPdbHxwaJlm9G6mI2sfSQ==}
    dev: true

  /json-parse-even-better-errors@2.3.1:
    resolution: {integrity: sha512-xyFwyhro/JEof6Ghe2iz2NcXoj2sloNsWr/XsERDK/oiPCfaNhl5ONfp+jQdAZRQQ0IJWNzH9zIZF7li91kh2w==}
    dev: true

  /json-parse-even-better-errors@3.0.1:
    resolution: {integrity: sha512-aatBvbL26wVUCLmbWdCpeu9iF5wOyWpagiKkInA+kfws3sWdBrTnsvN2CKcyCYyUrc7rebNBlK6+kteg7ksecg==}
    engines: {node: ^14.17.0 || ^16.13.0 || >=18.0.0}
    dev: true

  /json-schema-traverse@0.4.1:
    resolution: {integrity: sha512-xbbCH5dCYU5T8LcEhhuh7HJ88HXuW3qsI3Y0zOZFKfZEHcpWiHU/Jxzk629Brsab/mMiHQti9wMP+845RPe3Vg==}
    requiresBuild: true
    dev: true

  /json-stringify-safe@5.0.1:
    resolution: {integrity: sha512-ZClg6AaYvamvYEE82d3Iyd3vSSIjQ+odgjaTzRuO3s7toCdFKczob2i0zCh7JE8kWn17yvAWhUVxvqGwUalsRA==}
    requiresBuild: true
    dev: true
    optional: true

  /json5@2.2.3:
    resolution: {integrity: sha512-XmOWe7eyHYH14cLdVPoyg+GOH3rYX++KpzrylJwSW98t3Nk+U8XOl8FWKOgwtzdb8lXGf6zYwDUzeHMWfxasyg==}
    engines: {node: '>=6'}
    hasBin: true
    dev: true

  /jsonfile@4.0.0:
    resolution: {integrity: sha512-m6F1R3z8jjlf2imQHS2Qez5sjKWQzbuuhuJ/FKYFRZvPE3PuHcSMVZzfsLhGVOkfd20obL5SWEBew5ShlquNxg==}
    optionalDependencies:
      graceful-fs: 4.2.11
    dev: true

  /jsonfile@6.1.0:
    resolution: {integrity: sha512-5dgndWOriYSm5cnYaJNhalLNDKOqFwyDB/rr1E9ZsGciGvKPs8R2xYGCacuf3z6K1YKDz182fd+fY3cn3pMqXQ==}
    dependencies:
      universalify: 2.0.1
    optionalDependencies:
      graceful-fs: 4.2.11
    dev: true

  /keyv@4.5.4:
    resolution: {integrity: sha512-oxVHkHR/EJf2CNXnWxRLW6mg7JyCCUcG0DtEGmL2ctUo1PNTin1PUil+r/+4r5MpVgC/fn1kjsx7mjSujKqIpw==}
    dependencies:
      json-buffer: 3.0.1
    dev: true

  /ky@0.33.3:
    resolution: {integrity: sha512-CasD9OCEQSFIam2U8efFK81Yeg8vNMTBUqtMOHlrcWQHqUX3HeCl9Dr31u4toV7emlH8Mymk5+9p0lL6mKb/Xw==}
    engines: {node: '>=14.16'}
    dev: true

  /lazy-val@1.0.5:
    resolution: {integrity: sha512-0/BnGCCfyUMkBpeDgWihanIAF9JmZhHBgUhEqzvf+adhNGLoP6TaiI5oF8oyb3I45P+PcnrqihSf01M0l0G5+Q==}
    dev: true

  /lazystream@1.0.1:
    resolution: {integrity: sha512-b94GiNHQNy6JNTrt5w6zNyffMrNkXZb3KTkCZJb2V1xaEGCk093vkZ2jk3tpaeP33/OiXC+WvK9AxUebnf5nbw==}
    engines: {node: '>= 0.6.3'}
    dependencies:
      readable-stream: 2.3.8
    dev: true

  /lines-and-columns@2.0.4:
    resolution: {integrity: sha512-wM1+Z03eypVAVUCE7QdSqpVIvelbOakn1M0bPDoA4SGWPx3sNDVUiMo3L6To6WWGClB7VyXnhQ4Sn7gxiJbE6A==}
    engines: {node: ^12.20.0 || ^14.13.1 || >=16.0.0}
    dev: true

  /listenercount@1.0.1:
    resolution: {integrity: sha512-3mk/Zag0+IJxeDrxSgaDPy4zZ3w05PRZeJNnlWhzFz5OkX49J4krc+A8X2d2M69vGMBEX0uyl8M+W+8gH+kBqQ==}
    dev: true

  /loader-runner@4.3.0:
    resolution: {integrity: sha512-3R/1M+yS3j5ou80Me59j7F9IMs4PXs3VqRrm0TU3AbKPxlmpoY1TNscJV/oGJXo8qCatFGTfDbY6W6ipGOYXfg==}
    engines: {node: '>=6.11.5'}
    dev: true

  /locate-app@2.1.0:
    resolution: {integrity: sha512-rcVo/iLUxrd9d0lrmregK/Z5Y5NCpSwf9KlMbPpOHmKmdxdQY1Fj8NDQ5QymJTryCsBLqwmniFv2f3JKbk9Bvg==}
    dependencies:
      n12: 0.4.0
      type-fest: 2.13.0
      userhome: 1.0.0
    dev: true

  /locate-path@6.0.0:
    resolution: {integrity: sha512-iPZK6eYjbxRu3uB4/WZ3EsEIMJFMqAoopl3R+zuq0UjcAm/MO6KCweDgPfP3elTztoKP3KtnVHxTn2NHBSDVUw==}
    engines: {node: '>=10'}
    dependencies:
      p-locate: 5.0.0
    dev: true

  /locate-path@7.2.0:
    resolution: {integrity: sha512-gvVijfZvn7R+2qyPX8mAuKcFGDf6Nc61GdvGafQsHL0sBIxfKzA+usWn4GFC/bk+QdwPUD4kWFJLhElipq+0VA==}
    engines: {node: ^12.20.0 || ^14.13.1 || >=16.0.0}
    dependencies:
      p-locate: 6.0.0
    dev: true

  /lodash.clonedeep@4.5.0:
    resolution: {integrity: sha512-H5ZhCF25riFd9uB5UCkVKo61m3S/xZk1x4wA6yp/L3RFP6Z/eHH1ymQcGLo7J3GMPfm0V/7m1tryHuGVxpqEBQ==}
    dev: true

  /lodash.flattendeep@4.4.0:
    resolution: {integrity: sha512-uHaJFihxmJcEX3kT4I23ABqKKalJ/zDrDg0lsFtc1h+3uw49SIJ5beyhx5ExVRti3AvKoOJngIj7xz3oylPdWQ==}
    dev: true

  /lodash.isequal@4.5.0:
    resolution: {integrity: sha512-pDo3lu8Jhfjqls6GkMgpahsF9kCyayhgykjyLMNFTKWrpVdAQtYyB4muAMWozBB4ig/dtWAmsMxLEI8wuz+DYQ==}
    requiresBuild: true
    dev: true

  /lodash.pickby@4.6.0:
    resolution: {integrity: sha512-AZV+GsS/6ckvPOVQPXSiFFacKvKB4kOQu6ynt9wz0F3LO4R9Ij4K1ddYsIytDpSgLz88JHd9P+oaLeej5/Sl7Q==}
    dev: true

  /lodash.union@4.6.0:
    resolution: {integrity: sha512-c4pB2CdGrGdjMKYLA+XiRDO7Y0PRQbm/Gzg8qMj+QH+pFVAoTp5sBpO0odL3FjoPCGjK96p6qsP+yQoiLoOBcw==}
    dev: true

  /lodash.zip@4.2.0:
    resolution: {integrity: sha512-C7IOaBBK/0gMORRBd8OETNx3kmOkgIWIPvyDpZSCTwUrpYmgZwJkjZeOD8ww4xbOUOs4/attY+pciKvadNfFbg==}
    dev: true

  /lodash@4.17.21:
    resolution: {integrity: sha512-v2kDEe57lecTulaDIuNTPy3Ry4gLGJ6Z1O3vE1krgXZNrsQ+LFTGHVxVjcXPs17LhbZVGedAJv8XZ1tvj5FvSg==}
    dev: true

  /log-symbols@4.1.0:
    resolution: {integrity: sha512-8XPvpAA8uyhfteu8pIvQxpJZ7SYYdpUivZpGy6sFsBuKRY/7rQGavedeB8aK+Zkyq6upMFVL/9AW6vOYzfRyLg==}
    engines: {node: '>=10'}
    dependencies:
      chalk: 4.1.2
      is-unicode-supported: 0.1.0
    dev: true

  /loglevel-plugin-prefix@0.8.4:
    resolution: {integrity: sha512-WpG9CcFAOjz/FtNht+QJeGpvVl/cdR6P0z6OcXSkr8wFJOsV2GRj2j10JLfjuA4aYkcKCNIEqRGCyTife9R8/g==}
    dev: true

  /loglevel@1.8.1:
    resolution: {integrity: sha512-tCRIJM51SHjAayKwC+QAg8hT8vg6z7GSgLJKGvzuPb1Wc+hLzqtuVLxp6/HzSPOozuK+8ErAhy7U/sVzw8Dgfg==}
    engines: {node: '>= 0.6.0'}
    dev: true

  /lowercase-keys@2.0.0:
    resolution: {integrity: sha512-tqNXrS78oMOE73NMxK4EMLQsQowWf8jKooH9g7xPavRT706R6bkQJ6DY2Te7QukaZsulxa30wQ7bk0pm4XiHmA==}
    engines: {node: '>=8'}
    dev: true

  /lowercase-keys@3.0.0:
    resolution: {integrity: sha512-ozCC6gdQ+glXOQsveKD0YsDy8DSQFjDTz4zyzEHNV5+JP5D62LmfDZ6o1cycFx9ouG940M5dE8C8CTewdj2YWQ==}
    engines: {node: ^12.20.0 || ^14.13.1 || >=16.0.0}
    dev: true

  /lru-cache@10.1.0:
    resolution: {integrity: sha512-/1clY/ui8CzjKFyjdvwPWJUYKiFVXG2I2cY0ssG7h4+hwk+XOIX7ZSG9Q7TW8TW3Kp3BUSqgFWBLgL4PJ+Blag==}
    engines: {node: 14 || >=16.14}
    dev: true

  /lru-cache@6.0.0:
    resolution: {integrity: sha512-Jo6dJ04CmSjuznwJSS3pUeWmd/H0ffTlkXXgwZi+eq1UCmqQwCh+eLsYOYCwY991i2Fah4h1BEMCx4qThGbsiA==}
    engines: {node: '>=10'}
    dependencies:
      yallist: 4.0.0
    dev: true

  /lru-cache@7.18.3:
    resolution: {integrity: sha512-jumlc0BIUrS3qJGgIkWZsyfAM7NCWiBcCDhnd+3NNM5KbBmLTgHVfWBcg6W+rLUsIpzpERPsvwUP7CckAQSOoA==}
    engines: {node: '>=12'}
    dev: true

  /magic-string@0.30.5:
    resolution: {integrity: sha512-7xlpfBaQaP/T6Vh8MO/EqXSW5En6INHEvEXQiuff7Gku0PWjU3uf6w/j9o7O+SpB5fOAkrI5HeoNgwjEO0pFsA==}
    engines: {node: '>=12'}
    dependencies:
      '@jridgewell/sourcemap-codec': 1.4.15
    dev: true

  /make-error@1.3.6:
    resolution: {integrity: sha512-s8UhlNe7vPKomQhC1qFelMokr/Sc3AgNbso3n74mVPA5LTZwkB9NlXf4XPamLxJE8h0gh73rM94xvwRT2CVInw==}
    dev: true

  /matcher@3.0.0:
    resolution: {integrity: sha512-OkeDaAZ/bQCxeFAozM55PKcKU0yJMPGifLwV4Qgjitu+5MoAfSQN4lsLJeXZ1b8w0x+/Emda6MZgXS1jvsapng==}
    engines: {node: '>=10'}
    requiresBuild: true
    dependencies:
      escape-string-regexp: 4.0.0
    dev: true
    optional: true

  /merge-stream@2.0.0:
    resolution: {integrity: sha512-abv/qOcuPfk3URPfDzmZU1LKmuw8kT+0nIHvKrKgFrwifol/doWcdA4ZqsWQ8ENrFKkd67Mfpo/LovbIUsbt3w==}
    dev: true

  /micromatch@4.0.5:
    resolution: {integrity: sha512-DMy+ERcEW2q8Z2Po+WNXuw3c5YaUSFjAO5GsJqfEl7UjvtIuFKO6ZrKvcItdy98dwFI2N1tg3zNIdKaQT+aNdA==}
    engines: {node: '>=8.6'}
    dependencies:
      braces: 3.0.2
      picomatch: 2.3.1
    dev: true

  /mime-db@1.52.0:
    resolution: {integrity: sha512-sPU4uV7dYlvtWJxwwxHD0PuihVNiE7TyAbQ5SWxDCB9mUYvOgroQOwYQQOKPJ8CIbE+1ETVlOoK1UC2nU3gYvg==}
    engines: {node: '>= 0.6'}
    dev: true

  /mime-types@2.1.35:
    resolution: {integrity: sha512-ZDY+bPm5zTTF+YpCrAU9nK0UgICYPT0QtT1NZWFv4s++TNkcgVaT0g6+4R2uI4MjQjzysHB1zxuWL50hzaeXiw==}
    engines: {node: '>= 0.6'}
    dependencies:
      mime-db: 1.52.0
    dev: true

  /mime@2.6.0:
    resolution: {integrity: sha512-USPkMeET31rOMiarsBNIHZKLGgvKc/LrjofAnBlOttf5ajRvqiRA8QsenbcooctK6d6Ts6aqZXBA+XbkKthiQg==}
    engines: {node: '>=4.0.0'}
    hasBin: true
    dev: true

  /mimic-fn@2.1.0:
    resolution: {integrity: sha512-OqbOk5oEQeAZ8WXWydlu9HJjz9WVdEIvamMCcXmuqUYjTknH/sqsWvhQ3vgwKFRR1HpjvNBKQ37nbJgYzGqGcg==}
    engines: {node: '>=6'}
    dev: true

  /mimic-fn@4.0.0:
    resolution: {integrity: sha512-vqiC06CuhBTUdZH+RYl8sFrL096vA45Ok5ISO6sE/Mr1jRbGH4Csnhi8f3wKVl7x8mO4Au7Ir9D3Oyv1VYMFJw==}
    engines: {node: '>=12'}
    dev: true

  /mimic-response@1.0.1:
    resolution: {integrity: sha512-j5EctnkH7amfV/q5Hgmoal1g2QHFJRraOtmx0JpIqkxhBhI/lJSl1nMpQ45hVarwNETOoWEimndZ4QK0RHxuxQ==}
    engines: {node: '>=4'}
    dev: true

  /mimic-response@3.1.0:
    resolution: {integrity: sha512-z0yWI+4FDrrweS8Zmt4Ej5HdJmky15+L2e6Wgn3+iK5fWzb6T3fhNFq2+MeTRb064c6Wr4N/wv0DzQTjNzHNGQ==}
    engines: {node: '>=10'}
    dev: true

  /mimic-response@4.0.0:
    resolution: {integrity: sha512-e5ISH9xMYU0DzrT+jl8q2ze9D6eWBto+I8CNpe+VI+K2J/F/k3PdkdTdz4wvGVH4NTpo+NRYTVIuMQEMMcsLqg==}
    engines: {node: ^12.20.0 || ^14.13.1 || >=16.0.0}
    dev: true

  /minimatch@3.0.8:
    resolution: {integrity: sha512-6FsRAQsxQ61mw+qP1ZzbL9Bc78x2p5OqNgNpnoAFLTrX8n5Kxph0CsnhmKKNXTWjXqU5L0pGPR7hYk+XWZr60Q==}
    dependencies:
      brace-expansion: 1.1.11
    dev: true

  /minimatch@3.1.2:
    resolution: {integrity: sha512-J7p63hRiAjw1NDEww1W7i37+ByIrOWO5XQQAzZ3VOcL0PNybwpfmV/N05zFAzwQ9USyEcX6t3UO+K5aqBQOIHw==}
    dependencies:
      brace-expansion: 1.1.11
    dev: true

  /minimatch@5.0.1:
    resolution: {integrity: sha512-nLDxIFRyhDblz3qMuq+SoRZED4+miJ/G+tdDrjkkkRnjAsBexeGpgjLEQ0blJy7rHhR2b93rhQY4SvyWu9v03g==}
    engines: {node: '>=10'}
    dependencies:
      brace-expansion: 2.0.1
    dev: true

  /minimatch@5.1.6:
    resolution: {integrity: sha512-lKwV/1brpG6mBUFHtb7NUmtABCb2WZZmm2wNiOA5hAb8VdCS4B3dtMWyvcoViccwAW/COERjXLt0zP1zXUN26g==}
    engines: {node: '>=10'}
    dependencies:
      brace-expansion: 2.0.1
    dev: true

  /minimatch@9.0.3:
    resolution: {integrity: sha512-RHiac9mvaRw0x3AYRgDC1CxAP7HTcNrrECeA8YYJeWnpo+2Q5CegtZjaotWTWxDG3UeGA1coE05iH1mPjT/2mg==}
    engines: {node: '>=16 || 14 >=14.17'}
    dependencies:
      brace-expansion: 2.0.1
    dev: true

  /minimist@1.2.8:
    resolution: {integrity: sha512-2yyAR8qBkN3YuheJanUpWC5U3bb5osDywNB8RzDVlDwDHbocAJveqqj1u8+SVD7jkWT4yvsHCpWqqWqAxb0zCA==}
    dev: true

  /minipass@3.3.6:
    resolution: {integrity: sha512-DxiNidxSEK+tHG6zOIklvNOwm3hvCrbUrdtzY74U6HKTJxvIDfOUL5W5P2Ghd3DTkhhKPYGqeNUIh5qcM4YBfw==}
    engines: {node: '>=8'}
    dependencies:
      yallist: 4.0.0
    dev: true

  /minipass@5.0.0:
    resolution: {integrity: sha512-3FnjYuehv9k6ovOEbyOswadCDPX1piCfhV8ncmYtHOjuPwylVWsghTLo7rabjC3Rx5xD4HDx8Wm1xnMF7S5qFQ==}
    engines: {node: '>=8'}
    dev: true

  /minipass@7.0.4:
    resolution: {integrity: sha512-jYofLM5Dam9279rdkWzqHozUo4ybjdZmCsDHePy5V/PbBcVMiSZR97gmAy45aqi8CK1lG2ECd356FU86avfwUQ==}
    engines: {node: '>=16 || 14 >=14.17'}
    dev: true

  /minizlib@2.1.2:
    resolution: {integrity: sha512-bAxsR8BVfj60DWXHE3u30oHzfl4G7khkSuPW+qvpd7jFRHm7dLxOjUk1EHACJ/hxLY8phGJ0YhYHZo7jil7Qdg==}
    engines: {node: '>= 8'}
    dependencies:
      minipass: 3.3.6
      yallist: 4.0.0
    dev: true

  /mitt@3.0.0:
    resolution: {integrity: sha512-7dX2/10ITVyqh4aOSVI9gdape+t9l2/8QxHrFmUXu4EEUpdlxl6RudZUPZoc+zuY2hk1j7XxVroIVIan/pD/SQ==}
    dev: true

  /mkdirp-classic@0.5.3:
    resolution: {integrity: sha512-gKLcREMhtuZRwRAfqP3RFW+TK4JqApVBtOIftVgjuABpAtpxhPGaDcfvbhNvD0B8iD1oUr/txX35NjcaY6Ns/A==}
    dev: true

  /mkdirp@0.5.6:
    resolution: {integrity: sha512-FP+p8RB8OWpF3YZBCrP5gtADmtXApB5AMLn+vdyA+PyxCjrCs00mjyUozssO33cwDeT3wNGdLxJ5M//YqtHAJw==}
    hasBin: true
    dependencies:
      minimist: 1.2.8
    dev: true

  /mkdirp@1.0.4:
    resolution: {integrity: sha512-vVqVZQyf3WLx2Shd0qJ9xuvqgAyKPLAiqITEtqW0oIUjzo3PePDd6fW9iFz30ef7Ysp/oiWqbhszeGWW2T6Gzw==}
    engines: {node: '>=10'}
    hasBin: true
    dev: true

  /mocha@10.2.0:
    resolution: {integrity: sha512-IDY7fl/BecMwFHzoqF2sg/SHHANeBoMMXFlS9r0OXKDssYE1M5O43wUY/9BVPeIvfH2zmEbBfseqN9gBQZzXkg==}
    engines: {node: '>= 14.0.0'}
    hasBin: true
    dependencies:
      ansi-colors: 4.1.1
      browser-stdout: 1.3.1
      chokidar: 3.5.3
      debug: 4.3.4(supports-color@8.1.1)
      diff: 5.0.0
      escape-string-regexp: 4.0.0
      find-up: 5.0.0
      glob: 7.2.0
      he: 1.2.0
      js-yaml: 4.1.0
      log-symbols: 4.1.0
      minimatch: 5.0.1
      ms: 2.1.3
      nanoid: 3.3.3
      serialize-javascript: 6.0.0
      strip-json-comments: 3.1.1
      supports-color: 8.1.1
      workerpool: 6.2.1
      yargs: 16.2.0
      yargs-parser: 20.2.4
      yargs-unparser: 2.0.0
    dev: true

  /ms@2.1.2:
    resolution: {integrity: sha512-sGkPx+VjMtmA6MX27oA4FBFELFCZZ4S4XqeGOXCv68tT+jb3vk/RyaKWP0PTKyWtmLSM0b+adUTEvbs1PEaH2w==}
    dev: true

  /ms@2.1.3:
    resolution: {integrity: sha512-6FlzubTLZG3J2a/NVCAleEhjzq5oxgHyaCU9yYXvcLsvoVaHJq/s5xXI6/XXP6tz7R9xAOtHnSO/tXtF3WRTlA==}
    dev: true

  /mute-stream@1.0.0:
    resolution: {integrity: sha512-avsJQhyd+680gKXyG/sQc0nXaC6rBkPOfyHYcFb9+hdkqQkR9bdnkJ0AMZhke0oesPqIO+mFFJ+IdBc7mst4IA==}
    engines: {node: ^14.17.0 || ^16.13.0 || >=18.0.0}
    dev: true

  /n12@0.4.0:
    resolution: {integrity: sha512-p/hj4zQ8d3pbbFLQuN1K9honUxiDDhueOWyFLw/XgBv+wZCE44bcLH4CIcsolOceJQduh4Jf7m/LfaTxyGmGtQ==}
    dev: true

  /nanoid@3.3.3:
    resolution: {integrity: sha512-p1sjXuopFs0xg+fPASzQ28agW1oHD7xDsd9Xkf3T15H3c/cifrFHVwrh74PdoklAPi+i7MdRsE47vm2r6JoB+w==}
    engines: {node: ^10 || ^12 || ^13.7 || ^14 || >=15.0.1}
    hasBin: true
    dev: true

  /neo-async@2.6.2:
    resolution: {integrity: sha512-Yd3UES5mWCSqR+qNT93S3UoYUkqAZ9lLg8a7g9rimsWmYGK8cVToA4/sF3RrshdyV3sAGMXVUmpMYOw+dLpOuw==}
    dev: true

  /netmask@2.0.2:
    resolution: {integrity: sha512-dBpDMdxv9Irdq66304OLfEmQ9tbNRFnFTuZiLo+bD+r332bBmMJ8GBLXklIXXgxd3+v9+KUnZaUR5PJMa75Gsg==}
    engines: {node: '>= 0.4.0'}
    dev: true

  /node-addon-api@1.7.2:
    resolution: {integrity: sha512-ibPK3iA+vaY1eEjESkQkM0BbCqFOaZMiXRTtdB0u7b4djtY6JnsjvPdUHVMg6xQt3B8fpTTWHI9A+ADjM9frzg==}
    requiresBuild: true
    dev: true
    optional: true

  /node-domexception@1.0.0:
    resolution: {integrity: sha512-/jKZoMpw0F8GRwl4/eLROPA3cfcXtLApP0QzLmUT/HuPCZWyB7IY9ZrMeKw2O/nFIqPQB3PVM9aYm0F312AXDQ==}
    engines: {node: '>=10.5.0'}
    dev: true

  /node-fetch@2.7.0:
    resolution: {integrity: sha512-c4FRfUm/dbcWZ7U+1Wq0AwCyFL+3nt2bEw05wfxSz+DWpWsitgmSgYmy2dQdWyKC1694ELPqMs/YzUSNozLt8A==}
    engines: {node: 4.x || >=6.0.0}
    peerDependencies:
      encoding: ^0.1.0
    peerDependenciesMeta:
      encoding:
        optional: true
    dependencies:
      whatwg-url: 5.0.0
    dev: true

  /node-fetch@3.3.2:
    resolution: {integrity: sha512-dRB78srN/l6gqWulah9SrxeYnxeddIG30+GOqK/9OlLVyLg3HPnr6SqOWTWOXKRwC2eGYCkZ59NNuSgvSrpgOA==}
    engines: {node: ^12.20.0 || ^14.13.1 || >=16.0.0}
    dependencies:
      data-uri-to-buffer: 4.0.1
      fetch-blob: 3.2.0
      formdata-polyfill: 4.0.10
    dev: true

  /node-releases@2.0.14:
    resolution: {integrity: sha512-y10wOWt8yZpqXmOgRo77WaHEmhYQYGNA6y421PKsKYWEK8aW+cqAphborZDhqfyKrbZEN92CN1X2KbafY2s7Yw==}
    dev: true

  /normalize-package-data@6.0.0:
    resolution: {integrity: sha512-UL7ELRVxYBHBgYEtZCXjxuD5vPxnmvMGq0jp/dGPKKrN7tfsBh2IY7TlJ15WWwdjRWD3RJbnsygUurTK3xkPkg==}
    engines: {node: ^16.14.0 || >=18.0.0}
    dependencies:
      hosted-git-info: 7.0.1
      is-core-module: 2.13.1
      semver: 7.5.4
      validate-npm-package-license: 3.0.4
    dev: true

  /normalize-path@3.0.0:
    resolution: {integrity: sha512-6eZs5Ls3WtCisHWp9S2GUy8dqkpGi4BVSz3GaqiE6ezub0512ESztXUwUB6C6IKbQkY2Pnb/mD4WYojCRwcwLA==}
    engines: {node: '>=0.10.0'}
    dev: true

  /normalize-url@6.1.0:
    resolution: {integrity: sha512-DlL+XwOy3NxAQ8xuC0okPgK46iuVNAK01YN7RueYBqqFeGsBjV9XmCAzAdgt+667bCl5kPh9EqKKDwnaPG1I7A==}
    engines: {node: '>=10'}
    dev: true

  /normalize-url@8.0.0:
    resolution: {integrity: sha512-uVFpKhj5MheNBJRTiMZ9pE/7hD1QTeEvugSJW/OmLzAp78PB5O6adfMNTvmfKhXBkvCzC+rqifWcVYpGFwTjnw==}
    engines: {node: '>=14.16'}
    dev: true

  /npm-run-path@5.1.0:
    resolution: {integrity: sha512-sJOdmRGrY2sjNTRMbSvluQqg+8X7ZK61yvzBEIDhz4f8z1TZFYABsqjjCBd/0PUNE9M6QDgHJXQkGUEm7Q+l9Q==}
    engines: {node: ^12.20.0 || ^14.13.1 || >=16.0.0}
    dependencies:
      path-key: 4.0.0
    dev: true

  /nwsapi@2.2.7:
    resolution: {integrity: sha512-ub5E4+FBPKwAZx0UwIQOjYWGHTEq5sPqHQNRN8Z9e4A7u3Tj1weLJsL59yH9vmvqEtBHaOmT6cYQKIZOxp35FQ==}
    dev: true

  /object-keys@1.1.1:
    resolution: {integrity: sha512-NuAESUOUMrlIXOfHKzD6bpPu3tYt3xvjNdRIQ+FeT0lNb4K8WR70CaDxhuNguS2XG+GjkyMwOzsN5ZktImfhLA==}
    engines: {node: '>= 0.4'}
    requiresBuild: true
    dev: true
    optional: true

  /once@1.4.0:
    resolution: {integrity: sha512-lNaJgI+2Q5URQBkccEKHTQOPaXdUxnZZElQTZY0MFUAuaEqe1E+Nyvgdz/aIyNi6Z9MzO5dv1H8n58/GELp3+w==}
    dependencies:
      wrappy: 1.0.2
    dev: true

  /onetime@5.1.2:
    resolution: {integrity: sha512-kbpaSSGJTWdAY5KPVeMOKXSrPtr8C8C7wodJbcsd51jRnmD+GZu8Y0VoU6Dm5Z4vWr0Ig/1NKuWRKf7j5aaYSg==}
    engines: {node: '>=6'}
    dependencies:
      mimic-fn: 2.1.0
    dev: true

  /onetime@6.0.0:
    resolution: {integrity: sha512-1FlR+gjXK7X+AsAHso35MnyN5KqGwJRi/31ft6x0M194ht7S+rWAvd7PHss9xSKMzE0asv1pyIHaJYq+BbacAQ==}
    engines: {node: '>=12'}
    dependencies:
      mimic-fn: 4.0.0
    dev: true

  /ora@5.4.1:
    resolution: {integrity: sha512-5b6Y85tPxZZ7QytO+BQzysW31HJku27cRIlkbAXaNx+BdcVi+LlRFmVXzeF6a7JCwJpyw5c4b+YSVImQIrBpuQ==}
    engines: {node: '>=10'}
    dependencies:
      bl: 4.1.0
      chalk: 4.1.2
      cli-cursor: 3.1.0
      cli-spinners: 2.9.2
      is-interactive: 1.0.0
      is-unicode-supported: 0.1.0
      log-symbols: 4.1.0
      strip-ansi: 6.0.1
      wcwidth: 1.0.1
    dev: true

  /os-tmpdir@1.0.2:
    resolution: {integrity: sha512-D2FR03Vir7FIu45XBY20mTb+/ZSWB00sjU9jdQXt83gDrI4Ztz5Fs7/yy74g2N5SVQY4xY1qDr4rNddwYRVX0g==}
    engines: {node: '>=0.10.0'}
    dev: true

  /p-cancelable@2.1.1:
    resolution: {integrity: sha512-BZOr3nRQHOntUjTrH8+Lh54smKHoHyur8We1V8DSMVrl5A2malOOwuJRnKRDjSnkoeBh4at6BwEnb5I7Jl31wg==}
    engines: {node: '>=8'}
    dev: true

  /p-cancelable@3.0.0:
    resolution: {integrity: sha512-mlVgR3PGuzlo0MmTdk4cXqXWlwQDLnONTAg6sm62XkMJEiRxN3GL3SffkYvqwonbkJBcrI7Uvv5Zh9yjvn2iUw==}
    engines: {node: '>=12.20'}
    dev: true

  /p-limit@3.1.0:
    resolution: {integrity: sha512-TYOanM3wGwNGsZN2cVTYPArw454xnXj5qmWF1bEoAc4+cU/ol7GVh7odevjp1FNHduHc3KZMcFduxU5Xc6uJRQ==}
    engines: {node: '>=10'}
    dependencies:
      yocto-queue: 0.1.0
    dev: true

  /p-limit@4.0.0:
    resolution: {integrity: sha512-5b0R4txpzjPWVw/cXXUResoD4hb6U/x9BH08L7nw+GN1sezDzPdxeRvpc9c433fZhBan/wusjbCsqwqm4EIBIQ==}
    engines: {node: ^12.20.0 || ^14.13.1 || >=16.0.0}
    dependencies:
      yocto-queue: 1.0.0
    dev: true

  /p-locate@5.0.0:
    resolution: {integrity: sha512-LaNjtRWUBY++zB5nE/NwcaoMylSPk+S+ZHNB1TzdbMJMny6dynpAGt7X/tl/QYq3TIeE6nxHppbo2LGymrG5Pw==}
    engines: {node: '>=10'}
    dependencies:
      p-limit: 3.1.0
    dev: true

  /p-locate@6.0.0:
    resolution: {integrity: sha512-wPrq66Llhl7/4AGC6I+cqxT07LhXvWL08LNXz1fENOw0Ap4sRZZ/gZpTTJ5jpurzzzfS2W/Ge9BY3LgLjCShcw==}
    engines: {node: ^12.20.0 || ^14.13.1 || >=16.0.0}
    dependencies:
      p-limit: 4.0.0
    dev: true

  /pac-proxy-agent@7.0.1:
    resolution: {integrity: sha512-ASV8yU4LLKBAjqIPMbrgtaKIvxQri/yh2OpI+S6hVa9JRkUI3Y3NPFbfngDtY7oFtSMD3w31Xns89mDa3Feo5A==}
    engines: {node: '>= 14'}
    dependencies:
      '@tootallnate/quickjs-emscripten': 0.23.0
      agent-base: 7.1.0
      debug: 4.3.4(supports-color@8.1.1)
      get-uri: 6.0.2
      http-proxy-agent: 7.0.0
      https-proxy-agent: 7.0.2
      pac-resolver: 7.0.0
      socks-proxy-agent: 8.0.2
    transitivePeerDependencies:
      - supports-color
    dev: true

  /pac-resolver@7.0.0:
    resolution: {integrity: sha512-Fd9lT9vJbHYRACT8OhCbZBbxr6KRSawSovFpy8nDGshaK99S/EBhVIHp9+crhxrsZOuvLpgL1n23iyPg6Rl2hg==}
    engines: {node: '>= 14'}
    dependencies:
      degenerator: 5.0.1
      ip: 1.1.8
      netmask: 2.0.2
    dev: true

  /parse-json@7.1.1:
    resolution: {integrity: sha512-SgOTCX/EZXtZxBE5eJ97P4yGM5n37BwRU+YMsH4vNzFqJV/oWFXXCmwFlgWUM4PrakybVOueJJ6pwHqSVhTFDw==}
    engines: {node: '>=16'}
    dependencies:
      '@babel/code-frame': 7.23.5
      error-ex: 1.3.2
      json-parse-even-better-errors: 3.0.1
      lines-and-columns: 2.0.4
      type-fest: 3.13.1
    dev: true

  /parse-json@8.1.0:
    resolution: {integrity: sha512-rum1bPifK5SSar35Z6EKZuYPJx85pkNaFrxBK3mwdfSJ1/WKbYrjoW/zTPSjRRamfmVX1ACBIdFAO0VRErW/EA==}
    engines: {node: '>=18'}
    dependencies:
      '@babel/code-frame': 7.23.5
      index-to-position: 0.1.2
      type-fest: 4.8.3
    dev: true

  /parse5@7.1.2:
    resolution: {integrity: sha512-Czj1WaSVpaoj0wbhMzLmWD69anp2WH7FXMB9n1Sy8/ZFF9jolSQVMu1Ij5WIyGmcBmhk7EOndpO4mIpihVqAXw==}
    dependencies:
      entities: 4.5.0
    dev: true

  /path-exists@4.0.0:
    resolution: {integrity: sha512-ak9Qy5Q7jYb2Wwcey5Fpvg2KoAc/ZIhLSLOSBmRmygPsGwkVVt0fZa0qrtMz+m6tJTAHfZQ8FnmB4MG4LWy7/w==}
    engines: {node: '>=8'}
    dev: true

  /path-exists@5.0.0:
    resolution: {integrity: sha512-RjhtfwJOxzcFmNOi6ltcbcu4Iu+FL3zEj83dk4kAS+fVpTxXLO1b38RvJgT/0QwvV/L3aY9TAnyv0EOqW4GoMQ==}
    engines: {node: ^12.20.0 || ^14.13.1 || >=16.0.0}
    dev: true

  /path-is-absolute@1.0.1:
    resolution: {integrity: sha512-AVbw3UJ2e9bq64vSaS9Am0fje1Pa8pbGqTTsmXfaIiMpnr5DlDhfJOuLj9Sf95ZPVDAUerDfEk88MPmPe7UCQg==}
    engines: {node: '>=0.10.0'}
    dev: true

  /path-key@3.1.1:
    resolution: {integrity: sha512-ojmeN0qd+y0jszEtoY48r0Peq5dwMEkIlCOu6Q5f41lfkswXuKtYrhgoTpLnyIcHm24Uhqx+5Tqm2InSwLhE6Q==}
    engines: {node: '>=8'}
    dev: true

  /path-key@4.0.0:
    resolution: {integrity: sha512-haREypq7xkM7ErfgIyA0z+Bj4AGKlMSdlQE2jvJo6huWD1EdkKYV+G/T4nq0YEF2vgTT8kqMFKo1uHn950r4SQ==}
    engines: {node: '>=12'}
    dev: true

  /path-parse@1.0.7:
    resolution: {integrity: sha512-LDJzPVEEEPR+y48z93A0Ed0yXb8pAByGWo/k5YYdYgpY2/2EsOsksJrq7lOHxryrVOn1ejG6oAp8ahvOIQD8sw==}
    dev: true

  /path-scurry@1.10.1:
    resolution: {integrity: sha512-MkhCqzzBEpPvxxQ71Md0b1Kk51W01lrYvlMzSUaIzNsODdd7mqhiimSZlr+VegAz5Z6Vzt9Xg2ttE//XBhH3EQ==}
    engines: {node: '>=16 || 14 >=14.17'}
    dependencies:
      lru-cache: 10.1.0
      minipass: 7.0.4
    dev: true

  /pend@1.2.0:
    resolution: {integrity: sha512-F3asv42UuXchdzt+xXqfW1OGlVBe+mxa2mqI0pg5yAHZPvFmY3Y6drSf/GQ1A86WgWEN9Kzh/WrgKa6iGcHXLg==}
    dev: true

  /picocolors@1.0.0:
    resolution: {integrity: sha512-1fygroTLlHu66zi26VoTDv8yRgm0Fccecssto+MhsZ0D/DGW2sm8E8AjW7NU5VVTRt5GxbeZ5qBuJr+HyLYkjQ==}
    dev: true

  /picomatch@2.3.1:
    resolution: {integrity: sha512-JU3teHTNjmE2VCGFzuY8EXzCDVwEqB2a8fsIvwaStHhAWJEeVd1o1QD80CU6+ZdEXXSLbSsuLwJjkCBWqRQUVA==}
    engines: {node: '>=8.6'}
    dev: true

  /plist@3.1.0:
    resolution: {integrity: sha512-uysumyrvkUX0rX/dEVqt8gC3sTBzd4zoWfLeS29nb53imdaXVvLINYXTI2GNqzaMuvacNx4uJQ8+b3zXR0pkgQ==}
    engines: {node: '>=10.4.0'}
    dependencies:
      '@xmldom/xmldom': 0.8.10
      base64-js: 1.5.1
      xmlbuilder: 15.1.1
    dev: true

  /pretty-format@29.7.0:
    resolution: {integrity: sha512-Pdlw/oPxN+aXdmM9R00JVC9WVFoCLTKJvDVLgmJ+qAffBMxsV85l/Lu7sNx4zSzPyoL2euImuEwHhOXdEgNFZQ==}
    engines: {node: ^14.15.0 || ^16.10.0 || >=18.0.0}
    requiresBuild: true
    dependencies:
      '@jest/schemas': 29.6.3
      ansi-styles: 5.2.0
      react-is: 18.2.0
    dev: true

  /process-nextick-args@2.0.1:
    resolution: {integrity: sha512-3ouUOpQhtgrbOa17J7+uxOTpITYWaGP7/AhoR3+A+/1e9skrzelGi/dXzEYyvbxubEF6Wn2ypscTKiKJFFn1ag==}
    dev: true

  /progress@2.0.3:
    resolution: {integrity: sha512-7PiHtLll5LdnKIMw100I+8xJXR5gW2QwWYkT6iJva0bXitZKa/XMrSbdmg3r2Xnaidz9Qumd0VPaMrZlF9V9sA==}
    engines: {node: '>=0.4.0'}
    dev: true

  /promise-retry@2.0.1:
    resolution: {integrity: sha512-y+WKFlBR8BGXnsNlIHFGPZmyDf3DFMoLhaflAnyZgV6rG6xu+JwesTo2Q9R6XwYmtmwAFCkAk3e35jEdoeh/3g==}
    engines: {node: '>=10'}
    dependencies:
      err-code: 2.0.3
      retry: 0.12.0
    dev: true

  /proxy-agent@6.3.0:
    resolution: {integrity: sha512-0LdR757eTj/JfuU7TL2YCuAZnxWXu3tkJbg4Oq3geW/qFNT/32T0sp2HnZ9O0lMR4q3vwAt0+xCA8SR0WAD0og==}
    engines: {node: '>= 14'}
    dependencies:
      agent-base: 7.1.0
      debug: 4.3.4(supports-color@8.1.1)
      http-proxy-agent: 7.0.0
      https-proxy-agent: 7.0.2
      lru-cache: 7.18.3
      pac-proxy-agent: 7.0.1
      proxy-from-env: 1.1.0
      socks-proxy-agent: 8.0.2
    transitivePeerDependencies:
      - supports-color
    dev: true

  /proxy-agent@6.3.1:
    resolution: {integrity: sha512-Rb5RVBy1iyqOtNl15Cw/llpeLH8bsb37gM1FUfKQ+Wck6xHlbAhWGUFiTRHtkjqGTA5pSHz6+0hrPW/oECihPQ==}
    engines: {node: '>= 14'}
    dependencies:
      agent-base: 7.1.0
      debug: 4.3.4(supports-color@8.1.1)
      http-proxy-agent: 7.0.0
      https-proxy-agent: 7.0.2
      lru-cache: 7.18.3
      pac-proxy-agent: 7.0.1
      proxy-from-env: 1.1.0
      socks-proxy-agent: 8.0.2
    transitivePeerDependencies:
      - supports-color
    dev: true

  /proxy-from-env@1.1.0:
    resolution: {integrity: sha512-D+zkORCbA9f1tdWRK0RaCR3GPv50cMxcrz4X8k5LTSUD1Dkw47mKJEZQNunItRTkWwgtaUSo1RVFRIG9ZXiFYg==}
    dev: true

  /psl@1.9.0:
    resolution: {integrity: sha512-E/ZsdU4HLs/68gYzgGTkMicWTLPdAftJLfJFlLUAAKZGkStNU72sZjT66SnMDVOfOWY/YAoiD7Jxa9iHvngcag==}
    dev: true

  /pump@3.0.0:
    resolution: {integrity: sha512-LwZy+p3SFs1Pytd/jYct4wpv49HiYCqd9Rlc5ZVdk0V+8Yzv6jR5Blk3TRmPL1ft69TxP0IMZGJ+WPFU2BFhww==}
    dependencies:
      end-of-stream: 1.4.4
      once: 1.4.0
    dev: true

  /punycode@2.3.1:
    resolution: {integrity: sha512-vYt7UD1U9Wg6138shLtLOvdAu+8DsC/ilFtEVHcH+wydcSpNE20AfSOduf6MkRFahL5FY7X1oU7nKVZFtfq8Fg==}
    engines: {node: '>=6'}
    dev: true

  /puppeteer-core@20.9.0(typescript@5.3.3):
    resolution: {integrity: sha512-H9fYZQzMTRrkboEfPmf7m3CLDN6JvbxXA3qTtS+dFt27tR+CsFHzPsT6pzp6lYL6bJbAPaR0HaPO6uSi+F94Pg==}
    engines: {node: '>=16.3.0'}
    peerDependencies:
      typescript: '>= 4.7.4'
    peerDependenciesMeta:
      typescript:
        optional: true
    dependencies:
      '@puppeteer/browsers': 1.4.6(typescript@5.3.3)
      chromium-bidi: 0.4.16(devtools-protocol@0.0.1147663)
      cross-fetch: 4.0.0
      debug: 4.3.4(supports-color@8.1.1)
      devtools-protocol: 0.0.1147663
      typescript: 5.3.3
      ws: 8.13.0
    transitivePeerDependencies:
      - bufferutil
      - encoding
      - supports-color
      - utf-8-validate
    dev: true

  /query-selector-shadow-dom@1.0.1:
    resolution: {integrity: sha512-lT5yCqEBgfoMYpf3F2xQRK7zEr1rhIIZuceDK6+xRkJQ4NMbHTwXqk4NkwDwQMNqXgG9r9fyHnzwNVs6zV5KRw==}
    dev: true

  /querystringify@2.2.0:
    resolution: {integrity: sha512-FIqgj2EUvTa7R50u0rGsyTftzjYmv/a3hO345bZNrqabNqjtgiDMgmo4mkUjd+nzU5oF3dClKqFIPUKybUyqoQ==}
    dev: true

  /queue-tick@1.0.1:
    resolution: {integrity: sha512-kJt5qhMxoszgU/62PLP1CJytzd2NKetjSRnyuj31fDd3Rlcz3fzlFdFLD1SItunPwyqEOkca6GbV612BWfaBag==}
    dev: true

  /quick-lru@5.1.1:
    resolution: {integrity: sha512-WuyALRjWPDGtt/wzJiadO5AXY+8hZ80hVpe6MyivgraREW751X3SbhRvG3eLKOYN+8VEvqLcf3wdnt44Z4S4SA==}
    engines: {node: '>=10'}
    dev: true

  /randombytes@2.1.0:
    resolution: {integrity: sha512-vYl3iOX+4CKUWuxGi9Ukhie6fsqXqS9FE2Zaic4tNFD2N2QQaXOMFbuKK4QmDHC0JO6B1Zp41J0LpT0oR68amQ==}
    dependencies:
      safe-buffer: 5.2.1
    dev: true

  /react-is@18.2.0:
    resolution: {integrity: sha512-xWGDIW6x921xtzPkhiULtthJHoJvBbF3q26fzloPCK0hsvxtPVelvftw3zjbHWSkR2km9Z+4uxbDDK/6Zw9B8w==}
    requiresBuild: true
    dev: true

  /read-config-file@6.3.2:
    resolution: {integrity: sha512-M80lpCjnE6Wt6zb98DoW8WHR09nzMSpu8XHtPkiTHrJ5Az9CybfeQhTJ8D7saeBHpGhLPIVyA8lcL6ZmdKwY6Q==}
    engines: {node: '>=12.0.0'}
    dependencies:
      config-file-ts: 0.2.4
      dotenv: 9.0.2
      dotenv-expand: 5.1.0
      js-yaml: 4.1.0
      json5: 2.2.3
      lazy-val: 1.0.5
    dev: true

  /read-package-up@11.0.0:
    resolution: {integrity: sha512-MbgfoNPANMdb4oRBNg5eqLbB2t2r+o5Ua1pNt8BqGp4I0FJZhuVSOj3PaBPni4azWuSzEdNn2evevzVmEk1ohQ==}
    engines: {node: '>=18'}
    dependencies:
      find-up-simple: 1.0.0
      read-pkg: 9.0.1
      type-fest: 4.8.3
    dev: true

  /read-pkg-up@10.1.0:
    resolution: {integrity: sha512-aNtBq4jR8NawpKJQldrQcSW9y/d+KWH4v24HWkHljOZ7H0av+YTGANBzRh9A5pw7v/bLVsLVPpOhJ7gHNVy8lA==}
    engines: {node: '>=16'}
    dependencies:
      find-up: 6.3.0
      read-pkg: 8.1.0
      type-fest: 4.8.3
    dev: true

  /read-pkg@8.1.0:
    resolution: {integrity: sha512-PORM8AgzXeskHO/WEv312k9U03B8K9JSiWF/8N9sUuFjBa+9SF2u6K7VClzXwDXab51jCd8Nd36CNM+zR97ScQ==}
    engines: {node: '>=16'}
    dependencies:
      '@types/normalize-package-data': 2.4.4
      normalize-package-data: 6.0.0
      parse-json: 7.1.1
      type-fest: 4.8.3
    dev: true

  /read-pkg@9.0.1:
    resolution: {integrity: sha512-9viLL4/n1BJUCT1NXVTdS1jtm80yDEgR5T4yCelII49Mbj0v1rZdKqj7zCiYdbB0CuCgdrvHcNogAKTFPBocFA==}
    engines: {node: '>=18'}
    dependencies:
      '@types/normalize-package-data': 2.4.4
      normalize-package-data: 6.0.0
      parse-json: 8.1.0
      type-fest: 4.8.3
      unicorn-magic: 0.1.0
    dev: true

  /readable-stream@2.3.8:
    resolution: {integrity: sha512-8p0AUk4XODgIewSi0l8Epjs+EVnWiK7NoDIEGU0HhE7+ZyY8D1IMY7odu5lRrFXGg71L15KG8QrPmum45RTtdA==}
    dependencies:
      core-util-is: 1.0.3
      inherits: 2.0.4
      isarray: 1.0.0
      process-nextick-args: 2.0.1
      safe-buffer: 5.1.2
      string_decoder: 1.1.1
      util-deprecate: 1.0.2
    dev: true

  /readable-stream@3.6.2:
    resolution: {integrity: sha512-9u/sniCrY3D5WdsERHzHE4G2YCXqoG5FTHUiCC4SIbr6XcLZBY05ya9EKjYek9O5xOAwjGq+1JdGBAS7Q9ScoA==}
    engines: {node: '>= 6'}
    dependencies:
      inherits: 2.0.4
      string_decoder: 1.3.0
      util-deprecate: 1.0.2
    dev: true

  /readdir-glob@1.1.3:
    resolution: {integrity: sha512-v05I2k7xN8zXvPD9N+z/uhXPaj0sUFCe2rcWZIpBsqxfP7xXFQ0tipAd/wjj1YxWyWtUS5IDJpOG82JKt2EAVA==}
    dependencies:
      minimatch: 5.1.6
    dev: true

  /readdirp@3.6.0:
    resolution: {integrity: sha512-hOS089on8RduqdbhvQ5Z37A0ESjsqz6qnRcffsMU3495FuTdqSm+7bhJ29JvIOsBDEEnan5DPu9t3To9VRlMzA==}
    engines: {node: '>=8.10.0'}
    dependencies:
      picomatch: 2.3.1
    dev: true

  /recursive-readdir@2.2.3:
    resolution: {integrity: sha512-8HrF5ZsXk5FAH9dgsx3BlUer73nIhuj+9OrQwEbLTPOBzGkL1lsFCR01am+v+0m2Cmbs1nP12hLDl5FA7EszKA==}
    engines: {node: '>=6.0.0'}
    dependencies:
      minimatch: 3.1.2
    dev: true

  /require-directory@2.1.1:
    resolution: {integrity: sha512-fGxEI7+wsG9xrvdjsrlmL22OMTTiHRwAMroiEeMgq8gzoLC/PQr7RsRDSTLUg/bZAZtF+TVIkHc6/4RIKrui+Q==}
    engines: {node: '>=0.10.0'}
    dev: true

  /requires-port@1.0.0:
    resolution: {integrity: sha512-KigOCHcocU3XODJxsu8i/j8T9tzT4adHiecwORRQ0ZZFcp7ahwXuRU1m+yuO90C5ZUyGeGfocHDI14M3L3yDAQ==}
    dev: true

  /resolve-alpn@1.2.1:
    resolution: {integrity: sha512-0a1F4l73/ZFZOakJnQ3FvkJ2+gSTQWz/r2KE5OdDY0TxPm5h4GkqkWWfM47T7HsbnOtcJVEF4epCVy6u7Q3K+g==}
    dev: true

  /resolve@1.22.8:
    resolution: {integrity: sha512-oKWePCxqpd6FlLvGV1VU0x7bkPmmCNolxzjMf4NczoDnQcIWrAF+cPtZn5i6n+RfD2d9i0tzpKnG6Yk168yIyw==}
    hasBin: true
    dependencies:
      is-core-module: 2.13.1
      path-parse: 1.0.7
      supports-preserve-symlinks-flag: 1.0.0
    dev: true

  /responselike@2.0.1:
    resolution: {integrity: sha512-4gl03wn3hj1HP3yzgdI7d3lCkF95F21Pz4BPGvKHinyQzALR5CapwC8yIi0Rh58DEMQ/SguC03wFj2k0M/mHhw==}
    dependencies:
      lowercase-keys: 2.0.0
    dev: true

  /responselike@3.0.0:
    resolution: {integrity: sha512-40yHxbNcl2+rzXvZuVkrYohathsSJlMTXKryG5y8uciHv1+xDLHQpgjG64JUO9nrEq2jGLH6IZ8BcZyw3wrweg==}
    engines: {node: '>=14.16'}
    dependencies:
      lowercase-keys: 3.0.0
    dev: true

  /resq@1.11.0:
    resolution: {integrity: sha512-G10EBz+zAAy3zUd/CDoBbXRL6ia9kOo3xRHrMDsHljI0GDkhYlyjwoCx5+3eCC4swi1uCoZQhskuJkj7Gp57Bw==}
    dependencies:
      fast-deep-equal: 2.0.1
    dev: true

  /restore-cursor@3.1.0:
    resolution: {integrity: sha512-l+sSefzHpj5qimhFSE5a8nufZYAM3sBSVMAPtYkmC+4EH2anSGaEMXSD0izRQbu9nfyQ9y5JrVmp7E8oZrUjvA==}
    engines: {node: '>=8'}
    dependencies:
      onetime: 5.1.2
      signal-exit: 3.0.7
    dev: true

  /retry@0.12.0:
    resolution: {integrity: sha512-9LkiTwjUh6rT555DtE9rTX+BKByPfrMzEAtnlEtdEwr3Nkffwiihqe2bWADg+OQRjt9gl6ICdmB/ZFDCGAtSow==}
    engines: {node: '>= 4'}
    dev: true

  /rgb2hex@0.2.5:
    resolution: {integrity: sha512-22MOP1Rh7sAo1BZpDG6R5RFYzR2lYEgwq7HEmyW2qcsOqR2lQKmn+O//xV3YG/0rrhMC6KVX2hU+ZXuaw9a5bw==}
    dev: true

  /rimraf@2.7.1:
    resolution: {integrity: sha512-uWjbaKIK3T1OSVptzX7Nl6PvQ3qAGtKEtVRjRuazjfL3Bx5eI409VZSqgND+4UNnmzLVdPj9FqFJNPqBZFve4w==}
    hasBin: true
    dependencies:
      glob: 7.2.3
    dev: true

  /rimraf@3.0.2:
    resolution: {integrity: sha512-JZkJMZkAGFFPP2YqXZXPbMlMBgsxzE8ILs4lMIX/2o0L9UBw9O/Y3o6wFw/i9YLapcUJWwqbi3kdxIPdC62TIA==}
    hasBin: true
    dependencies:
      glob: 7.2.3
    dev: true

  /roarr@2.15.4:
    resolution: {integrity: sha512-CHhPh+UNHD2GTXNYhPWLnU8ONHdI+5DI+4EYIAOaiD63rHeYlZvyh8P+in5999TTSFgUYuKUAjzRI4mdh/p+2A==}
    engines: {node: '>=8.0'}
    requiresBuild: true
    dependencies:
      boolean: 3.2.0
      detect-node: 2.1.0
      globalthis: 1.0.3
      json-stringify-safe: 5.0.1
      semver-compare: 1.0.0
      sprintf-js: 1.1.3
    dev: true
    optional: true

  /rollup@4.8.0:
    resolution: {integrity: sha512-NpsklK2fach5CdI+PScmlE5R4Ao/FSWtF7LkoIrHDxPACY/xshNasPsbpG0VVHxUTbf74tJbVT4PrP8JsJ6ZDA==}
    engines: {node: '>=18.0.0', npm: '>=8.0.0'}
    hasBin: true
    optionalDependencies:
      '@rollup/rollup-android-arm-eabi': 4.8.0
      '@rollup/rollup-android-arm64': 4.8.0
      '@rollup/rollup-darwin-arm64': 4.8.0
      '@rollup/rollup-darwin-x64': 4.8.0
      '@rollup/rollup-linux-arm-gnueabihf': 4.8.0
      '@rollup/rollup-linux-arm64-gnu': 4.8.0
      '@rollup/rollup-linux-arm64-musl': 4.8.0
      '@rollup/rollup-linux-riscv64-gnu': 4.8.0
      '@rollup/rollup-linux-x64-gnu': 4.8.0
      '@rollup/rollup-linux-x64-musl': 4.8.0
      '@rollup/rollup-win32-arm64-msvc': 4.8.0
      '@rollup/rollup-win32-ia32-msvc': 4.8.0
      '@rollup/rollup-win32-x64-msvc': 4.8.0
      fsevents: 2.3.3
    dev: true

  /rrweb-cssom@0.6.0:
    resolution: {integrity: sha512-APM0Gt1KoXBz0iIkkdB/kfvGOwC4UuJFeG/c+yV7wSc7q96cG/kJ0HiYCnzivD9SB53cLV1MlHFNfOuPaadYSw==}
    dev: true

  /run-async@3.0.0:
    resolution: {integrity: sha512-540WwVDOMxA6dN6We19EcT9sc3hkXPw5mzRNGM3FkdN/vtE9NFvj5lFAPNwUDmJjXidm3v7TC1cTE7t17Ulm1Q==}
    engines: {node: '>=0.12.0'}
    dev: true

  /rxjs@7.8.1:
    resolution: {integrity: sha512-AA3TVj+0A2iuIoQkWEK/tqFjBq2j+6PO6Y0zJcvzLAFhEFIO3HL0vls9hWLncZbAAbK0mar7oZ4V079I/qPMxg==}
    dependencies:
      tslib: 2.6.2
    dev: true

  /safaridriver@0.1.1:
    resolution: {integrity: sha512-dpCmh2EYKh9G61nR+ve0w2+WW2YJX59Rtke0pUoUXbvGKPDLK+NcL7I3VBS1UcGJbA6ptQTT82JcGwJHALD0kQ==}
    dev: true

  /safe-buffer@5.1.2:
    resolution: {integrity: sha512-Gd2UZBJDkXlY7GbJxfsE8/nvKkUEU1G38c1siN6QP6a9PT9MmHB8GnpscSmMJSoF8LOIrt8ud/wPtojys4G6+g==}
    dev: true

  /safe-buffer@5.2.1:
    resolution: {integrity: sha512-rp3So07KcdmmKbGvgaNxQSJr7bGVSVk5S9Eq1F+ppbRo70+YeaDxkw5Dd8NPN+GD6bjnYm2VuPuCXmpuYvmCXQ==}
    dev: true

  /safer-buffer@2.1.2:
    resolution: {integrity: sha512-YZo3K82SD7Riyi0E1EQPojLz7kpepnSQI9IyPbHHg1XXXevb5dJI7tpyN2ADxGcQbHG7vcyRHk0cbwqcQriUtg==}
    dev: true

  /sanitize-filename@1.6.3:
    resolution: {integrity: sha512-y/52Mcy7aw3gRm7IrcGDFx/bCk4AhRh2eI9luHOQM86nZsqwiRkkq2GekHXBBD+SmPidc8i2PqtYZl+pWJ8Oeg==}
    dependencies:
      truncate-utf8-bytes: 1.0.2
    dev: true

  /sax@1.3.0:
    resolution: {integrity: sha512-0s+oAmw9zLl1V1cS9BtZN7JAd0cW5e0QH4W3LWEK6a4LaLEA2OTpGYWDY+6XasBLtz6wkm3u1xRw95mRuJ59WA==}
    dev: true

  /saxes@6.0.0:
    resolution: {integrity: sha512-xAg7SOnEhrm5zI3puOOKyy1OMcMlIJZYNJY7xLBwSze0UjhPLnWfj2GF2EpT0jmzaJKIWKHLsaSSajf35bcYnA==}
    engines: {node: '>=v12.22.7'}
    dependencies:
      xmlchars: 2.2.0
    dev: true

  /schema-utils@3.3.0:
    resolution: {integrity: sha512-pN/yOAvcC+5rQ5nERGuwrjLlYvLTbCibnZ1I7B1LaiAz9BRBlE9GMgE/eqV30P7aJQUf7Ddimy/RsbYO/GrVGg==}
    engines: {node: '>= 10.13.0'}
    dependencies:
      '@types/json-schema': 7.0.15
      ajv: 6.12.6
      ajv-keywords: 3.5.2(ajv@6.12.6)
    dev: true

  /semver-compare@1.0.0:
    resolution: {integrity: sha512-YM3/ITh2MJ5MtzaM429anh+x2jiLVjqILF4m4oyQB18W7Ggea7BfqdH/wGMK7dDiMghv/6WG7znWMwUDzJiXow==}
    requiresBuild: true
    dev: true
    optional: true

  /semver-regex@4.0.5:
    resolution: {integrity: sha512-hunMQrEy1T6Jr2uEVjrAIqjwWcQTgOAcIM52C8MY1EZSD3DDNft04XzvYKPqjED65bNVVko0YI38nYeEHCX3yw==}
    engines: {node: '>=12'}
    dev: true

  /semver@6.3.1:
    resolution: {integrity: sha512-BR7VvDCVHO+q2xBEWskxS6DJE1qRnb7DxzUrogb71CWoSficBxYsiAGd+Kl0mmq/MprG9yArRkyrQxTO6XjMzA==}
    hasBin: true
    dev: true

  /semver@7.5.4:
    resolution: {integrity: sha512-1bCSESV6Pv+i21Hvpxp3Dx+pSD8lIPt8uVjRrxAUt/nbswYc+tK6Y2btiULjd4+fnq15PX+nqQDC7Oft7WkwcA==}
    engines: {node: '>=10'}
    hasBin: true
    dependencies:
      lru-cache: 6.0.0
    dev: true

  /serialize-error@11.0.3:
    resolution: {integrity: sha512-2G2y++21dhj2R7iHAdd0FIzjGwuKZld+7Pl/bTU6YIkrC2ZMbVUjm+luj6A6V34Rv9XfKJDKpTWu9W4Gse1D9g==}
    engines: {node: '>=14.16'}
    dependencies:
      type-fest: 2.19.0
    dev: true

  /serialize-error@7.0.1:
    resolution: {integrity: sha512-8I8TjW5KMOKsZQTvoxjuSIa7foAwPWGOts+6o7sgjz41/qMD9VQHEDxi6PBvK2l0MXUmqZyNpUK+T2tQaaElvw==}
    engines: {node: '>=10'}
    requiresBuild: true
    dependencies:
      type-fest: 0.13.1
    dev: true
    optional: true

  /serialize-javascript@6.0.0:
    resolution: {integrity: sha512-Qr3TosvguFt8ePWqsvRfrKyQXIiW+nGbYpy8XK24NQHE83caxWt+mIymTT19DGFbNWNLfEwsrkSmN64lVWB9ag==}
    dependencies:
      randombytes: 2.1.0
    dev: true

  /serialize-javascript@6.0.1:
    resolution: {integrity: sha512-owoXEFjWRllis8/M1Q+Cw5k8ZH40e3zhp/ovX+Xr/vi1qj6QesbyXXViFbpNvWvPNAD62SutwEXavefrLJWj7w==}
    dependencies:
      randombytes: 2.1.0
    dev: true

  /set-function-length@1.1.1:
    resolution: {integrity: sha512-VoaqjbBJKiWtg4yRcKBQ7g7wnGnLV3M8oLvVWwOk2PdYY6PEFegR1vezXR0tw6fZGF9csVakIRjrJiy2veSBFQ==}
    engines: {node: '>= 0.4'}
    dependencies:
      define-data-property: 1.1.1
      get-intrinsic: 1.2.2
      gopd: 1.0.1
      has-property-descriptors: 1.0.1
    dev: true

  /setimmediate@1.0.5:
    resolution: {integrity: sha512-MATJdZp8sLqDl/68LfQmbP8zKPLQNV6BIZoIgrscFDQ+RsvK/BxeDQOgyxKKoh0y/8h3BqVFnCqQ/gd+reiIXA==}
    dev: true

  /shebang-command@2.0.0:
    resolution: {integrity: sha512-kHxr2zZpYtdmrN1qDjrrX/Z1rR1kG8Dx+gkpK1G4eXmvXswmcE1hTWBWYUzlraYw1/yZp6YuDY77YtvbN0dmDA==}
    engines: {node: '>=8'}
    dependencies:
      shebang-regex: 3.0.0
    dev: true

  /shebang-regex@3.0.0:
    resolution: {integrity: sha512-7++dFhtcx3353uBaq8DDR4NuxBetBzC7ZQOhmTQInHEd6bSrXdiEyzCvG07Z44UYdLShWUyXt5M/yhz8ekcb1A==}
    engines: {node: '>=8'}
    dev: true

  /signal-exit@3.0.7:
    resolution: {integrity: sha512-wnD2ZE+l+SPC/uoS0vXeE9L1+0wuaMqKlfz9AMUo38JsyLSBWSFcHR1Rri62LZc12vLr1gb3jl7iwQhgwpAbGQ==}
    dev: true

  /signal-exit@4.1.0:
    resolution: {integrity: sha512-bzyZ1e88w9O1iNJbKnOlvYTrWPDl46O1bG0D3XInv+9tkPrxrN8jUUTiFlDkkmKWgn1M6CfIA13SuGqOa9Korw==}
    engines: {node: '>=14'}
    dev: true

  /simple-update-notifier@2.0.0:
    resolution: {integrity: sha512-a2B9Y0KlNXl9u/vsW6sTIu9vGEpfKu2wRV6l1H3XEas/0gUIzGzBoP/IouTcUQbm9JWZLH3COxyn03TYlFax6w==}
    engines: {node: '>=10'}
    dependencies:
      semver: 7.5.4
    dev: true

  /slash@3.0.0:
    resolution: {integrity: sha512-g9Q1haeby36OSStwb4ntCGGGaKsaVSjQ68fBxoQcutl5fS1vuY18H3wSt3jFyFtrkx+Kz0V1G85A4MyAdDMi2Q==}
    engines: {node: '>=8'}
    requiresBuild: true
    dev: true

  /slice-ansi@3.0.0:
    resolution: {integrity: sha512-pSyv7bSTC7ig9Dcgbw9AuRNUb5k5V6oDudjZoMBSr13qpLBG7tB+zgCkARjq7xIUgdz5P1Qe8u+rSGdouOOIyQ==}
    engines: {node: '>=8'}
    requiresBuild: true
    dependencies:
      ansi-styles: 4.3.0
      astral-regex: 2.0.0
      is-fullwidth-code-point: 3.0.0
    dev: true
    optional: true

  /smart-buffer@4.2.0:
    resolution: {integrity: sha512-94hK0Hh8rPqQl2xXc3HsaBoOXKV20MToPkcXvwbISWLEs+64sBq5kFgn2kJDHb1Pry9yrP0dxrCI9RRci7RXKg==}
    engines: {node: '>= 6.0.0', npm: '>= 3.0.0'}
    dev: true

  /socks-proxy-agent@8.0.2:
    resolution: {integrity: sha512-8zuqoLv1aP/66PHF5TqwJ7Czm3Yv32urJQHrVyhD7mmA6d61Zv8cIXQYPTWwmg6qlupnPvs/QKDmfa4P/qct2g==}
    engines: {node: '>= 14'}
    dependencies:
      agent-base: 7.1.0
      debug: 4.3.4(supports-color@8.1.1)
      socks: 2.7.1
    transitivePeerDependencies:
      - supports-color
    dev: true

  /socks@2.7.1:
    resolution: {integrity: sha512-7maUZy1N7uo6+WVEX6psASxtNlKaNVMlGQKkG/63nEDdLOWNbiUMoLK7X4uYoLhQstau72mLgfEWcXcwsaHbYQ==}
    engines: {node: '>= 10.13.0', npm: '>= 3.0.0'}
    dependencies:
      ip: 2.0.0
      smart-buffer: 4.2.0
    dev: true

  /source-map-support@0.5.21:
    resolution: {integrity: sha512-uBHU3L3czsIyYXKX88fdrGovxdSCoTGDRZ6SYXtSRxLZUzHg5P/66Ht6uoUlHu9EZod+inXhKo3qQgwXUT/y1w==}
    dependencies:
      buffer-from: 1.1.2
      source-map: 0.6.1
    dev: true

  /source-map@0.6.1:
    resolution: {integrity: sha512-UjgapumWlbMhkBgzT7Ykc5YXUT46F0iKu8SGXq0bcwP5dz/h0Plj6enJqjz1Zbq2l5WaqYnrVbwWOWMyF3F47g==}
    engines: {node: '>=0.10.0'}
    dev: true

  /source-map@0.7.4:
    resolution: {integrity: sha512-l3BikUxvPOcn5E74dZiq5BGsTb5yEwhaTSzccU6t4sDOH8NWJCstKO5QT2CvtFoK6F0saL7p9xHAqHOlCPJygA==}
    engines: {node: '>= 8'}
    dev: true

  /spdx-correct@3.2.0:
    resolution: {integrity: sha512-kN9dJbvnySHULIluDHy32WHRUu3Og7B9sbY7tsFLctQkIqnMh3hErYgdMjTYuqmcXX+lK5T1lnUt3G7zNswmZA==}
    dependencies:
      spdx-expression-parse: 3.0.1
      spdx-license-ids: 3.0.16
    dev: true

  /spdx-exceptions@2.3.0:
    resolution: {integrity: sha512-/tTrYOC7PPI1nUAgx34hUpqXuyJG+DTHJTnIULG4rDygi4xu/tfgmq1e1cIRwRzwZgo4NLySi+ricLkZkw4i5A==}
    dev: true

  /spdx-expression-parse@3.0.1:
    resolution: {integrity: sha512-cbqHunsQWnJNE6KhVSMsMeH5H/L9EpymbzqTQ3uLwNCLZ1Q481oWaofqH7nO6V07xlXwY6PhQdQ2IedWx/ZK4Q==}
    dependencies:
      spdx-exceptions: 2.3.0
      spdx-license-ids: 3.0.16
    dev: true

  /spdx-license-ids@3.0.16:
    resolution: {integrity: sha512-eWN+LnM3GR6gPu35WxNgbGl8rmY1AEmoMDvL/QD6zYmPWgywxWqJWNdLGT+ke8dKNWrcYgYjPpG5gbTfghP8rw==}
    dev: true

  /split2@4.2.0:
    resolution: {integrity: sha512-UcjcJOWknrNkF6PLX83qcHM6KHgVKNkV62Y8a5uYDVv9ydGQVwAHMKqHdJje1VTWpljG0WYpCDhrCdAOYH4TWg==}
    engines: {node: '>= 10.x'}
    dev: true

  /sprintf-js@1.1.3:
    resolution: {integrity: sha512-Oo+0REFV59/rz3gfJNKQiBlwfHaSESl1pcGyABQsnnIfWOFt6JNj5gCog2U6MLZ//IGYD+nA8nI+mTShREReaA==}
    requiresBuild: true
    dev: true
    optional: true

  /stack-utils@2.0.6:
    resolution: {integrity: sha512-XlkWvfIm6RmsWtNJx+uqtKLS8eqFbxUg0ZzLXqY0caEy9l7hruX8IpiDnjsLavoBgqCCR71TqWO8MaXYheJ3RQ==}
    engines: {node: '>=10'}
    requiresBuild: true
    dependencies:
      escape-string-regexp: 2.0.0
    dev: true

  /stat-mode@1.0.0:
    resolution: {integrity: sha512-jH9EhtKIjuXZ2cWxmXS8ZP80XyC3iasQxMDV8jzhNJpfDb7VbQLVW4Wvsxz9QZvzV+G4YoSfBUVKDOyxLzi/sg==}
    engines: {node: '>= 6'}
    dev: true

  /stream-buffers@3.0.2:
    resolution: {integrity: sha512-DQi1h8VEBA/lURbSwFtEHnSTb9s2/pwLEaFuNhXwy1Dx3Sa0lOuYT2yNUr4/j2fs8oCAMANtrZ5OrPZtyVs3MQ==}
    engines: {node: '>= 0.10.0'}
    dev: true

  /streamx@2.15.6:
    resolution: {integrity: sha512-q+vQL4AAz+FdfT137VF69Cc/APqUbxy+MDOImRrMvchJpigHj9GksgDU2LYbO9rx7RX6osWgxJB2WxhYv4SZAw==}
    dependencies:
      fast-fifo: 1.3.2
      queue-tick: 1.0.1
    dev: true

  /string-width@4.2.3:
    resolution: {integrity: sha512-wKyQRQpjJ0sIp62ErSZdGsjMJWsap5oRNihHhu6G7JVO/9jIB6UyevL+tXuOqrng8j/cxKTWyWUwvSTriiZz/g==}
    engines: {node: '>=8'}
    dependencies:
      emoji-regex: 8.0.0
      is-fullwidth-code-point: 3.0.0
      strip-ansi: 6.0.1
    dev: true

  /string-width@5.1.2:
    resolution: {integrity: sha512-HnLOCR3vjcY8beoNLtcjZ5/nxn2afmME6lhrDrebokqMap+XbeW8n9TXpPDOqdGK5qcI3oT0GKTW6wC7EMiVqA==}
    engines: {node: '>=12'}
    dependencies:
      eastasianwidth: 0.2.0
      emoji-regex: 9.2.2
      strip-ansi: 7.1.0
    dev: true

  /string_decoder@1.1.1:
    resolution: {integrity: sha512-n/ShnvDi6FHbbVfviro+WojiFzv+s8MPMHBczVePfUpDJLwoLT0ht1l4YwBCbi8pJAveEEdnkHyPyTP/mzRfwg==}
    dependencies:
      safe-buffer: 5.1.2
    dev: true

  /string_decoder@1.3.0:
    resolution: {integrity: sha512-hkRX8U1WjJFd8LsDJ2yQ/wWWxaopEsABU1XfkM8A+j0+85JAGppt16cr1Whg6KIbb4okU6Mql6BOj+uup/wKeA==}
    dependencies:
      safe-buffer: 5.2.1
    dev: true

  /strip-ansi@6.0.1:
    resolution: {integrity: sha512-Y38VPSHcqkFrCpFnQ9vuSXmquuv5oXOKpGeT6aGrr3o3Gc9AlVa6JBfUSOCnbxGGZF+/0ooI7KrPuUSztUdU5A==}
    engines: {node: '>=8'}
    dependencies:
      ansi-regex: 5.0.1
    dev: true

  /strip-ansi@7.1.0:
    resolution: {integrity: sha512-iq6eVVI64nQQTRYq2KtEg2d2uU7LElhTJwsH4YzIHZshxlgZms/wIc4VoDQTlG/IvVIrBKG06CrZnp0qv7hkcQ==}
    engines: {node: '>=12'}
    dependencies:
      ansi-regex: 6.0.1
    dev: true

  /strip-final-newline@3.0.0:
    resolution: {integrity: sha512-dOESqjYr96iWYylGObzd39EuNTa5VJxyvVAEm5Jnh7KGo75V43Hk1odPQkNDyXNmUR6k+gEiDVXnjB8HJ3crXw==}
    engines: {node: '>=12'}
    dev: true

  /strip-json-comments@3.1.1:
    resolution: {integrity: sha512-6fPc+R4ihwqP6N/aIv2f1gMH8lOVtWQHoqC4yK6oSDVVocumAsfCqjkXnqiYMhmMwS/mEHLp7Vehlt3ql6lEig==}
    engines: {node: '>=8'}
    dev: true

  /sumchecker@3.0.1:
    resolution: {integrity: sha512-MvjXzkz/BOfyVDkG0oFOtBxHX2u3gKbMHIF/dXblZsgD3BWOFLmHovIpZY7BykJdAjcqRCBi1WYBNdEC9yI7vg==}
    engines: {node: '>= 8.0'}
    dependencies:
      debug: 4.3.4(supports-color@8.1.1)
    transitivePeerDependencies:
      - supports-color
    dev: true

  /supports-color@5.5.0:
    resolution: {integrity: sha512-QjVjwdXIt408MIiAqCX4oUKsgU2EqAGzs2Ppkm4aQYbjm+ZEWEcW4SfFNTr4uMNZma0ey4f5lgLrkB0aX0QMow==}
    engines: {node: '>=4'}
    requiresBuild: true
    dependencies:
      has-flag: 3.0.0
    dev: true

  /supports-color@7.2.0:
    resolution: {integrity: sha512-qpCAvRl9stuOHveKsn7HncJRvv501qIacKzQlO/+Lwxc9+0q2wLyv4Dfvt80/DPn2pqOBsJdDiogXGR9+OvwRw==}
    engines: {node: '>=8'}
    dependencies:
      has-flag: 4.0.0
    dev: true

  /supports-color@8.1.1:
    resolution: {integrity: sha512-MpUEN2OodtUzxvKQl72cUF7RQ5EiHsGvSsVG0ia9c5RbWGL2CI4C7EpPS8UTBIplnlzZiNuV56w+FuNxy3ty2Q==}
    engines: {node: '>=10'}
    dependencies:
      has-flag: 4.0.0
    dev: true

  /supports-preserve-symlinks-flag@1.0.0:
    resolution: {integrity: sha512-ot0WnXS9fgdkgIcePe6RHNk1WA8+muPa6cSjeR3V8K27q9BB1rTE3R1p7Hv0z1ZyAc8s6Vvv8DIyWf681MAt0w==}
    engines: {node: '>= 0.4'}
    dev: true

  /symbol-tree@3.2.4:
    resolution: {integrity: sha512-9QNk5KwDF+Bvz+PyObkmSYjI5ksVUYtjW7AU22r2NKcfLJcXp96hkDWU3+XndOsUb+AQ9QhfzfCT2O+CNWT5Tw==}
    dev: true

  /tapable@2.2.1:
    resolution: {integrity: sha512-GNzQvQTOIP6RyTfE2Qxb8ZVlNmw0n88vp1szwWRimP02mnTsx3Wtn5qRdqY9w2XduFNUgvOwhNnQsjwCp+kqaQ==}
    engines: {node: '>=6'}
    dev: true

  /tar-fs@3.0.4:
    resolution: {integrity: sha512-5AFQU8b9qLfZCX9zp2duONhPmZv0hGYiBPJsyUdqMjzq/mqVpy/rEUSeHk1+YitmxugaptgBh5oDGU3VsAJq4w==}
    dependencies:
      mkdirp-classic: 0.5.3
      pump: 3.0.0
      tar-stream: 3.1.6
    dev: true

  /tar-stream@3.1.6:
    resolution: {integrity: sha512-B/UyjYwPpMBv+PaFSWAmtYjwdrlEaZQEhMIBFNC5oEG8lpiW8XjcSdmEaClj28ArfKScKHs2nshz3k2le6crsg==}
    dependencies:
      b4a: 1.6.4
      fast-fifo: 1.3.2
      streamx: 2.15.6
    dev: true

  /tar@6.2.0:
    resolution: {integrity: sha512-/Wo7DcT0u5HUV486xg675HtjNd3BXZ6xDbzsCUZPt5iw8bTQ63bP0Raut3mvro9u+CUyq7YQd8Cx55fsZXxqLQ==}
    engines: {node: '>=10'}
    dependencies:
      chownr: 2.0.0
      fs-minipass: 2.1.0
      minipass: 5.0.0
      minizlib: 2.1.2
      mkdirp: 1.0.4
      yallist: 4.0.0
    dev: true

  /temp-file@3.4.0:
    resolution: {integrity: sha512-C5tjlC/HCtVUOi3KWVokd4vHVViOmGjtLwIh4MuzPo/nMYTV/p1urt3RnMz2IWXDdKEGJH3k5+KPxtqRsUYGtg==}
    dependencies:
      async-exit-hook: 2.0.1
      fs-extra: 10.1.0
    dev: true

  /terser-webpack-plugin@5.3.9(webpack@5.89.0):
    resolution: {integrity: sha512-ZuXsqE07EcggTWQjXUj+Aot/OMcD0bMKGgF63f7UxYcu5/AJF53aIpK1YoP5xR9l6s/Hy2b+t1AM0bLNPRuhwA==}
    engines: {node: '>= 10.13.0'}
    peerDependencies:
      '@swc/core': '*'
      esbuild: '*'
      uglify-js: '*'
      webpack: ^5.1.0
    peerDependenciesMeta:
      '@swc/core':
        optional: true
      esbuild:
        optional: true
      uglify-js:
        optional: true
    dependencies:
      '@jridgewell/trace-mapping': 0.3.20
      jest-worker: 27.5.1
      schema-utils: 3.3.0
      serialize-javascript: 6.0.1
      terser: 5.26.0
      webpack: 5.89.0
    dev: true

  /terser@5.26.0:
    resolution: {integrity: sha512-dytTGoE2oHgbNV9nTzgBEPaqAWvcJNl66VZ0BkJqlvp71IjO8CxdBx/ykCNb47cLnCmCvRZ6ZR0tLkqvZCdVBQ==}
    engines: {node: '>=10'}
    hasBin: true
    dependencies:
      '@jridgewell/source-map': 0.3.5
      acorn: 8.11.2
      commander: 2.20.3
      source-map-support: 0.5.21
    dev: true

  /through@2.3.8:
    resolution: {integrity: sha512-w89qg7PI8wAdvX60bMDP+bFoD5Dvhm9oLheFp5O4a2QF0cSBGsBX4qZmadPMvVqlLJBBci+WqGGOAPvcDeNSVg==}
    dev: true

  /tinyspy@2.2.0:
    resolution: {integrity: sha512-d2eda04AN/cPOR89F7Xv5bK/jrQEhmcLFe6HFldoeO9AJtps+fqEnh486vnT/8y4bw38pSyxDcTCAq+Ks2aJTg==}
    engines: {node: '>=14.0.0'}
    dev: true

  /tmp-promise@3.0.3:
    resolution: {integrity: sha512-RwM7MoPojPxsOBYnyd2hy0bxtIlVrihNs9pj5SUvY8Zz1sQcQG2tG1hSr8PDxfgEB8RNKDhqbIlroIarSNDNsQ==}
    dependencies:
      tmp: 0.2.1
    dev: true

  /tmp@0.0.33:
    resolution: {integrity: sha512-jRCJlojKnZ3addtTOjdIqoRuPEKBvNXcGYqzO6zWZX8KfKEpnGY5jfggJQ3EjKuu8D4bJRr0y+cYJFmYbImXGw==}
    engines: {node: '>=0.6.0'}
    dependencies:
      os-tmpdir: 1.0.2
    dev: true

  /tmp@0.2.1:
    resolution: {integrity: sha512-76SUhtfqR2Ijn+xllcI5P1oyannHNHByD80W1q447gU3mp9G9PSpGdWmjUOHRDPiHYacIk66W7ubDTuPF3BEtQ==}
    engines: {node: '>=8.17.0'}
    dependencies:
      rimraf: 3.0.2
    dev: true

  /to-regex-range@5.0.1:
    resolution: {integrity: sha512-65P7iz6X5yEr1cwcgvQxbbIw7Uk3gOy5dIdtZ4rDveLqhrdJP+Li/Hx6tyK0NEb+2GCyneCMJiGqrADCSNk8sQ==}
    engines: {node: '>=8.0'}
    dependencies:
      is-number: 7.0.0
    dev: true

  /tough-cookie@4.1.3:
    resolution: {integrity: sha512-aX/y5pVRkfRnfmuX+OdbSdXvPe6ieKX/G2s7e98f4poJHnqH3281gDPm/metm6E/WRamfx7WC4HUqkWHfQHprw==}
    engines: {node: '>=6'}
    dependencies:
      psl: 1.9.0
      punycode: 2.3.1
      universalify: 0.2.0
      url-parse: 1.5.10
    dev: true

  /tr46@0.0.3:
    resolution: {integrity: sha512-N3WMsuqV66lT30CrXNbEjx4GEwlow3v6rr4mCcv6prnfwhS01rkgyFdjPNBYd9br7LpXV1+Emh01fHnq2Gdgrw==}
    dev: true

  /tr46@5.0.0:
    resolution: {integrity: sha512-tk2G5R2KRwBd+ZN0zaEXpmzdKyOYksXwywulIX95MBODjSzMIuQnQ3m8JxgbhnL1LeVo7lqQKsYa1O3Htl7K5g==}
    engines: {node: '>=18'}
    dependencies:
      punycode: 2.3.1
    dev: true

  /traverse@0.3.9:
    resolution: {integrity: sha512-iawgk0hLP3SxGKDfnDJf8wTz4p2qImnyihM5Hh/sGvQ3K37dPi/w8sRhdNIxYA1TwFwc5mDhIJq+O0RsvXBKdQ==}
    dev: true

  /truncate-utf8-bytes@1.0.2:
    resolution: {integrity: sha512-95Pu1QXQvruGEhv62XCMO3Mm90GscOCClvrIUwCM0PYOXK3kaF3l3sIHxx71ThJfcbM2O5Au6SO3AWCSEfW4mQ==}
    dependencies:
      utf8-byte-length: 1.0.4
    dev: true

  /ts-loader@9.5.1(typescript@5.3.3)(webpack@5.89.0):
    resolution: {integrity: sha512-rNH3sK9kGZcH9dYzC7CewQm4NtxJTjSEVRJ2DyBZR7f8/wcta+iV44UPCXc5+nzDzivKtlzV6c9P4e+oFhDLYg==}
    engines: {node: '>=12.0.0'}
    peerDependencies:
      typescript: '*'
      webpack: ^5.0.0
    dependencies:
      chalk: 4.1.2
      enhanced-resolve: 5.15.0
      micromatch: 4.0.5
      semver: 7.5.4
      source-map: 0.7.4
      typescript: 5.3.3
      webpack: 5.89.0
    dev: true

  /ts-node@10.9.2(@types/node@20.10.4)(typescript@5.3.3):
    resolution: {integrity: sha512-f0FFpIdcHgn8zcPSbf1dRevwt047YMnaiJM3u2w2RewrB+fob/zePZcrOyQoLMMO7aBIddLcQIEK5dYjkLnGrQ==}
    hasBin: true
    peerDependencies:
      '@swc/core': '>=1.2.50'
      '@swc/wasm': '>=1.2.50'
      '@types/node': '*'
      typescript: '>=2.7'
    peerDependenciesMeta:
      '@swc/core':
        optional: true
      '@swc/wasm':
        optional: true
    dependencies:
      '@cspotcode/source-map-support': 0.8.1
      '@tsconfig/node10': 1.0.9
      '@tsconfig/node12': 1.0.11
      '@tsconfig/node14': 1.0.3
      '@tsconfig/node16': 1.0.4
      '@types/node': 20.10.4
      acorn: 8.11.2
      acorn-walk: 8.3.1
      arg: 4.1.3
      create-require: 1.1.1
      diff: 4.0.2
      make-error: 1.3.6
      typescript: 5.3.3
      v8-compile-cache-lib: 3.0.1
      yn: 3.1.1
    dev: true

  /tslib@2.6.2:
    resolution: {integrity: sha512-AEYxH93jGFPn/a2iVAwW87VuUIkR1FVUKB77NwMF7nBTDkDrrT/Hpt/IrCJ0QXhW27jTBDcf5ZY7w6RiqTMw2Q==}
    dev: true

  /type-fest@0.13.1:
    resolution: {integrity: sha512-34R7HTnG0XIJcBSn5XhDd7nNFPRcXYRZrBB2O2jdKqYODldSzBAqzsWoZYYvduky73toYS/ESqxPvkDf/F0XMg==}
    engines: {node: '>=10'}
    requiresBuild: true
    dev: true
    optional: true

  /type-fest@0.21.3:
    resolution: {integrity: sha512-t0rzBq87m3fVcduHDUFhKmyyX+9eo6WQjZvf51Ea/M0Q7+T374Jp1aUiyUl0GKxp8M/OETVHSDvmkyPgvX+X2w==}
    engines: {node: '>=10'}
    dev: true

  /type-fest@2.13.0:
    resolution: {integrity: sha512-lPfAm42MxE4/456+QyIaaVBAwgpJb6xZ8PRu09utnhPdWwcyj9vgy6Sq0Z5yNbJ21EdxB5dRU/Qg8bsyAMtlcw==}
    engines: {node: '>=12.20'}
    dev: true

  /type-fest@2.19.0:
    resolution: {integrity: sha512-RAH822pAdBgcNMAfWnCBU3CFZcfZ/i1eZjwFU/dsLKumyuuP3niueg2UAukXYF0E2AAoc82ZSSf9J0WQBinzHA==}
    engines: {node: '>=12.20'}
    dev: true

  /type-fest@3.13.1:
    resolution: {integrity: sha512-tLq3bSNx+xSpwvAJnzrK0Ep5CLNWjvFTOp71URMaAEWBfRb9nnJiBoUe0tF8bI4ZFO3omgBR6NvnbzVUT3Ly4g==}
    engines: {node: '>=14.16'}
    dev: true

  /type-fest@4.8.3:
    resolution: {integrity: sha512-//BaTm14Q/gHBn09xlnKNqfI8t6bmdzx2DXYfPBNofN0WUybCEUDcbCWcTa0oF09lzLjZgPphXAsvRiMK0V6Bw==}
    engines: {node: '>=16'}
    dev: true

  /typescript@4.9.5:
    resolution: {integrity: sha512-1FXk9E2Hm+QzZQ7z+McJiHL4NW1F2EzMu9Nq9i3zAaGqibafqYwCVU6WyWAuyQRRzOlxou8xZSyXLEN8oKj24g==}
    engines: {node: '>=4.2.0'}
    hasBin: true
    dev: true

  /typescript@5.3.3:
    resolution: {integrity: sha512-pXWcraxM0uxAS+tN0AG/BF2TyqmHO014Z070UsJ+pFvYuRSq8KH8DmWpnbXe0pEPDHXZV3FcAbJkijJ5oNEnWw==}
    engines: {node: '>=14.17'}
    hasBin: true
    dev: true

  /unbzip2-stream@1.4.3:
    resolution: {integrity: sha512-mlExGW4w71ebDJviH16lQLtZS32VKqsSfk80GCfUlwT/4/hNRFsoscrF/c++9xinkMzECL1uL9DDwXqFWkruPg==}
    dependencies:
      buffer: 5.7.1
      through: 2.3.8
    dev: true

  /undici-types@5.26.5:
    resolution: {integrity: sha512-JlCMO+ehdEIKqlFxk6IfVoAUVmgz7cU7zD/h9XZ0qzeosSHmUJVOzSQvvYSYWXkFXC+IfLKSIffhv0sVZup6pA==}
    dev: true

  /unicorn-magic@0.1.0:
    resolution: {integrity: sha512-lRfVq8fE8gz6QMBuDM6a+LO3IAzTi05H6gCVaUpir2E1Rwpo4ZUog45KpNXKC/Mn3Yb9UDuHumeFTo9iV/D9FQ==}
    engines: {node: '>=18'}
    dev: true

  /universalify@0.1.2:
    resolution: {integrity: sha512-rBJeI5CXAlmy1pV+617WB9J63U6XcazHHF2f2dbJix4XzpUF0RS3Zbj0FGIOCAva5P/d/GBOYaACQ1w+0azUkg==}
    engines: {node: '>= 4.0.0'}
    dev: true

  /universalify@0.2.0:
    resolution: {integrity: sha512-CJ1QgKmNg3CwvAv/kOFmtnEN05f0D/cn9QntgNOQlQF9dgvVTHj3t+8JPdjqawCHk7V/KA+fbUqzZ9XWhcqPUg==}
    engines: {node: '>= 4.0.0'}
    dev: true

  /universalify@2.0.1:
    resolution: {integrity: sha512-gptHNQghINnc/vTGIk0SOFGFNXw7JVrlRUtConJRlvaw6DuX0wO5Jeko9sWrMBhh+PsYAZ7oXAiOnf/UKogyiw==}
    engines: {node: '>= 10.0.0'}
    dev: true

  /unzipper@0.10.14:
    resolution: {integrity: sha512-ti4wZj+0bQTiX2KmKWuwj7lhV+2n//uXEotUmGuQqrbVZSEGFMbI68+c6JCQ8aAmUWYvtHEz2A8K6wXvueR/6g==}
    dependencies:
      big-integer: 1.6.52
      binary: 0.3.0
      bluebird: 3.4.7
      buffer-indexof-polyfill: 1.0.2
      duplexer2: 0.1.4
      fstream: 1.0.12
      graceful-fs: 4.2.11
      listenercount: 1.0.1
      readable-stream: 2.3.8
      setimmediate: 1.0.5
    dev: true

  /update-browserslist-db@1.0.13(browserslist@4.22.2):
    resolution: {integrity: sha512-xebP81SNcPuNpPP3uzeW1NYXxI3rxyJzF3pD6sH4jE7o/IX+WtSpwnVU+qIsDPyk0d3hmFQ7mjqc6AtV604hbg==}
    hasBin: true
    peerDependencies:
      browserslist: '>= 4.21.0'
    dependencies:
      browserslist: 4.22.2
      escalade: 3.1.1
      picocolors: 1.0.0
    dev: true

  /uri-js@4.4.1:
    resolution: {integrity: sha512-7rKUyy33Q1yc98pQ1DAmLtwX109F7TIfWlW1Ydo8Wl1ii1SeHieeh0HHfPeL2fMXK6z0s8ecKs9frCuLJvndBg==}
    requiresBuild: true
    dependencies:
      punycode: 2.3.1
    dev: true

  /url-parse@1.5.10:
    resolution: {integrity: sha512-WypcfiRhfeUP9vvF0j6rw0J3hrWrw6iZv3+22h6iRMJ/8z1Tj6XfLP4DsUix5MhMPnXpiHDoKyoZ/bdCkwBCiQ==}
    dependencies:
      querystringify: 2.2.0
      requires-port: 1.0.0
    dev: true

  /userhome@1.0.0:
    resolution: {integrity: sha512-ayFKY3H+Pwfy4W98yPdtH1VqH4psDeyW8lYYFzfecR9d6hqLpqhecktvYR3SEEXt7vG0S1JEpciI3g94pMErig==}
    engines: {node: '>= 0.8.0'}
    dev: true

  /utf8-byte-length@1.0.4:
    resolution: {integrity: sha512-4+wkEYLBbWxqTahEsWrhxepcoVOJ+1z5PGIjPZxRkytcdSUaNjIjBM7Xn8E+pdSuV7SzvWovBFA54FO0JSoqhA==}
    dev: true

  /util-deprecate@1.0.2:
    resolution: {integrity: sha512-EPD5q1uXyFxJpCrLnCc1nHnq3gOa6DZBocAIiI2TaSCA7VCJ1UJDMagCzIkXNsUYfD1daK//LTEQ8xiIbrHtcw==}
    dev: true

  /v8-compile-cache-lib@3.0.1:
    resolution: {integrity: sha512-wa7YjyUGfNZngI/vtK0UHAN+lgDCxBPCylVXGp0zu59Fz5aiGtNXaq3DhIov063MorB+VfufLh3JlF2KdTK3xg==}
    dev: true

  /validate-npm-package-license@3.0.4:
    resolution: {integrity: sha512-DpKm2Ui/xN7/HQKCtpZxoRWBhZ9Z0kqtygG8XCgNQ8ZlDnxuQmWhj566j8fN4Cu3/JmbhsDo7fcAJq4s9h27Ew==}
    dependencies:
      spdx-correct: 3.2.0
      spdx-expression-parse: 3.0.1
    dev: true

  /verror@1.10.1:
    resolution: {integrity: sha512-veufcmxri4e3XSrT0xwfUR7kguIkaxBeosDg00yDWhk49wdwkSUrvvsm7nc75e1PUyvIeZj6nS8VQRYz2/S4Xg==}
    engines: {node: '>=0.6.0'}
    requiresBuild: true
    dependencies:
      assert-plus: 1.0.0
      core-util-is: 1.0.2
      extsprintf: 1.4.1
    dev: true
    optional: true

  /w3c-xmlserializer@5.0.0:
    resolution: {integrity: sha512-o8qghlI8NZHU1lLPrpi2+Uq7abh4GGPpYANlalzWxyWteJOCsr/P+oPBA49TOLu5FTZO4d3F9MnWJfiMo4BkmA==}
    engines: {node: '>=18'}
    dependencies:
      xml-name-validator: 5.0.0
    dev: true

  /wait-port@1.1.0:
    resolution: {integrity: sha512-3e04qkoN3LxTMLakdqeWth8nih8usyg+sf1Bgdf9wwUkp05iuK1eSY/QpLvscT/+F/gA89+LpUmmgBtesbqI2Q==}
    engines: {node: '>=10'}
    hasBin: true
    dependencies:
      chalk: 4.1.2
      commander: 9.5.0
      debug: 4.3.4(supports-color@8.1.1)
    transitivePeerDependencies:
      - supports-color
    dev: true

  /watchpack@2.4.0:
    resolution: {integrity: sha512-Lcvm7MGST/4fup+ifyKi2hjyIAwcdI4HRgtvTpIUxBRhB+RFtUh8XtDOxUfctVCnhVi+QQj49i91OyvzkJl6cg==}
    engines: {node: '>=10.13.0'}
    dependencies:
      glob-to-regexp: 0.4.1
      graceful-fs: 4.2.11
    dev: true

  /wcwidth@1.0.1:
    resolution: {integrity: sha512-XHPEwS0q6TaxcvG85+8EYkbiCux2XtWG2mkc47Ng2A77BQu9+DqIOJldST4HgPkuea7dvKSj5VgX3P1d4rW8Tg==}
    dependencies:
      defaults: 1.0.4
    dev: true

  /web-streams-polyfill@3.2.1:
    resolution: {integrity: sha512-e0MO3wdXWKrLbL0DgGnUV7WHVuw9OUvL4hjgnPkIeEvESk74gAITi5G606JtZPp39cd8HA9VQzCIvA49LpPN5Q==}
    engines: {node: '>= 8'}
    dev: true

  /webdriver@8.24.12:
    resolution: {integrity: sha512-03DQIClHoaAqTsmDkxGwo4HwHfkn9LzJ1wfNyUerzKg8DnyXeiT6ILqj6EXLfsvh5zddU2vhYGLFXSerPgkuOQ==}
    engines: {node: ^16.13 || >=18}
    dependencies:
      '@types/node': 20.10.4
      '@types/ws': 8.5.10
      '@wdio/config': 8.24.12
      '@wdio/logger': 8.24.12
      '@wdio/protocols': 8.24.12
      '@wdio/types': 8.24.12
      '@wdio/utils': 8.24.12
      deepmerge-ts: 5.1.0
      got: 12.6.1
      ky: 0.33.3
      ws: 8.15.0
    transitivePeerDependencies:
      - bufferutil
      - supports-color
      - utf-8-validate
    dev: true

  /webdriverio@8.26.1(typescript@5.3.3):
    resolution: {integrity: sha512-KnM92UPqk7FmPJpZf3krHrqn0ydjSdyAMn+i4uENxLBqm1OyQ12gSKtIatt8FOP9/C+UrFXATSOd+jRkU2xMkw==}
    engines: {node: ^16.13 || >=18}
    peerDependencies:
      devtools: ^8.14.0
    peerDependenciesMeta:
      devtools:
        optional: true
    dependencies:
      '@types/node': 20.10.4
      '@wdio/config': 8.24.12
      '@wdio/logger': 8.24.12
      '@wdio/protocols': 8.24.12
      '@wdio/repl': 8.24.12
      '@wdio/types': 8.24.12
      '@wdio/utils': 8.24.12
      archiver: 6.0.1
      aria-query: 5.3.0
      css-shorthand-properties: 1.1.1
      css-value: 0.0.1
      devtools-protocol: 0.0.1233178
      grapheme-splitter: 1.0.4
      import-meta-resolve: 4.0.0
      is-plain-obj: 4.1.0
      lodash.clonedeep: 4.5.0
      lodash.zip: 4.2.0
      minimatch: 9.0.3
      puppeteer-core: 20.9.0(typescript@5.3.3)
      query-selector-shadow-dom: 1.0.1
      resq: 1.11.0
      rgb2hex: 0.2.5
      serialize-error: 11.0.3
      webdriver: 8.24.12
    transitivePeerDependencies:
      - bufferutil
      - encoding
      - supports-color
      - typescript
      - utf-8-validate
    dev: true

  /webidl-conversions@3.0.1:
    resolution: {integrity: sha512-2JAn3z8AR6rjK8Sm8orRC0h/bcl/DqL7tRPdGZ4I1CjdF+EaMLmYxBHyXuKL849eucPFhvBoxMsflfOb8kxaeQ==}
    dev: true

  /webidl-conversions@7.0.0:
    resolution: {integrity: sha512-VwddBukDzu71offAQR975unBIGqfKZpM+8ZX6ySk8nYhVoo5CYaZyzt3YBvYtRtO+aoGlqxPg/B87NGVZ/fu6g==}
    engines: {node: '>=12'}
    dev: true

  /webpack-sources@3.2.3:
    resolution: {integrity: sha512-/DyMEOrDgLKKIG0fmvtz+4dUX/3Ghozwgm6iPp8KRhvn+eQf9+Q7GWxVNMk3+uCPWfdXYC4ExGBckIXdFEfH1w==}
    engines: {node: '>=10.13.0'}
    dev: true

  /webpack@5.89.0:
    resolution: {integrity: sha512-qyfIC10pOr70V+jkmud8tMfajraGCZMBWJtrmuBymQKCrLTRejBI8STDp1MCyZu/QTdZSeacCQYpYNQVOzX5kw==}
    engines: {node: '>=10.13.0'}
    hasBin: true
    peerDependencies:
      webpack-cli: '*'
    peerDependenciesMeta:
      webpack-cli:
        optional: true
    dependencies:
      '@types/eslint-scope': 3.7.7
      '@types/estree': 1.0.5
      '@webassemblyjs/ast': 1.11.6
      '@webassemblyjs/wasm-edit': 1.11.6
      '@webassemblyjs/wasm-parser': 1.11.6
      acorn: 8.11.2
      acorn-import-assertions: 1.9.0(acorn@8.11.2)
      browserslist: 4.22.2
      chrome-trace-event: 1.0.3
      enhanced-resolve: 5.15.0
      es-module-lexer: 1.4.1
      eslint-scope: 5.1.1
      events: 3.3.0
      glob-to-regexp: 0.4.1
      graceful-fs: 4.2.11
      json-parse-even-better-errors: 2.3.1
      loader-runner: 4.3.0
      mime-types: 2.1.35
      neo-async: 2.6.2
      schema-utils: 3.3.0
      tapable: 2.2.1
      terser-webpack-plugin: 5.3.9(webpack@5.89.0)
      watchpack: 2.4.0
      webpack-sources: 3.2.3
    transitivePeerDependencies:
      - '@swc/core'
      - esbuild
      - uglify-js
    dev: true

  /whatwg-encoding@3.1.1:
    resolution: {integrity: sha512-6qN4hJdMwfYBtE3YBTTHhoeuUrDBPZmbQaxWAqSALV/MeEnR5z1xd8UKud2RAkFoPkmB+hli1TZSnyi84xz1vQ==}
    engines: {node: '>=18'}
    dependencies:
      iconv-lite: 0.6.3
    dev: true

  /whatwg-mimetype@4.0.0:
    resolution: {integrity: sha512-QaKxh0eNIi2mE9p2vEdzfagOKHCcj1pJ56EEHGQOVxp8r9/iszLUUV7v89x9O1p/T+NlTM5W7jW6+cz4Fq1YVg==}
    engines: {node: '>=18'}
    dev: true

  /whatwg-url@14.0.0:
    resolution: {integrity: sha512-1lfMEm2IEr7RIV+f4lUNPOqfFL+pO+Xw3fJSqmjX9AbXcXcYOkCe1P6+9VBZB6n94af16NfZf+sSk0JCBZC9aw==}
    engines: {node: '>=18'}
    dependencies:
      tr46: 5.0.0
      webidl-conversions: 7.0.0
    dev: true

  /whatwg-url@5.0.0:
    resolution: {integrity: sha512-saE57nupxk6v3HY35+jzBwYa0rKSy0XR8JSxZPwgLr7ys0IBzhGviA1/TUGJLmSVqs8pb9AnvICXEuOHLprYTw==}
    dependencies:
      tr46: 0.0.3
      webidl-conversions: 3.0.1
    dev: true

  /which@2.0.2:
    resolution: {integrity: sha512-BLI3Tl1TW3Pvl70l3yq3Y64i+awpwXqsGBYWkkqMtnbXgrMD+yj7rhW0kuEDxzJaYXGjEW5ogapKNMEKNMjibA==}
    engines: {node: '>= 8'}
    hasBin: true
    dependencies:
      isexe: 2.0.0
    dev: true

  /which@4.0.0:
    resolution: {integrity: sha512-GlaYyEb07DPxYCKhKzplCWBJtvxZcZMrL+4UkrTSJHHPyZU4mYYTv3qaOe77H7EODLSSopAUFAc6W8U4yqvscg==}
    engines: {node: ^16.13.0 || >=18.0.0}
    hasBin: true
    dependencies:
      isexe: 3.1.1
    dev: true

  /workerpool@6.2.1:
    resolution: {integrity: sha512-ILEIE97kDZvF9Wb9f6h5aXK4swSlKGUcOEGiIYb2OOu/IrDU9iwj0fD//SsA6E5ibwJxpEvhullJY4Sl4GcpAw==}
    dev: true

  /wrap-ansi@6.2.0:
    resolution: {integrity: sha512-r6lPcBGxZXlIcymEu7InxDMhdW0KDxpLgoFLcguasxCaJ/SOIZwINatK9KY/tf+ZrlywOKU0UDj3ATXUBfxJXA==}
    engines: {node: '>=8'}
    dependencies:
      ansi-styles: 4.3.0
      string-width: 4.2.3
      strip-ansi: 6.0.1
    dev: true

  /wrap-ansi@7.0.0:
    resolution: {integrity: sha512-YVGIj2kamLSTxw6NsZjoBxfSwsn0ycdesmc4p+Q21c5zPuZ1pl+NfxVdxPtdHvmNVOQ6XSYG4AUtyt/Fi7D16Q==}
    engines: {node: '>=10'}
    dependencies:
      ansi-styles: 4.3.0
      string-width: 4.2.3
      strip-ansi: 6.0.1
    dev: true

  /wrap-ansi@8.1.0:
    resolution: {integrity: sha512-si7QWI6zUMq56bESFvagtmzMdGOtoxfR+Sez11Mobfc7tm+VkUckk9bW2UeffTGVUbOksxmSw0AA2gs8g71NCQ==}
    engines: {node: '>=12'}
    dependencies:
      ansi-styles: 6.2.1
      string-width: 5.1.2
      strip-ansi: 7.1.0
    dev: true

  /wrappy@1.0.2:
    resolution: {integrity: sha512-l4Sp/DRseor9wL6EvV2+TuQn63dMkPjZ/sp9XkghTEbV9KlPS1xUsZ3u7/IQO4wxtcFB4bgpQPRcR3QCvezPcQ==}
    dev: true

  /ws@8.13.0:
    resolution: {integrity: sha512-x9vcZYTrFPC7aSIbj7sRCYo7L/Xb8Iy+pW0ng0wt2vCJv7M9HOMy0UoN3rr+IFC7hb7vXoqS+P9ktyLLLhO+LA==}
    engines: {node: '>=10.0.0'}
    peerDependencies:
      bufferutil: ^4.0.1
      utf-8-validate: '>=5.0.2'
    peerDependenciesMeta:
      bufferutil:
        optional: true
      utf-8-validate:
        optional: true
    dev: true

  /ws@8.15.0:
    resolution: {integrity: sha512-H/Z3H55mrcrgjFwI+5jKavgXvwQLtfPCUEp6pi35VhoB0pfcHnSoyuTzkBEZpzq49g1193CUEwIvmsjcotenYw==}
    engines: {node: '>=10.0.0'}
    peerDependencies:
      bufferutil: ^4.0.1
      utf-8-validate: '>=5.0.2'
    peerDependenciesMeta:
      bufferutil:
        optional: true
      utf-8-validate:
        optional: true
    dev: true

  /xml-name-validator@5.0.0:
    resolution: {integrity: sha512-EvGK8EJ3DhaHfbRlETOWAS5pO9MZITeauHKJyb8wyajUfQUenkIg2MvLDTZ4T/TgIcm3HU0TFBgWWboAZ30UHg==}
    engines: {node: '>=18'}
    dev: true

  /xmlbuilder@15.1.1:
    resolution: {integrity: sha512-yMqGBqtXyeN1e3TGYvgNgDVZ3j84W4cwkOXQswghol6APgZWaff9lnbvN7MHYJOiXsvGPXtjTYJEiC9J2wv9Eg==}
    engines: {node: '>=8.0'}
    requiresBuild: true
    dev: true

  /xmlchars@2.2.0:
    resolution: {integrity: sha512-JZnDKK8B0RCDw84FNdDAIpZK+JuJw+s7Lz8nksI7SIuU3UXJJslUthsi+uWBUYOwPFwW7W7PRLRfUKpxjtjFCw==}
    dev: true

  /y18n@5.0.8:
    resolution: {integrity: sha512-0pfFzegeDWJHJIAmTLRP2DwHjdF5s7jo9tuztdQxAhINCdvS+3nGINqPd00AphqJR/0LhANUS6/+7SCb98YOfA==}
    engines: {node: '>=10'}
    dev: true

  /yallist@4.0.0:
    resolution: {integrity: sha512-3wdGidZyq5PB084XLES5TpOSRA3wjXAlIWMhum2kRcv/41Sn2emQ0dycQW4uZXLejwKvg6EsvbdlVL+FYEct7A==}
    dev: true

  /yargs-parser@20.2.4:
    resolution: {integrity: sha512-WOkpgNhPTlE73h4VFAFsOnomJVaovO8VqLDzy5saChRBFQFBoMYirowyW+Q9HB4HFF4Z7VZTiG3iSzJJA29yRA==}
    engines: {node: '>=10'}
    dev: true

  /yargs-parser@21.1.1:
    resolution: {integrity: sha512-tVpsJW7DdjecAiFpbIB1e3qxIQsE6NoPc5/eTdrbbIC4h0LVsWhnoa3g+m2HclBIujHzsxZ4VJVA+GUuc2/LBw==}
    engines: {node: '>=12'}
    dev: true

  /yargs-unparser@2.0.0:
    resolution: {integrity: sha512-7pRTIA9Qc1caZ0bZ6RYRGbHJthJWuakf+WmHK0rVeLkNrrGhfoabBNdue6kdINI6r4if7ocq9aD/n7xwKOdzOA==}
    engines: {node: '>=10'}
    dependencies:
      camelcase: 6.3.0
      decamelize: 4.0.0
      flat: 5.0.2
      is-plain-obj: 2.1.0
    dev: true

  /yargs@16.2.0:
    resolution: {integrity: sha512-D1mvvtDG0L5ft/jGWkLpG1+m0eQxOfaBvTNELraWj22wSVUMWxZUvYgJYcKh6jGGIkJFhH4IZPQhR4TKpc8mBw==}
    engines: {node: '>=10'}
    dependencies:
      cliui: 7.0.4
      escalade: 3.1.1
      get-caller-file: 2.0.5
      require-directory: 2.1.1
      string-width: 4.2.3
      y18n: 5.0.8
      yargs-parser: 20.2.4
    dev: true

  /yargs@17.7.1:
    resolution: {integrity: sha512-cwiTb08Xuv5fqF4AovYacTFNxk62th7LKJ6BL9IGUpTJrWoU7/7WdQGTP2SjKf1dUNBGzDd28p/Yfs/GI6JrLw==}
    engines: {node: '>=12'}
    dependencies:
      cliui: 8.0.1
      escalade: 3.1.1
      get-caller-file: 2.0.5
      require-directory: 2.1.1
      string-width: 4.2.3
      y18n: 5.0.8
      yargs-parser: 21.1.1
    dev: true

  /yargs@17.7.2:
    resolution: {integrity: sha512-7dSzzRQ++CKnNI/krKnYRV7JKKPUXMEh61soaHKg9mrWEhzFWhFnxPxGl+69cD1Ou63C13NUPCnmIcrvqCuM6w==}
    engines: {node: '>=12'}
    dependencies:
      cliui: 8.0.1
      escalade: 3.1.1
      get-caller-file: 2.0.5
      require-directory: 2.1.1
      string-width: 4.2.3
      y18n: 5.0.8
      yargs-parser: 21.1.1
    dev: true

  /yauzl@2.10.0:
    resolution: {integrity: sha512-p4a9I6X6nu6IhoGmBqAcbJy1mlC4j27vEPZX9F4L4/vZT3Lyq1VkFHw/V/PUcB9Buo+DG3iHkT0x3Qya58zc3g==}
    dependencies:
      buffer-crc32: 0.2.13
      fd-slicer: 1.1.0
    dev: true

  /yn@3.1.1:
    resolution: {integrity: sha512-Ux4ygGWsu2c7isFWe8Yu1YluJmqVhxqK2cLXNQA5AcC3QfbGNpM7fu0Y8b/z16pXLnFxZYvWhd3fhBY9DLmC6Q==}
    engines: {node: '>=6'}
    dev: true

  /yocto-queue@0.1.0:
    resolution: {integrity: sha512-rVksvsnNCdJ/ohGc6xgPwyN8eheCxsiLM8mxuE/t/mOVqJewPuO1miLpTHQiRgTKCLexL4MeAFVagts7HmNZ2Q==}
    engines: {node: '>=10'}
    dev: true

  /yocto-queue@1.0.0:
    resolution: {integrity: sha512-9bnSc/HEW2uRy67wc+T8UwauLuPJVn28jb+GtJY16iiKWyvmYJRXVT4UamsAEGQfPohgr2q4Tq0sQbQlxTfi1g==}
    engines: {node: '>=12.20'}
    dev: true

  /zip-stream@5.0.1:
    resolution: {integrity: sha512-UfZ0oa0C8LI58wJ+moL46BDIMgCQbnsb+2PoiJYtonhBsMh2bq1eRBVkvjfVsqbEHd9/EgKPUuL9saSSsec8OA==}
    engines: {node: '>= 12.0.0'}
    dependencies:
      archiver-utils: 4.0.1
      compress-commons: 5.0.1
      readable-stream: 3.6.2
    dev: true

  file:..(electron@28.0.0)(webdriverio@8.26.1):
    resolution: {directory: .., type: directory}
    id: file:..
    name: wdio-electron-service
    engines: {node: ^16.13 || >=18 || >=20}
    peerDependencies:
      electron: '*'
      webdriverio: '>8.15.0'
    peerDependenciesMeta:
      electron:
        optional: true
    dependencies:
      '@vitest/spy': 1.0.4
      '@wdio/logger': 8.24.12
      compare-versions: 6.1.0
      debug: 4.3.4(supports-color@8.1.1)
      electron: 28.0.0
      electron-to-chromium: 1.4.610
      find-versions: 5.1.0
      node-fetch: 3.3.2
      read-package-up: 11.0.0
      webdriverio: 8.26.1(typescript@5.3.3)
    transitivePeerDependencies:
      - supports-color
    dev: true<|MERGE_RESOLUTION|>--- conflicted
+++ resolved
@@ -33,21 +33,13 @@
     specifier: ^24.6.4
     version: 24.9.1
   global-jsdom:
-<<<<<<< HEAD
-    specifier: ^9.1.0
-=======
     specifier: ^9.2.0
->>>>>>> f44b9179
     version: 9.2.0(jsdom@23.0.1)
   jsdom:
     specifier: ^23.0.0
     version: 23.0.1
   rollup:
-<<<<<<< HEAD
-    specifier: ^4.0.2
-=======
     specifier: ^4.8.0
->>>>>>> f44b9179
     version: 4.8.0
   ts-loader:
     specifier: ^9.4.4
