import path from 'node:path';
import url from 'node:url';
import fs from 'node:fs';
import process from 'node:process';

import shelljs from 'shelljs';

import { startWdioSession } from 'wdio-electron-service';
import type { NormalizedPackageJson } from 'read-package-up';

import { getBinaryPath, getAppBuildInfo, getElectronVersion } from '@wdio/electron-utils';

process.env.TEST = 'true';

// Check if we're running in binary or no-binary mode
const isBinary = process.env.BINARY !== 'false';
console.log('🔍 Debug: Starting standalone test with binary mode:', isBinary);

const exampleDir = process.env.EXAMPLE_DIR || 'forge-esm';
const __dirname = path.dirname(url.fileURLToPath(import.meta.url));
const packageJsonPath = path.join(__dirname, '..', '..', '..', 'apps', exampleDir, 'package.json');
const packageJson = JSON.parse(fs.readFileSync(packageJsonPath, { encoding: 'utf-8' })) as NormalizedPackageJson;
const pkg = { packageJson, path: packageJsonPath };
<<<<<<< HEAD
const electronVersion = getElectronVersion(pkg);

// Set up the session options based on binary/no-binary mode
let sessionOptions;
if (isBinary) {
  // Binary mode - use appBinaryPath
  const appBuildInfo = await getAppBuildInfo(pkg);
  const appBinaryPath = await getBinaryPath(packageJsonPath, appBuildInfo, electronVersion);

  sessionOptions = {
=======
const electronVersion = await getElectronVersion(pkg);
const appBuildInfo = await getAppBuildInfo(pkg);
const appBinaryPath = await getBinaryPath(packageJsonPath, appBuildInfo, electronVersion);

const logDir = path.join(__dirname, '..', '..', `wdio-logs-${exampleDir}`);
shelljs.mkdir('-p', logDir);
process.env.WDIO_LOG_PATH = path.join(logDir, 'wdio-standalone.log');

const browser = await startWdioSession([
  {
>>>>>>> 516638b4
    'browserName': 'electron',
    'wdio:electronServiceOptions': {
      appBinaryPath,
      appArgs: ['foo', 'bar=baz'],
    },
  };
} else {
  // No-binary mode - use appEntryPoint
  // First try main.bundle.js (used by forge and no-binary apps)
  const bundlePath = path.join(__dirname, '..', '..', '..', 'apps', exampleDir, 'dist', 'main.bundle.js');
  // Fallback to main.js (used by builder apps)
  const mainJsPath = path.join(__dirname, '..', '..', '..', 'apps', exampleDir, 'dist', 'main.js');

  let appEntryPoint: string;

  if (fs.existsSync(bundlePath)) {
    appEntryPoint = bundlePath;
    console.log('Using appEntryPoint (bundle):', appEntryPoint);
  } else if (fs.existsSync(mainJsPath)) {
    appEntryPoint = mainJsPath;
    console.log('Using appEntryPoint (main.js):', appEntryPoint);
  } else {
    throw new Error(
      `Could not find a valid entry point for ${exampleDir}. Checked:\n` + `  - ${bundlePath}\n` + `  - ${mainJsPath}`,
    );
  }

  sessionOptions = {
    'browserName': 'electron',
    'wdio:electronServiceOptions': {
      appEntryPoint,
      appArgs: ['foo', 'bar=baz'],
    },
  };
}

console.log('🔍 Debug: Starting session with options:', JSON.stringify(sessionOptions, null, 2));
const browser = await startWdioSession([sessionOptions]);

// Get app name and check against expected value
const appName = await browser.electron.execute((electron) => electron.app.getName());
// In binary mode, expect the package.json name; in no-binary mode, expect "Electron"
const expectedAppName = isBinary ? packageJson.name : 'Electron';
if (appName !== expectedAppName) {
  throw new Error(`appName test failed: ${appName} !== ${expectedAppName}`);
}

// Get app version and check against expected value
const appVersion = await browser.electron.execute((electron) => electron.app.getVersion());
// In binary mode, expect the package.json version; in no-binary mode, expect the Electron version
const expectedAppVersion = isBinary ? packageJson.version : electronVersion;
if (appVersion !== expectedAppVersion) {
  throw new Error(`appVersion test failed: ${appVersion} !== ${expectedAppVersion}`);
}

// Clean up - quit the app
await browser.deleteSession();

process.exit();<|MERGE_RESOLUTION|>--- conflicted
+++ resolved
@@ -2,8 +2,6 @@
 import url from 'node:url';
 import fs from 'node:fs';
 import process from 'node:process';
-
-import shelljs from 'shelljs';
 
 import { startWdioSession } from 'wdio-electron-service';
 import type { NormalizedPackageJson } from 'read-package-up';
@@ -21,8 +19,7 @@
 const packageJsonPath = path.join(__dirname, '..', '..', '..', 'apps', exampleDir, 'package.json');
 const packageJson = JSON.parse(fs.readFileSync(packageJsonPath, { encoding: 'utf-8' })) as NormalizedPackageJson;
 const pkg = { packageJson, path: packageJsonPath };
-<<<<<<< HEAD
-const electronVersion = getElectronVersion(pkg);
+const electronVersion = await getElectronVersion(pkg);
 
 // Set up the session options based on binary/no-binary mode
 let sessionOptions;
@@ -32,18 +29,6 @@
   const appBinaryPath = await getBinaryPath(packageJsonPath, appBuildInfo, electronVersion);
 
   sessionOptions = {
-=======
-const electronVersion = await getElectronVersion(pkg);
-const appBuildInfo = await getAppBuildInfo(pkg);
-const appBinaryPath = await getBinaryPath(packageJsonPath, appBuildInfo, electronVersion);
-
-const logDir = path.join(__dirname, '..', '..', `wdio-logs-${exampleDir}`);
-shelljs.mkdir('-p', logDir);
-process.env.WDIO_LOG_PATH = path.join(logDir, 'wdio-standalone.log');
-
-const browser = await startWdioSession([
-  {
->>>>>>> 516638b4
     'browserName': 'electron',
     'wdio:electronServiceOptions': {
       appBinaryPath,
