--- conflicted
+++ resolved
@@ -38,11 +38,7 @@
     "@electron/packager": "^18.3.6",
     "@wdio/electron-bundler": "workspace:*",
     "@wdio/globals": "catalog:default",
-<<<<<<< HEAD
     "@wdio/types": "^9.15.0",
-=======
-    "@wdio/types": "^9.12.3",
->>>>>>> 129b994b
     "builder-util": "^26.0.11",
     "electron": "catalog:default",
     "read-package-up": "^11.0.0",
