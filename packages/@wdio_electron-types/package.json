{
  "name": "@wdio/electron-types",
  "version": "8.0.0-next.8",
  "description": "Types for WebdriverIO Electron Service",
  "homepage": "https://github.com/webdriverio-community/wdio-electron-service",
  "license": "MIT",
  "type": "module",
  "main": "./dist/cjs/index.js",
  "module": "./dist/esm/index.js",
  "types": "./dist/esm/index.d.ts",
  "exports": {
    ".": [
      {
        "import": {
          "types": "./dist/esm/index.d.ts",
          "default": "./dist/esm/index.js"
        },
        "require": {
          "types": "./dist/cjs/index.d.ts",
          "default": "./dist/cjs/index.js"
        }
      },
      "./dist/cjs/index.js"
    ]
  },
  "scripts": {
    "clean": "pnpm clean:dist && pnpm dlx shx rm -rf ./node_modules pnpm-lock.yaml",
    "clean:dist": "pnpm dlx shx rm -rf ./dist",
    "dev": "pnpm run build --watch",
    "typecheck": "tsc --noEmit -p tsconfig.json",
    "build": "rollup --config rollup.config.ts --configPlugin typescript"
  },
  "dependencies": {
    "@vitest/spy": "^3.0.5"
  },
  "devDependencies": {
    "@electron-forge/shared-types": "^7.6.1",
    "@electron/packager": "^18.3.6",
<<<<<<< HEAD
    "@wdio/globals": "^9.7.3",
    "@wdio/types": "^9.6.3",
    "builder-util": "25.1.7",
    "electron": "^34.1.0",
    "@wdio/electron-bundler": "workspace:*",
    "read-package-up": "^11.0.0",
    "typescript": "^5.7.3",
    "webdriverio": "^9.7.3"
=======
    "@wdio/electron-bundler": "workspace:*",
    "@wdio/globals": "^9.7.2",
    "@wdio/types": "^9.6.3",
    "builder-util": "^25.1.7",
    "electron": "^34.1.0",
    "read-package-up": "^11.0.0",
    "typescript": "^5.7.3",
    "webdriverio": "^9.7.2"
>>>>>>> 37f8d30d
  },
  "files": [
    "dist/*"
  ]
}<|MERGE_RESOLUTION|>--- conflicted
+++ resolved
@@ -36,25 +36,14 @@
   "devDependencies": {
     "@electron-forge/shared-types": "^7.6.1",
     "@electron/packager": "^18.3.6",
-<<<<<<< HEAD
+    "@wdio/electron-bundler": "workspace:*",
     "@wdio/globals": "^9.7.3",
     "@wdio/types": "^9.6.3",
     "builder-util": "25.1.7",
     "electron": "^34.1.0",
-    "@wdio/electron-bundler": "workspace:*",
     "read-package-up": "^11.0.0",
     "typescript": "^5.7.3",
     "webdriverio": "^9.7.3"
-=======
-    "@wdio/electron-bundler": "workspace:*",
-    "@wdio/globals": "^9.7.2",
-    "@wdio/types": "^9.6.3",
-    "builder-util": "^25.1.7",
-    "electron": "^34.1.0",
-    "read-package-up": "^11.0.0",
-    "typescript": "^5.7.3",
-    "webdriverio": "^9.7.2"
->>>>>>> 37f8d30d
   },
   "files": [
     "dist/*"
