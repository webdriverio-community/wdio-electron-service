import log from '@wdio/electron-utils/log';
import type {
  AbstractFn,
  BrowserExtension,
  ElectronInterface,
  ElectronServiceGlobalOptions,
  ElectronType,
  ExecuteOpts,
} from '@wdio/electron-types';
import type { Capabilities, Services } from '@wdio/types';
import type { Browser as PuppeteerBrowser } from 'puppeteer-core';

// import mockStore from './mockStore.js';
import { CUSTOM_CAPABILITY_NAME } from './constants.js';
import { ensureActiveWindowFocus, getActiveWindowHandle } from './window.js';
import { execute } from './commands/execute.js';
import { mock } from './commands/mock.js';
import { clearAllMocks } from './commands/clearAllMocks.js';
import { isMockFunction } from './commands/isMockFunction.js';
import { resetAllMocks } from './commands/resetAllMocks.js';
import { restoreAllMocks } from './commands/restoreAllMocks.js';
import { mockAll } from './commands/mockAll.js';
import { DebuggerClient } from './electron.js';

const waitUntilWindowAvailable = async (browser: WebdriverIO.Browser) =>
  await browser.waitUntil(async () => {
    const numWindows = (await browser.getWindowHandles()).length;
    return numWindows > 0;
  });

const isBridgeActive = async (browser: WebdriverIO.Browser) =>
  await browser.execute(function executeWithinElectron() {
    return window.wdioElectron !== undefined;
  });

<<<<<<< HEAD
const copyOriginalApi = async (browser: WebdriverIO.Browser) => {
  await browser.electron.execute<void, [ExecuteOpts]>(
    async (electron) => {
      const { default: copy } = await import('fast-copy');
      globalThis.originalApi = {} as unknown as Record<ElectronInterface, ElectronType[ElectronInterface]>;
      for (const api in electron) {
        const apiName = api as keyof ElectronType;
        globalThis.originalApi[apiName] = {} as ElectronType[ElectronInterface];
        for (const apiElement in electron[apiName]) {
          const apiElementName = apiElement as keyof ElectronType[ElectronInterface];
          globalThis.originalApi[apiName][apiElementName] = copy(electron[apiName][apiElementName]);
        }
      }
    },
    { internal: true },
  );
=======
const initSerializationWorkaround = async (browser: WebdriverIO.Browser) => {
  // Add __name to the global object to work around issue with function serialization
  // This enables browser.execute to work with scripts which declare functions (affects TS specs only)
  // https://github.com/webdriverio-community/wdio-electron-service/issues/756
  // https://github.com/privatenumber/tsx/issues/113
  await browser.execute(() => {
    globalThis.__name = globalThis.__name ?? ((func: (...args: unknown[]) => unknown) => func);
  });
  await browser.electron.execute(() => {
    globalThis.__name = globalThis.__name ?? ((func: (...args: unknown[]) => unknown) => func);
  });
>>>>>>> 2115bbc0
};

const isInternalCommand = (args: unknown[]) => Boolean((args.at(-1) as ExecuteOpts)?.internal);

export default class ElectronWorkerService implements Services.ServiceInstance {
  #browser?: WebdriverIO.Browser | WebdriverIO.MultiRemoteBrowser;
  #puppeteerBrowser?: PuppeteerBrowser;
  #globalOptions: ElectronServiceGlobalOptions;
  #clearMocks = false;
  #resetMocks = false;
  #restoreMocks = false;
  #debuggerClient: DebuggerClient | undefined = undefined;

  constructor(globalOptions: ElectronServiceGlobalOptions = {}) {
    this.#globalOptions = globalOptions;
  }

  get browser() {
    return this.#browser;
  }

  set browser(browser) {
    this.#browser = browser;
  }

  #getElectronAPI(browserInstance?: WebdriverIO.Browser, debuggerClient?: DebuggerClient) {
    const browser = (browserInstance || this.browser) as WebdriverIO.Browser;
    const client = debuggerClient || this.#debuggerClient!;
    const api = {
      clearAllMocks: clearAllMocks.bind(this),
      execute: (script: string | AbstractFn, ...args: unknown[]) =>
        execute.apply(this, [browser, client, script, ...args]),
      isMockFunction: isMockFunction.bind(this),
      mock: mock.bind(this),
      mockAll: mockAll.bind(this),
      resetAllMocks: resetAllMocks.bind(this),
      restoreAllMocks: restoreAllMocks.bind(this),
    };
    return Object.assign({}, api) as unknown as BrowserExtension['electron'];
  }

  async before(
    capabilities: WebdriverIO.Capabilities,
    _specs: string[],
    instance: WebdriverIO.Browser | WebdriverIO.MultiRemoteBrowser,
  ): Promise<void> {
    const browser = instance as WebdriverIO.Browser;
    const { clearMocks, resetMocks, restoreMocks } = Object.assign(
      {},
      this.#globalOptions,
      capabilities[CUSTOM_CAPABILITY_NAME],
    );

    const debugArg = capabilities['goog:chromeOptions']?.args?.find((item) => item.startsWith('--inspect='));
    const debugUrl = debugArg ? debugArg.split('=')[1] : undefined;
    const debugHost = debugUrl ? debugUrl.split(':')[0] : '';
    const debugPort = debugUrl ? Number(debugUrl.split(':')[1]) : 0;

    this.#clearMocks = clearMocks ?? false;
    this.#resetMocks = resetMocks ?? false;
    this.#restoreMocks = restoreMocks ?? false;
    this.#browser = browser;
    this.#debuggerClient = new DebuggerClient(debugHost, debugPort);

    /**
     * Add electron API to browser object
     */
    this.#browser.electron = this.#getElectronAPI();

    this.#browser.electron.bridgeActive = await isBridgeActive(this.#browser);

    // if (this.#browser.electron.bridgeActive) {
    //   await initSerializationWorkaround(this.#browser);
    // }

    if (this.#browser.isMultiremote) {
      const mrBrowser = instance as WebdriverIO.MultiRemoteBrowser;
      for (const instance of mrBrowser.instances) {
        const mrInstance = mrBrowser.getInstance(instance);
        const caps =
          (mrInstance.requestedCapabilities as Capabilities.W3CCapabilities).alwaysMatch ||
          (mrInstance.requestedCapabilities as WebdriverIO.Capabilities);

        if (!caps[CUSTOM_CAPABILITY_NAME]) {
          continue;
        }
        const debugArg = caps['goog:chromeOptions']?.args?.find((item) => item.startsWith('--inspect='));
        const debugUrl = debugArg ? debugArg.split('=')[1] : undefined;
        const debugHost = debugUrl ? debugUrl.split(':')[0] : '';
        const debugPort = debugUrl ? Number(debugUrl.split(':')[1]) : 0;
        const debugClient = new DebuggerClient(debugHost, debugPort);

        log.debug('Adding Electron API to browser object instance named: ', instance);
<<<<<<< HEAD
        mrInstance.electron = this.#getElectronAPI(mrInstance, debugClient);
=======
        mrInstance.electron = this.#getElectronAPI(mrInstance);

        const mrPuppeteer = await mrInstance.getPuppeteer();
        mrInstance.electron.windowHandle = await getActiveWindowHandle(mrPuppeteer);
>>>>>>> 2115bbc0
        mrInstance.electron.bridgeActive = await isBridgeActive(mrInstance);

        // if (mrInstance.electron.bridgeActive) {
        //   await initSerializationWorkaround(mrInstance);
        // }

        // wait until an Electron BrowserWindow is available
        await waitUntilWindowAvailable(mrInstance);
        await debugClient.waitDebugPort();
        await copyOriginalApi(mrInstance);
      }
    } else {
      const puppeteer = await browser.getPuppeteer();
      this.#puppeteerBrowser = puppeteer;
      this.#browser.electron.windowHandle = await getActiveWindowHandle(puppeteer);
      // wait until an Electron BrowserWindow is available
      await waitUntilWindowAvailable(browser);
      await this.#debuggerClient.waitDebugPort();
      await copyOriginalApi(this.#browser);
    }
  }

  async beforeTest() {
    if (this.#clearMocks) {
      await clearAllMocks();
    }
    if (this.#resetMocks) {
      await resetAllMocks();
    }
    if (this.#restoreMocks) {
      await restoreAllMocks();
    }
  }

<<<<<<< HEAD
  // async afterCommand(commandName: string, args: unknown[]) {
  //   // ensure mocks are updated
  //   const mocks = mockStore.getMocks();
  //   const isInternalCommand = () => Boolean((args.at(-1) as ExecuteOpts)?.internal);

  //   if (commandName === 'execute' && mocks.length > 0 && !isInternalCommand()) {
  //     await Promise.all(mocks.map(async ([_mockId, mock]) => await mock.update()));
  //   }
  // }
=======
  async beforeCommand(commandName: string, args: unknown[]) {
    const excludeCommands = ['getWindowHandle', 'getWindowHandles', 'switchToWindow', 'execute'];
    if (!this.#browser || excludeCommands.includes(commandName) || isInternalCommand(args)) {
      return;
    }
    await ensureActiveWindowFocus(this.#browser, commandName, this.#puppeteerBrowser);
  }

  async afterCommand(commandName: string, args: unknown[]) {
    // ensure mocks are updated
    const mocks = mockStore.getMocks();

    // White list of command which will input user actions to electron app.
    const inputCommands = [
      'addValue',
      'clearValue',
      'click',
      'doubleClick',
      'dragAndDrop',
      'execute',
      'executeAsync',
      'moveTo',
      'scrollIntoView',
      'selectByAttribute',
      'selectByIndex',
      'selectByVisibleText',
      'setValue',
      'touchAction',
      'action',
      'actions',
      'emulate',
      'keys',
      'scroll',
      'setWindowSize',
      'uploadFile',
    ];

    if (inputCommands.includes(commandName) && mocks.length > 0 && !isInternalCommand(args)) {
      await Promise.all(mocks.map(async ([_mockId, mock]) => await mock.update()));
    }
  }
>>>>>>> 2115bbc0
}<|MERGE_RESOLUTION|>--- conflicted
+++ resolved
@@ -33,7 +33,6 @@
     return window.wdioElectron !== undefined;
   });
 
-<<<<<<< HEAD
 const copyOriginalApi = async (browser: WebdriverIO.Browser) => {
   await browser.electron.execute<void, [ExecuteOpts]>(
     async (electron) => {
@@ -50,19 +49,6 @@
     },
     { internal: true },
   );
-=======
-const initSerializationWorkaround = async (browser: WebdriverIO.Browser) => {
-  // Add __name to the global object to work around issue with function serialization
-  // This enables browser.execute to work with scripts which declare functions (affects TS specs only)
-  // https://github.com/webdriverio-community/wdio-electron-service/issues/756
-  // https://github.com/privatenumber/tsx/issues/113
-  await browser.execute(() => {
-    globalThis.__name = globalThis.__name ?? ((func: (...args: unknown[]) => unknown) => func);
-  });
-  await browser.electron.execute(() => {
-    globalThis.__name = globalThis.__name ?? ((func: (...args: unknown[]) => unknown) => func);
-  });
->>>>>>> 2115bbc0
 };
 
 const isInternalCommand = (args: unknown[]) => Boolean((args.at(-1) as ExecuteOpts)?.internal);
@@ -156,14 +142,10 @@
         const debugClient = new DebuggerClient(debugHost, debugPort);
 
         log.debug('Adding Electron API to browser object instance named: ', instance);
-<<<<<<< HEAD
         mrInstance.electron = this.#getElectronAPI(mrInstance, debugClient);
-=======
-        mrInstance.electron = this.#getElectronAPI(mrInstance);
 
         const mrPuppeteer = await mrInstance.getPuppeteer();
         mrInstance.electron.windowHandle = await getActiveWindowHandle(mrPuppeteer);
->>>>>>> 2115bbc0
         mrInstance.electron.bridgeActive = await isBridgeActive(mrInstance);
 
         // if (mrInstance.electron.bridgeActive) {
@@ -198,7 +180,14 @@
     }
   }
 
-<<<<<<< HEAD
+  async beforeCommand(commandName: string, args: unknown[]) {
+    const excludeCommands = ['getWindowHandle', 'getWindowHandles', 'switchToWindow', 'execute'];
+    if (!this.#browser || excludeCommands.includes(commandName) || isInternalCommand(args)) {
+      return;
+    }
+    await ensureActiveWindowFocus(this.#browser, commandName, this.#puppeteerBrowser);
+  }
+
   // async afterCommand(commandName: string, args: unknown[]) {
   //   // ensure mocks are updated
   //   const mocks = mockStore.getMocks();
@@ -208,47 +197,4 @@
   //     await Promise.all(mocks.map(async ([_mockId, mock]) => await mock.update()));
   //   }
   // }
-=======
-  async beforeCommand(commandName: string, args: unknown[]) {
-    const excludeCommands = ['getWindowHandle', 'getWindowHandles', 'switchToWindow', 'execute'];
-    if (!this.#browser || excludeCommands.includes(commandName) || isInternalCommand(args)) {
-      return;
-    }
-    await ensureActiveWindowFocus(this.#browser, commandName, this.#puppeteerBrowser);
-  }
-
-  async afterCommand(commandName: string, args: unknown[]) {
-    // ensure mocks are updated
-    const mocks = mockStore.getMocks();
-
-    // White list of command which will input user actions to electron app.
-    const inputCommands = [
-      'addValue',
-      'clearValue',
-      'click',
-      'doubleClick',
-      'dragAndDrop',
-      'execute',
-      'executeAsync',
-      'moveTo',
-      'scrollIntoView',
-      'selectByAttribute',
-      'selectByIndex',
-      'selectByVisibleText',
-      'setValue',
-      'touchAction',
-      'action',
-      'actions',
-      'emulate',
-      'keys',
-      'scroll',
-      'setWindowSize',
-      'uploadFile',
-    ];
-
-    if (inputCommands.includes(commandName) && mocks.length > 0 && !isInternalCommand(args)) {
-      await Promise.all(mocks.map(async ([_mockId, mock]) => await mock.update()));
-    }
-  }
->>>>>>> 2115bbc0
 }