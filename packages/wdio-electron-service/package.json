--- conflicted
+++ resolved
@@ -56,19 +56,8 @@
   "scripts": {
     "clean": "pnpm clean:dist && pnpm dlx shx rm -rf *.tgz ./node_modules pnpm-lock.yaml ./src/cjs/preload.ts ./src/cjs/main.ts",
     "clean:dist": "pnpm dlx shx rm -rf ./dist",
-<<<<<<< HEAD
-    "build": "pnpm build:esm && pnpm build:cjs",
-    "build:esm": "pnpm build:esm:compile && pnpm build:esm:bundle && pnpm build:esm:replace-file",
-    "build:esm:compile": "tsc --outDir dist",
-    "build:esm:bundle": "tsx ./scripts/inject-dependency.ts ./dist/mock.js ./dist/mock.bundle.js @vitest/spy spy && tsx ./scripts/inject-dependency.ts ./dist/service.js ./dist/service.bundle.js fast-copy \"{ default: copy }\"",
-    "build:esm:replace-file": "shx rm ./dist/mock.js && shx mv ./dist/mock.bundle.js ./dist/mock.js && shx rm ./dist/service.js && shx mv ./dist/service.bundle.js ./dist/service.js",
-    "build:cjs": "pnpm build:cjs:copy && pnpm build:cjs:compile",
-    "build:cjs:copy": "cp -f ./src/preload.ts ./src/cjs/preload.ts && cp -f ./src/main.ts ./src/cjs/main.ts && cp -f ./src/constants.ts ./src/cjs/constants.ts",
-    "build:cjs:compile": "tsc --project tsconfig.cjs.json --outDir dist/cjs",
-=======
     "typecheck": "tsc --noEmit -p tsconfig.json",
     "build": "rollup --config rollup.config.ts --configPlugin typescript",
->>>>>>> 2115bbc0
     "test:unit": "vitest --coverage --watch=false",
     "test:dev": "vitest --coverage",
     "test": "pnpm test:unit",
@@ -99,7 +88,6 @@
     "@vitest/spy": "^3.0.5",
     "@wdio/electron-types": "workspace:*",
     "@wdio/electron-utils": "workspace:*",
-<<<<<<< HEAD
     "@wdio/globals": "^9.7.3",
     "@wdio/logger": "^9.4.4",
     "compare-versions": "^6.1.1",
@@ -107,19 +95,10 @@
     "electron-to-chromium": "^1.5.93",
     "fast-copy": "^3.0.1",
     "get-port": "^7.1.0",
-=======
-    "@wdio/globals": "^9.7.1",
-    "@wdio/logger": "^9.4.4",
-    "compare-versions": "^6.1.1",
-    "debug": "^4.4.0",
-    "electron-to-chromium": "^1.5.88",
-    "fast-copy": "^3.0.1",
     "puppeteer-core": "^22.3.0",
->>>>>>> 2115bbc0
     "read-package-up": "^11.0.0",
     "recast": "^0.23.9",
     "tinyspy": "^3.0.2",
-<<<<<<< HEAD
     "wait-port": "^1.1.0",
     "webdriverio": "^9.7.3",
     "ws": "^8.18.0"
@@ -132,6 +111,7 @@
     "@types/node": "^22.13.1",
     "@types/ws": "^8.5.14",
     "@vitest/coverage-v8": "^3.0.5",
+    "@wdio/electron-bundler": "workspace:*",
     "@wdio/types": "^9.6.3",
     "builder-util": "^25.1.7",
     "electron": "^34.1.0",
@@ -140,24 +120,6 @@
     "shx": "^0.3.4",
     "typescript": "^5.7.3",
     "vitest": "^3.0.5"
-=======
-    "webdriverio": "^9.7.1"
-  },
-  "devDependencies": {
-    "@electron-forge/shared-types": "^7.6.1",
-    "@testing-library/webdriverio": "^3.2.1",
-    "@types/debug": "^4.1.12",
-    "@types/node": "^22.12.0",
-    "@vitest/coverage-v8": "^2.1.8",
-    "@wdio/electron-bundler": "workspace:*",
-    "@wdio/types": "^9.6.3",
-    "builder-util": "^25.1.7",
-    "electron": "^33.2.1",
-    "nock": "^14.0.0-beta.19",
-    "shx": "^0.3.4",
-    "typescript": "^5.7.3",
-    "vitest": "^2.1.8"
->>>>>>> 2115bbc0
   },
   "files": [
     "dist",
