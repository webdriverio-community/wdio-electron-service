{
  "name": "wdio-electron-service",
  "version": "8.1.0",
  "description": "WebdriverIO service to enable Electron testing",
  "author": "Sam Maister <goosewobbler@protonmail.com>",
  "homepage": "https://github.com/webdriverio-community/wdio-electron-service",
  "license": "MIT",
  "type": "module",
  "main": "./dist/cjs/index.js",
  "module": "./dist/esm/index.js",
  "types": "./dist/esm/index.d.ts",
  "exports": {
    ".": [
      {
        "import": {
          "types": "./dist/esm/index.d.ts",
          "default": "./dist/esm/index.js"
        },
        "require": {
          "types": "./dist/cjs/index.d.ts",
          "default": "./dist/cjs/index.js"
        }
      },
      "./dist/cjs/index.js"
    ],
    "./main": [
      {
        "import": {
          "types": "./dist/esm/main.d.ts",
          "default": "./dist/esm/main.js"
        },
        "require": {
          "types": "./dist/cjs/main.d.ts",
          "default": "./dist/cjs/main.js"
        }
      },
      "./dist/cjs/main.js"
    ],
    "./preload": [
      {
        "import": {
          "types": "./dist/esm/preload.d.ts",
          "default": "./dist/esm/preload.js"
        },
        "require": {
          "types": "./dist/cjs/preload.d.ts",
          "default": "./dist/cjs/preload.js"
        }
      },
      "./dist/cjs/preload.js"
    ]
  },
  "engines": {
    "node": ">=18 || >=20"
  },
  "scripts": {
    "clean": "pnpm clean:dist && pnpm dlx shx rm -rf *.tgz ./node_modules pnpm-lock.yaml ./src/cjs/preload.ts ./src/cjs/main.ts",
    "clean:dist": "pnpm dlx shx rm -rf ./dist",
    "typecheck": "tsc --noEmit -p tsconfig.json",
    "build": "rollup --config rollup.config.ts --configPlugin typescript",
    "test:unit": "vitest --coverage --watch=false",
    "test:dev": "vitest --coverage",
    "test": "pnpm test:unit",
    "dev": "pnpm run build --watch"
  },
  "keywords": [
    "webdriverio",
    "wdio",
    "wdio-service",
    "electron",
    "chromedriver",
    "tests"
  ],
  "peerDependencies": {
    "electron": "*",
    "webdriverio": ">9.0.0"
  },
  "peerDependenciesMeta": {
    "electron": {
      "optional": true
    },
    "webdriverio": {
      "optional": false
    }
  },
  "dependencies": {
    "@babel/parser": "^7.27.5",
    "@vitest/spy": "^3.2.3",
    "@wdio/cdp-bridge": "workspace:*",
    "@wdio/electron-types": "workspace:*",
    "@wdio/electron-utils": "workspace:*",
    "@wdio/globals": "catalog:default",
    "@wdio/logger": "^9.15.0",
    "compare-versions": "^6.1.1",
    "debug": "^4.4.1",
    "electron-to-chromium": "^1.5.167",
    "fast-copy": "^3.0.2",
    "get-port": "^7.1.0",
    "puppeteer-core": "^22.15.0",
    "read-package-up": "^11.0.0",
    "recast": "^0.23.9",
    "tinyspy": "^4.0.3",
    "webdriverio": "catalog:default"
  },
  "devDependencies": {
    "@electron-forge/shared-types": "^7.8.1",
    "@types/debug": "^4.1.12",
<<<<<<< HEAD
    "@types/node": "^24.0.3",
    "@vitest/coverage-v8": "^3.2.3",
    "@wdio/electron-bundler": "workspace:*",
    "@wdio/types": "^9.15.0",
    "builder-util": "^26.0.11",
    "electron": "catalog:default",
    "jsdom": "^26.1.0",
    "nock": "^14.0.5",
    "shx": "^0.4.0",
    "typescript": "^5.8.3",
    "vitest": "^3.2.3"
=======
    "@types/node": "^22.14.1",
    "@vitest/coverage-v8": "^3.1.1",
    "@wdio/electron-bundler": "workspace:*",
    "@wdio/types": "^9.12.3",
    "builder-util": "^26.0.11",
    "electron": "catalog:default",
    "jsdom": "^26.1.0",
    "nock": "^14.0.3",
    "shx": "^0.4.0",
    "typescript": "^5.8.3",
    "vitest": "^3.1.1"
>>>>>>> 129b994b
  },
  "files": [
    "dist",
    "main",
    "preload"
  ]
}<|MERGE_RESOLUTION|>--- conflicted
+++ resolved
@@ -105,7 +105,6 @@
   "devDependencies": {
     "@electron-forge/shared-types": "^7.8.1",
     "@types/debug": "^4.1.12",
-<<<<<<< HEAD
     "@types/node": "^24.0.3",
     "@vitest/coverage-v8": "^3.2.3",
     "@wdio/electron-bundler": "workspace:*",
@@ -117,19 +116,6 @@
     "shx": "^0.4.0",
     "typescript": "^5.8.3",
     "vitest": "^3.2.3"
-=======
-    "@types/node": "^22.14.1",
-    "@vitest/coverage-v8": "^3.1.1",
-    "@wdio/electron-bundler": "workspace:*",
-    "@wdio/types": "^9.12.3",
-    "builder-util": "^26.0.11",
-    "electron": "catalog:default",
-    "jsdom": "^26.1.0",
-    "nock": "^14.0.3",
-    "shx": "^0.4.0",
-    "typescript": "^5.8.3",
-    "vitest": "^3.1.1"
->>>>>>> 129b994b
   },
   "files": [
     "dist",
