{
  "name": "wdio-electron-service",
  "version": "7.0.0-beta.10",
  "description": "WebdriverIO service to enable Electron testing",
  "author": "Sam Maister <goosewobbler@protonmail.com>",
  "homepage": "https://github.com/webdriverio-community/wdio-electron-service",
  "license": "MIT",
  "main": "dist/cjs/index.js",
  "module": "dist/index.js",
  "type": "module",
  "exports": {
    ".": [
      {
        "import": "./dist/index.js",
        "types": "./dist/index.d.ts",
        "require": "./dist/cjs/index.js"
      },
      "./dist/cjs/index.js"
    ],
    "./main": [
      {
        "import": "./dist/main.js",
        "types": "./dist/main.d.ts",
        "require": "./dist/cjs/main.js"
      },
      "./dist/cjs/main.js"
    ],
    "./preload": [
      {
        "import": "./dist/preload.js",
        "types": "./dist/preload.d.ts",
        "require": "./dist/cjs/preload.js"
      },
      "./dist/cjs/preload.js"
    ]
  },
  "typeScriptVersion": "5.2.2",
  "types": "./dist/index.d.ts",
  "engines": {
    "node": ">=18 || >=20"
  },
  "scripts": {
    "clean": "pnpm clean:dist && pnpm dlx shx rm -rf *.tgz ./node_modules pnpm-lock.yaml ./src/cjs/preload.ts ./src/cjs/main.ts",
    "clean:dist": "pnpm dlx shx rm -rf ./dist",
    "build": "pnpm build:esm && pnpm build:cjs",
    "build:esm": "pnpm build:esm:compile && pnpm build:esm:bundle && pnpm build:esm:replace",
    "build:esm:compile": "tsc --outDir dist",
    "build:esm:bundle": "tsx ./scripts/inject-dependency.ts ./dist/mock.js ./dist/mock.bundle.js @vitest/spy",
    "build:esm:replace": "shx rm ./dist/mock.js && shx mv ./dist/mock.bundle.js ./dist/mock.js",
    "build:cjs": "pnpm build:cjs:copy && pnpm build:cjs:compile",
    "build:cjs:copy": "cp -f ./src/preload.ts ./src/cjs/preload.ts && cp -f ./src/main.ts ./src/cjs/main.ts && cp -f ./src/constants.ts ./src/cjs/constants.ts",
    "build:cjs:compile": "tsc --project tsconfig.cjs.json --outDir dist/cjs",
    "pack": "pnpm pack",
    "release": "release-it --config ../../release-it.json --github.release --ci --npm.skipChecks --no-git.requireCleanWorkingDir",
    "test:unit": "vitest --coverage --watch=false",
    "test:dev": "vitest --coverage",
    "test": "pnpm test:unit",
    "watch": "pnpm run build:esm --watch"
  },
  "keywords": [
    "webdriverio",
    "wdio",
    "wdio-service",
    "electron",
    "chromedriver",
    "tests"
  ],
  "peerDependencies": {
    "electron": "*",
    "webdriverio": "*"
  },
  "peerDependenciesMeta": {
    "electron": {
      "optional": true
    },
    "webdriverio": {
      "optional": false
    }
  },
  "dependencies": {
    "@vitest/spy": "^2.0.4",
    "@wdio/electron-types": "workspace:*",
    "@wdio/electron-utils": "workspace:*",
    "@wdio/logger": "9.0.0-alpha.369",
    "compare-versions": "^6.1.1",
    "debug": "^4.3.4",
    "electron-to-chromium": "^1.5.3",
    "fast-copy": "^3.0.1",
    "read-package-up": "^11.0.0",
    "tinyspy": "^3.0.0"
  },
  "devDependencies": {
    "@electron-forge/shared-types": "^7.4.0",
    "@rollup/plugin-node-resolve": "^15.2.1",
    "@testing-library/webdriverio": "^3.2.1",
    "@types/debug": "^4.1.10",
    "@types/node": "^20.14.12",
    "@vitest/coverage-v8": "^2.0.4",
    "@wdio/globals": "9.0.0-alpha.369",
    "@wdio/types": "9.0.0-alpha.369",
    "builder-util": "25.0.0-alpha.10",
<<<<<<< HEAD
    "ejs": "^3.1.10",
    "electron": "^31.2.1",
=======
    "electron": "^31.3.1",
>>>>>>> a2a1c0a6
    "jsdom": "^24.1.1",
    "nock": "^13.3.6",
    "release-it": "^17.6.0",
    "rollup": "^4.19.0",
    "shx": "^0.3.4",
    "typescript": "^5.5.4",
    "vitest": "^2.0.4",
    "webdriverio": "9.0.0-alpha.369"
  },
  "files": [
    "bin/*",
    "dist/*"
  ]
}<|MERGE_RESOLUTION|>--- conflicted
+++ resolved
@@ -99,12 +99,8 @@
     "@wdio/globals": "9.0.0-alpha.369",
     "@wdio/types": "9.0.0-alpha.369",
     "builder-util": "25.0.0-alpha.10",
-<<<<<<< HEAD
     "ejs": "^3.1.10",
-    "electron": "^31.2.1",
-=======
     "electron": "^31.3.1",
->>>>>>> a2a1c0a6
     "jsdom": "^24.1.1",
     "nock": "^13.3.6",
     "release-it": "^17.6.0",
