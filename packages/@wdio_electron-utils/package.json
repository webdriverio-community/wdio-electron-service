--- conflicted
+++ resolved
@@ -41,25 +41,20 @@
   },
   "dependencies": {
     "@electron/packager": "^18.3.2",
-<<<<<<< HEAD
-    "@wdio/logger": "9.0.0-alpha.369",
+    "@wdio/logger": "9.0.0-alpha.426",
     "debug": "^4.3.6",
-=======
-    "@wdio/logger": "9.0.0-alpha.426",
-    "debug": "^4.3.4",
->>>>>>> 998e1123
     "find-versions": "^6.0.0",
     "read-package-up": "^11.0.0"
   },
   "devDependencies": {
     "@types/debug": "^4.1.10",
     "@types/node": "^20.14.14",
-    "@vitest/coverage-v8": "^2.0.4",
+    "@vitest/coverage-v8": "^2.0.5",
     "@wdio/electron-types": "workspace:*",
     "jsdom": "^24.1.1",
     "release-it": "^17.6.0",
     "shx": "^0.3.4",
     "typescript": "^5.5.4",
-    "vitest": "^2.0.4"
+    "vitest": "^2.0.5"
   }
 }