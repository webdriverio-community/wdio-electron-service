--- conflicted
+++ resolved
@@ -62,21 +62,12 @@
   },
   "devDependencies": {
     "@types/debug": "^4.1.12",
-<<<<<<< HEAD
     "@types/node": "^24.0.3",
     "@vitest/coverage-v8": "^3.2.3",
-=======
-    "@types/node": "^22.14.1",
-    "@vitest/coverage-v8": "^3.1.1",
->>>>>>> 129b994b
     "@wdio/electron-bundler": "workspace:*",
     "@wdio/electron-types": "workspace:*",
     "shx": "^0.4.0",
     "typescript": "^5.8.3",
-<<<<<<< HEAD
     "vitest": "^3.2.3"
-=======
-    "vitest": "^3.1.1"
->>>>>>> 129b994b
   }
 }