--- conflicted
+++ resolved
@@ -57,13 +57,10 @@
     "vitest": "^2.0.5"
   },
   "release-it": {
-<<<<<<< HEAD
     "hooks": {
       "after:bump": "pnpm pack"
     },
-=======
     "git": false,
->>>>>>> 24e40b15
     "npm": {
       "publish": true,
       "publishPath": "*.tgz"
