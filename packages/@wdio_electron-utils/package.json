--- conflicted
+++ resolved
@@ -1,10 +1,6 @@
 {
   "name": "@wdio/electron-utils",
-<<<<<<< HEAD
   "version": "7.0.0-beta.11",
-=======
-  "version": "7.0.0",
->>>>>>> 0565ca38
   "description": "Utilities for WebdriverIO Electron Service",
   "module": "dist/index.js",
   "main": "dist/cjs/index.js",
