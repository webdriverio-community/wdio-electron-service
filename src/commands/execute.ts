<<<<<<< HEAD
import { CONTEXT_BRIDGE_NOT_AVAILABLE } from '../constants.js';
=======
import type ElectronWorkerService from '../service.js';
>>>>>>> 1f2361a0

export async function execute<ReturnValue, InnerArguments extends unknown[]>(
  browser: WebdriverIO.Browser,
  script: string | ((...innerArgs: InnerArguments) => ReturnValue),
  ...args: InnerArguments
): Promise<ReturnValue> {
  /**
   * parameter check
   */
  if (typeof script !== 'string' && typeof script !== 'function') {
    throw new Error('Expecting script to be type of "string" or "function"');
  }

  if (!browser) {
    throw new Error('WDIO browser is not yet initialised');
  }

  if (typeof script === 'string') {
    return browser.execute(script);
  }

  return browser.execute(
    function executeWithinElectron(script: string, ...args) {
      if (window.wdioElectron === undefined) {
        const errMessage =
          'Electron context bridge not available! ' +
          'Did you import the service hook scripts into your application via e.g. ' +
          "`import('wdio-electron-service/main')` and `import('wdio-electron-service/preload')`?\n\n" +
          'Find more information at https://webdriver.io/docs/desktop-testing/electron#api-configuration';
        throw new Error(errMessage);
      }
      return window.wdioElectron.execute(script, args);
    },
    `${script}`,
    ...args,
  ) as ReturnValue;
}<|MERGE_RESOLUTION|>--- conflicted
+++ resolved
@@ -1,8 +1,4 @@
-<<<<<<< HEAD
-import { CONTEXT_BRIDGE_NOT_AVAILABLE } from '../constants.js';
-=======
 import type ElectronWorkerService from '../service.js';
->>>>>>> 1f2361a0
 
 export async function execute<ReturnValue, InnerArguments extends unknown[]>(
   browser: WebdriverIO.Browser,
