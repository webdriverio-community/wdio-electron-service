--- conflicted
+++ resolved
@@ -1,8 +1,5 @@
-<<<<<<< HEAD
 import fs from 'node:fs/promises';
 import path from 'node:path';
-=======
->>>>>>> f6a5d6b0
 import util from 'node:util';
 
 import findVersions from 'find-versions';
