--- conflicted
+++ resolved
@@ -11,154 +11,6 @@
   build:
     uses: ./.github/workflows/ci-build.yml
 
-<<<<<<< HEAD
-    steps:
-      - uses: actions/checkout@v4
-        with:
-          ssh-key: ${{ secrets.DEPLOY_KEY }}
-      - name: Use Node.js ${{ matrix.node-version }}
-        uses: actions/setup-node@v4
-        with:
-          node-version: ${{ matrix.node-version }}
-      - name: Cache pnpm modules
-        uses: actions/cache@v4
-        env:
-          cache-name: cache-pnpm-modules
-        with:
-          path: ~/.pnpm-store
-          key: ${{ runner.os }}-build-${{ env.cache-name }}-${{ matrix.node-version }}-${{ hashFiles('**/pnpm-lock.yaml') }}
-          restore-keys: |
-            ${{ runner.os }}-build-${{ env.cache-name }}-${{ matrix.node-version }}-
-      - uses: pnpm/action-setup@v4
-        with:
-          run_install: false
-      - name: Set pnpm store path
-        run: |
-          pnpm config set store-dir ~/.pnpm-store --global
-      - name: Install Dependencies
-        run: |
-          pnpm install
-        shell: bash
-      - name: Run Tests
-        run: |
-          if [ "$RUNNER_OS" == "Linux" ]; then
-            # Workaround for linux CI
-            # https://github.com/electron/electron/issues/41066
-            sudo sysctl -w kernel.apparmor_restrict_unprivileged_userns=0
-            # Run tasks in serial on Ubuntu to avoid Xvfb issues
-            sudo sysctl -q -w kernel.apparmor_restrict_unprivileged_userns=0
-            pnpm run ci-linux
-          else
-            pnpm run ci
-          fi
-        shell: bash
-      - name: 🐛 Show logs
-        if: failure()
-        run: |
-          pnpm run ci:e2e:logs
-      - name: 🐛 Debug Build
-        uses: stateful/vscode-server-action@v1.1.0
-        if: failure()
-        with:
-          timeout: '180000'
-  build-macos-universal:
-    name: MacOS Universal Build & Test
-    runs-on: ${{ matrix.os }}
-    strategy:
-      matrix:
-        os: [macOS-latest]
-        node-version: [20.x]
-      fail-fast: false
-    steps:
-      - uses: actions/checkout@v4
-      - name: Use Node.js ${{ matrix.node-version }}
-        uses: actions/setup-node@v4
-        with:
-          node-version: ${{ matrix.node-version }}
-      - name: Cache pnpm modules
-        uses: actions/cache@v4
-        env:
-          cache-name: cache-pnpm-modules
-        with:
-          path: ~/.pnpm-store
-          key: ${{ runner.os }}-build-${{ env.cache-name }}-${{ matrix.node-version }}-${{ hashFiles('**/pnpm-lock.yaml') }}
-          restore-keys: |
-            ${{ runner.os }}-build-${{ env.cache-name }}-${{ matrix.node-version }}-
-      - uses: pnpm/action-setup@v4
-        with:
-          run_install: false
-      - name: Set pnpm store path
-        run: |
-          pnpm config set store-dir ~/.pnpm-store --global
-      - name: Install Dependencies
-        run: |
-          pnpm install
-        shell: bash
-      - name: Run Tests
-        run: |
-          pnpm build
-          pnpm run ci-mac:e2e:mac-universal
-        shell: bash
-      - name: 🐛 Show logs
-        if: failure()
-        run: |
-          pnpm run ci:e2e:logs
-      - name: 🐛 Debug Build
-        uses: stateful/vscode-server-action@v1.1.0
-        if: failure()
-        with:
-          timeout: '180000'
-  build-windows:
-    name: Windows Build & Test
-    runs-on: ${{ matrix.os }}
-    strategy:
-      matrix:
-        os: [windows-latest]
-        test: ['units', 'e2e:no-binary', 'e2e:builder-cjs', 'e2e:builder-esm', 'e2e:forge-cjs', 'e2e:forge-esm']
-        node-version: [20.x]
-      fail-fast: false
-    steps:
-      - uses: actions/checkout@v4
-        with:
-          ssh-key: ${{ secrets.DEPLOY_KEY }}
-      - name: Use Node.js ${{ matrix.node-version }}
-        uses: actions/setup-node@v4
-        with:
-          node-version: ${{ matrix.node-version }}
-      - name: Cache pnpm modules
-        uses: actions/cache@v4
-        env:
-          cache-name: cache-pnpm-modules
-        with:
-          path: ~/.pnpm-store
-          key: ${{ runner.os }}-build-${{ env.cache-name }}-${{ matrix.node-version }}-${{ hashFiles('**/pnpm-lock.yaml') }}
-          restore-keys: |
-            ${{ runner.os }}-build-${{ env.cache-name }}-${{ matrix.node-version }}-
-      - uses: pnpm/action-setup@v4
-        with:
-          run_install: false
-      - name: Set pnpm store path
-        run: |
-          pnpm config set store-dir ~/.pnpm-store --global
-      - name: Install Dependencies
-        run: |
-          pnpm install
-        shell: bash
-      - name: Run Tests
-        run: |
-          pnpm run build
-          pnpm run ci-windows:${{ matrix.test }}
-        shell: bash
-      - name: 🐛 Show logs
-        if: failure()
-        run: |
-          pnpm run ci:e2e:logs
-      - name: 🐛 Debug Build
-        uses: stateful/vscode-server-action@v1.1.0
-        if: failure()
-        with:
-          timeout: '180000'
-=======
   lint:
     needs: [build]
     uses: ./.github/workflows/ci-lint.yml
@@ -186,5 +38,4 @@
     needs: [build]
     uses: ./.github/workflows/ci-lnx.yml
     with:
-      node-version: '20'
->>>>>>> 4204b1ae
+      node-version: '20'