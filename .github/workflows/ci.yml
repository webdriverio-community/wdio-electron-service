name: CI

on:
  push:
<<<<<<< HEAD
=======
    branches:
      - main
      - v[0-9]+
    tags:
      - v[0-9]+.[0-9]+.[0-9]+*
>>>>>>> 2115bbc0
  pull_request:

env:
  TURBO_TELEMETRY_DISABLED: 1

jobs:
  build:
    name: Build & Test
    runs-on: ${{ matrix.os }}
    strategy:
      matrix:
        os: [ubuntu-latest, macOS-latest]
        node-version: [20.x]
      fail-fast: false

    steps:
      - uses: actions/checkout@v4
        with:
          ssh-key: ${{ secrets.DEPLOY_KEY }}
      - name: Use Node.js ${{ matrix.node-version }}
        uses: actions/setup-node@v4
        with:
          node-version: ${{ matrix.node-version }}
      - name: Cache pnpm modules
        uses: actions/cache@v4
        env:
          cache-name: cache-pnpm-modules
        with:
          path: ~/.pnpm-store
          key: ${{ runner.os }}-build-${{ env.cache-name }}-${{ matrix.node-version }}-${{ hashFiles('**/pnpm-lock.yaml') }}
          restore-keys: |
            ${{ runner.os }}-build-${{ env.cache-name }}-${{ matrix.node-version }}-
      - uses: pnpm/action-setup@v4
        with:
          run_install: false
      - name: Set pnpm store path
        run: |
          pnpm config set store-dir ~/.pnpm-store --global
      - name: Install Dependencies
        run: |
          pnpm install
        shell: bash
      - name: Run Tests
        run: |
          if [ "$RUNNER_OS" == "Linux" ]; then
            # Workaround for linux CI
            # https://github.com/electron/electron/issues/41066
            sudo sysctl -w kernel.apparmor_restrict_unprivileged_userns=0
            # Run tasks in serial on Ubuntu to avoid Xvfb issues
            sudo sysctl -q -w kernel.apparmor_restrict_unprivileged_userns=0
            pnpm run ci-linux
          else
            pnpm run ci
          fi
        shell: bash
      - name: 🐛 Show logs
        if: failure()
        run: |
          pnpm run ci:e2e:logs
      - name: 🐛 Debug Build
        uses: stateful/vscode-server-action@v1.1.0
        if: failure()
        with:
          timeout: '180000'
  build-macos-universal:
    name: MacOS Universal Build & Test
    runs-on: ${{ matrix.os }}
    strategy:
      matrix:
        os: [macOS-latest]
        node-version: [20.x]
      fail-fast: false
    steps:
      - uses: actions/checkout@v4
      - name: Use Node.js ${{ matrix.node-version }}
        uses: actions/setup-node@v4
        with:
          node-version: ${{ matrix.node-version }}
      - name: Cache pnpm modules
        uses: actions/cache@v4
        env:
          cache-name: cache-pnpm-modules
        with:
          path: ~/.pnpm-store
          key: ${{ runner.os }}-build-${{ env.cache-name }}-${{ matrix.node-version }}-${{ hashFiles('**/pnpm-lock.yaml') }}
          restore-keys: |
            ${{ runner.os }}-build-${{ env.cache-name }}-${{ matrix.node-version }}-
      - uses: pnpm/action-setup@v4
        with:
          run_install: false
      - name: Set pnpm store path
        run: |
          pnpm config set store-dir ~/.pnpm-store --global
      - name: Install Dependencies
        run: |
          pnpm install
        shell: bash
      - name: Run Tests
        run: |
          pnpm build
          pnpm run ci-mac:e2e:mac-universal
        shell: bash
      - name: 🐛 Show logs
        if: failure()
        run: |
          pnpm run ci:e2e:logs
      - name: 🐛 Debug Build
        uses: stateful/vscode-server-action@v1.1.0
        if: failure()
        with:
          timeout: '180000'
  build-windows:
    name: Windows Build & Test
    runs-on: ${{ matrix.os }}
    strategy:
      matrix:
        os: [windows-latest]
        test: ['units', 'e2e:no-binary', 'e2e:builder-cjs', 'e2e:builder-esm', 'e2e:forge-cjs', 'e2e:forge-esm']
        node-version: [20.x]
      fail-fast: false
    steps:
      - uses: actions/checkout@v4
        with:
          ssh-key: ${{ secrets.DEPLOY_KEY }}
      - name: Use Node.js ${{ matrix.node-version }}
        uses: actions/setup-node@v4
        with:
          node-version: ${{ matrix.node-version }}
      - name: Cache pnpm modules
        uses: actions/cache@v4
        env:
          cache-name: cache-pnpm-modules
        with:
          path: ~/.pnpm-store
          key: ${{ runner.os }}-build-${{ env.cache-name }}-${{ matrix.node-version }}-${{ hashFiles('**/pnpm-lock.yaml') }}
          restore-keys: |
            ${{ runner.os }}-build-${{ env.cache-name }}-${{ matrix.node-version }}-
      - uses: pnpm/action-setup@v4
        with:
          run_install: false
      - name: Set pnpm store path
        run: |
          pnpm config set store-dir ~/.pnpm-store --global
      - name: Install Dependencies
        run: |
          pnpm install
        shell: bash
      - name: Run Tests
        run: |
          pnpm run build
          pnpm run ci-windows:${{ matrix.test }}
        shell: bash
      - name: 🐛 Show logs
        if: failure()
        run: |
          pnpm run ci:e2e:logs
      - name: 🐛 Debug Build
        uses: stateful/vscode-server-action@v1.1.0
        if: failure()
        with:
          timeout: '180000'<|MERGE_RESOLUTION|>--- conflicted
+++ resolved
@@ -2,14 +2,6 @@
 
 on:
   push:
-<<<<<<< HEAD
-=======
-    branches:
-      - main
-      - v[0-9]+
-    tags:
-      - v[0-9]+.[0-9]+.[0-9]+*
->>>>>>> 2115bbc0
   pull_request:
 
 env:
