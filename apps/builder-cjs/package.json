--- conflicted
+++ resolved
@@ -16,7 +16,6 @@
     "wdio-electron-service": "workspace:*"
   },
   "devDependencies": {
-<<<<<<< HEAD
     "@types/node": "^22.13.1",
     "@wdio/cli": "^9.7.3",
     "@wdio/globals": "^9.7.3",
@@ -27,18 +26,6 @@
     "tsx": "^4.19.2",
     "typescript": "^5.7.3",
     "webdriverio": "^9.7.3"
-=======
-    "@types/node": "^22.12.0",
-    "@wdio/cli": "^9.7.1",
-    "@wdio/globals": "^9.7.1",
-    "@wdio/local-runner": "^9.7.1",
-    "@wdio/mocha-framework": "^9.6.4",
-    "electron": "^33.2.1",
-    "electron-builder": "^25.1.8",
-    "tsx": "^4.19.2",
-    "typescript": "^5.7.3",
-    "webdriverio": "^9.7.1"
->>>>>>> 2115bbc0
   },
   "build": {
     "asar": true,
