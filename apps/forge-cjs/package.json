{
  "name": "example-forge-cjs",
  "version": "1.0.0",
  "main": "dist/main.bundle.js",
  "private": true,
  "scripts": {
    "build": "pnpm build:bundle && pnpm build:package",
    "build:bundle": "tsc && rollup -c rollup.config.mjs",
    "build:package": "cp ./src/index.html ./dist && electron-forge package",
    "build:package:mac-universal": "cp ./src/index.html ./dist && electron-forge package --platform=darwin --arch=universal",
    "build:mac-universal": "pnpm build:bundle && pnpm build:package:mac-universal",
    "ci": "pnpm i && pnpm build && pnpm test",
    "clean": "pnpm clean:dist && pnpm dlx shx rm -rf ./node_modules ./wdio-logs",
    "clean:dist": "pnpm dlx shx rm -rf ./dist ./out && pnpm dlx shx mkdir -p ./dist"
  },
  "dependencies": {
    "wdio-electron-service": "workspace:*"
  },
  "devDependencies": {
    "@electron-forge/cli": "^7.4.0",
    "@rollup/plugin-commonjs": "^26.0.1",
    "@rollup/plugin-node-resolve": "^15.2.1",
    "@types/node": "^20.14.14",
    "@wdio/cli": "9.0.0-alpha.426",
    "@wdio/globals": "9.0.0-alpha.426",
    "@wdio/local-runner": "9.0.0-alpha.367",
    "@wdio/mocha-framework": "9.0.0-alpha.426",
    "cross-env": "^7.0.3",
    "electron": "^31.3.1",
    "global-jsdom": "^24.0.0",
    "jsdom": "^24.1.1",
<<<<<<< HEAD
    "rollup": "^4.19.1",
    "ts-loader": "^9.4.4",
    "tsx": "^4.16.3",
=======
    "rollup": "^4.20.0",
    "ts-loader": "^9.4.4",
    "tsx": "^4.16.5",
>>>>>>> 998e1123
    "typescript": "^5.5.4",
    "webdriverio": "9.0.0-alpha.369"
  },
  "peerDependencies": {
    "typescript": "5.2.2"
  }
}<|MERGE_RESOLUTION|>--- conflicted
+++ resolved
@@ -29,15 +29,9 @@
     "electron": "^31.3.1",
     "global-jsdom": "^24.0.0",
     "jsdom": "^24.1.1",
-<<<<<<< HEAD
-    "rollup": "^4.19.1",
-    "ts-loader": "^9.4.4",
-    "tsx": "^4.16.3",
-=======
     "rollup": "^4.20.0",
     "ts-loader": "^9.4.4",
     "tsx": "^4.16.5",
->>>>>>> 998e1123
     "typescript": "^5.5.4",
     "webdriverio": "9.0.0-alpha.369"
   },
